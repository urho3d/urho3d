#
# Copyright (c) 2008-2015 the Urho3D project.
#
# Permission is hereby granted, free of charge, to any person obtaining a copy
# of this software and associated documentation files (the "Software"), to deal
# in the Software without restriction, including without limitation the rights
# to use, copy, modify, merge, publish, distribute, sublicense, and/or sell
# copies of the Software, and to permit persons to whom the Software is
# furnished to do so, subject to the following conditions:
#
# The above copyright notice and this permission notice shall be included in
# all copies or substantial portions of the Software.
#
# THE SOFTWARE IS PROVIDED "AS IS", WITHOUT WARRANTY OF ANY KIND, EXPRESS OR
# IMPLIED, INCLUDING BUT NOT LIMITED TO THE WARRANTIES OF MERCHANTABILITY,
# FITNESS FOR A PARTICULAR PURPOSE AND NONINFRINGEMENT. IN NO EVENT SHALL THE
# AUTHORS OR COPYRIGHT HOLDERS BE LIABLE FOR ANY CLAIM, DAMAGES OR OTHER
# LIABILITY, WHETHER IN AN ACTION OF CONTRACT, TORT OR OTHERWISE, ARISING FROM,
# OUT OF OR IN CONNECTION WITH THE SOFTWARE OR THE USE OR OTHER DEALINGS IN
# THE SOFTWARE.
#

require 'pathname'
require 'json'
require 'yaml'
if ENV['IOS'] || ENV['EMSCRIPTEN']
  require 'time'
end

# Usage: rake sync (only intended to be used in a fork with remote 'upstream' set to urho3d/Urho3D)
desc 'Fetch and merge upstream urho3d/Urho3D to a Urho3D fork'
task :sync do
  system "git fetch upstream && git checkout master && git pull && git merge -m 'Sync at #{Time.now.localtime}.' upstream/master && git push && git checkout -" or abort
end

# Usage: rake scaffolding dir=/path/to/new/project/root [project=Scaffolding] [target=Main]
desc 'Create a new project using Urho3D as external library'
task :scaffolding do
  abort 'Usage: rake scaffolding dir=/path/to/new/project/root [project=Scaffolding] [target=Main]' unless ENV['dir']
  abs_path = (ENV['OS'] ? ENV['dir'][1, 1] == ':' : ENV['dir'][0, 1] == '/') ? ENV['dir'] : "#{Dir.pwd}/#{ENV['dir']}"
  project = ENV['project'] || 'Scaffolding'
  target = ENV['target'] || 'Main'
  scaffolding(abs_path, project, target)
  abs_path = Pathname.new(abs_path).realpath
  puts "\nNew project created in #{abs_path}\n\n"
  puts "You may need to first set 'URHO3D_HOME' environment variable or use 'URHO3D_HOME' build option to point to your Urho3D build tree or your custom Urho3D SDK installation location."
  puts "Please see http://urho3d.github.io/documentation/HEAD/_using_library.html for more detail. For example:\n\n"
  if ENV['OS']
    puts "set \"URHO3D_HOME=/path/to/Urho3D/build-tree/or/SDK\"\ncd #{abs_path}\nrake cmake URHO3D_LUAJIT=1\nrake make\n\n"
    puts "Alternatively you can call one of the batch files directly, such as, cmake_generic.bat ../native-Build -DURHO3D_LUAJIT=1 and build using VS IDE"
  else
    puts "export URHO3D_HOME=/path/to/Urho3D/build-tree/or/SDK\ncd #{abs_path}\nrake cmake URHO3D_LUAJIT=1\nrake make\n\n"
    puts "Alternatively you can call one of the shell scripts directly, such as, ./cmake_generic.sh ../native-Build -DURHO3D_LUAJIT=1 && cd ../native-Build && make"
  end
  puts "to get a similar result as the last two rake tasks above.\n\n"
end

# Usage: rake cmake [<generator>] [<platform>] [<option>=<value> [<option>=<value>]] [[<platform>_]build_tree=/path/to/build-tree] [fix_scm]
# e.g.: rake cmake clean android; or rake cmake android URHO3D_LIB_TYPE=SHARED; or rake cmake ios URHO3D_LUA=1 build_tree=~/ios-Build
#
# To avoid repeating the customized build tree locations, you can set and export them as environment variables.
# e.g.: export native_build_tree=~/custom-native-Build android_build_tree=~/custom-android-Build mingw_build_tree=~/custom-mingw-Build rpi_build_tree=~/custom-rpi-Build
#       rake cmake rpi URHO3D_LUAJIT=1 URHO3D_LUAJIT_AMALG=1 && rake make rpi
#       The RPI build tree will be generated in the ~/custom-rpi-Build and then build from there
desc 'Invoke one of the build scripts with the build tree location predetermined based on the target platform'
task :cmake do
  script = 'cmake_generic'
  platform = 'native'
  build_options = ''
  ARGV.each { |option|
    task option.to_sym do ; end; Rake::Task[option].clear   # No-op hack
    case option
    when 'cmake', 'generic'
      # do nothing
    when 'clean', 'codeblocks', 'eclipse', 'macosx', 'ninja', 'vs2008', 'vs2010', 'vs2012', 'vs2013', 'vs2015'
      script = "cmake_#{option}" unless script == 'cmake_clean'
    when 'android', 'emscripten', 'ios', 'mingw', 'rpi'
      platform = option
      build_options = "#{build_options} -D#{option == 'mingw' ? 'WIN32' : option.upcase}=1" unless script == 'cmake_clean'
      script = 'cmake_macosx' if option == 'ios'
      script = 'cmake_mingw' if option == 'mingw' && ENV['OS']
    when 'fix_scm'
      build_options = "#{build_options} --fix-scm" if script == 'cmake_eclipse'
    else
      build_options = "#{build_options} -D#{option}" unless /build_tree=.*/ =~ option || script == 'cmake_clean'
    end
  }
  build_tree = ENV["#{platform}_build_tree"] || ENV['build_tree'] || "../#{platform}-Build"
  unless ENV['OS']
    ccache_envvar = ENV['CCACHE_SLOPPINESS'] ? '' : 'CCACHE_SLOPPINESS=pch_defines,time_macros'   # Only attempt to do the right thing when user hasn't done it
    ccache_envvar = "#{ccache_envvar} CCACHE_COMPRESS=1" unless ENV['CCACHE_COMPRESS']
  end
  system "#{ccache_envvar} ./#{script}#{ENV['OS'] ? '.bat' : '.sh'} \"#{build_tree}\" #{build_options}" or abort
end

# Usage: rake make [<platform>] [<option>=<value> [<option>=<value>]] [[<platform>_]build_tree=/path/to/build-tree] [numjobs=n] [clean_first] [unfilter]
# e.g.: rake make android; or rake make android doc; or rake make ios config=Debug sdk=iphonesimulator build_tree=~/ios-Build
desc 'Build the generated project in its corresponding build tree'
task :make do
  numjobs = ENV['numjobs'] || ''
  platform = 'native'
  cmake_build_options = ''
  build_options = ''
  unfilter = false
  ARGV.each { |option|
    task option.to_sym do ; end; Rake::Task[option].clear   # No-op hack
    case option
    when 'codeblocks', 'eclipse', 'generic', 'macosx', 'make', 'ninja', 'vs2008', 'vs2010', 'vs2012', 'vs2013', 'vs2015'
      # do nothing
    when 'android', 'emscripten', 'ios', 'mingw', 'rpi'
      platform = option
    when 'clean_first'
      cmake_build_options = "#{cmake_build_options} --clean-first"
    when 'unfilter'
      unfilter = true
    else
      if /(?:config|target)=.*/ =~ option
        cmake_build_options = "#{cmake_build_options} --#{option.gsub(/=/, ' ')}"
      elsif /(?:build_tree|numjobs)=.*/ !~ option
        build_options = "#{build_options} #{/=/ =~ option ? '-' + option.gsub(/=/, ' ') : option}"
      end
    end
  }
  build_tree = ENV["#{platform}_build_tree"] || ENV['build_tree'] || "../#{platform}-Build"
  unless ENV['OS']
    ccache_envvar = ENV['CCACHE_SLOPPINESS'] ? '' : 'CCACHE_SLOPPINESS=pch_defines,time_macros'   # Only attempt to do the right thing when user hasn't done it
    ccache_envvar = "#{ccache_envvar} CCACHE_COMPRESS=1" unless ENV['CCACHE_COMPRESS']
  end
  if !Dir.glob("#{build_tree}/*.xcodeproj").empty?
    # xcodebuild
    if !numjobs.empty?
      build_options = "-jobs #{numjobs}#{build_options}"
    end
    filter = !unfilter && system('xcpretty -v >/dev/null 2>&1') ? '|xcpretty -c && exit ${PIPESTATUS[0]}' : ''
  elsif !Dir.glob("#{build_tree}/*.sln").empty?
    # msbuild
    numjobs = ":#{numjobs}" unless numjobs.empty?
    build_options = "/maxcpucount#{numjobs}#{build_options}"
    filter = unfilter ? '' : '/nologo /verbosity:minimal'
  elsif !Dir.glob("#{build_tree}/*.ninja").empty?
    # ninja
    if !numjobs.empty?
      build_options = "-j#{numjobs}#{build_options}"
    end
    filter = ''
  else
    # make
    if numjobs.empty?
      case RUBY_PLATFORM
      when /linux/
        numjobs = (platform == 'emscripten' ? `grep 'core id' /proc/cpuinfo |sort |uniq |wc -l` : `grep -c processor /proc/cpuinfo`).chomp
      when /darwin/
        numjobs = `sysctl -n hw.#{platform == 'emscripten' ? 'physical' : 'logical'}cpu`.chomp
      when /win32|mingw|mswin/
        require 'win32ole'
        WIN32OLE.connect('winmgmts://').ExecQuery("select NumberOf#{platform == 'emscripten' ? '' : 'Logical'}Processors from Win32_ComputerSystem").each { |out| numjobs = platform == 'emscripten' ? out.NumberOfProcessors : out.NumberOfLogicalProcessors }
      else
        numjobs = 1
      end
    end
    build_options = "-j#{numjobs}#{build_options}"
    filter = ''
  end
  system "cd \"#{build_tree}\" && #{ccache_envvar} cmake --build . #{cmake_build_options} -- #{build_options} #{filter}" or abort
end

# Usage: rake android [parameter='--es pickedLibrary Urho3DPlayer'] [intent=.SampleLauncher] [package=com.github.urho3d] [success_indicator='Initialized engine'] [payload='sleep 30'] [api=19] [abi=armeabi-v7a] [avd=test_#{api}_#{abi}] [retries=10] [retry_interval=10]
desc 'Test run already installed APK in Android (virtual) device, default to Urho3D Samples APK if no parameter is given'
task :android do
  parameter = ENV['parameter'] || '--es pickedLibrary Urho3DPlayer'
  intent = ENV['intent'] || '.SampleLauncher'
  package = ENV['package'] || 'com.github.urho3d'
  success_indicator = ENV['success_indicator'] || 'Initialized engine'
  payload = ENV['payload'] || 'sleep 30'
  api = ENV['api'] || 19
  abi = ENV['abi'] || 'armeabi-v7a'
  avd = ENV['avd'] || "test_#{api}_#{abi}"
  retries = ENV['retries'] || 10 # minutes
  retry_interval = ENV['retry_interval'] || 10 # seconds
  android_prepare_device api, abi, avd or abort 'Failed to prepare Android (virtual) device for test run'
  android_wait_for_device retries, retry_interval or abort 'Failed to start Android (virtual) device'
  android_test_run parameter, intent, package, success_indicator, payload or abort "Failed to test run #{package}/#{intent}, make sure the APK has been installed"
end

# Usage: NOT intended to be used manually (if you insist then try: rake ci)
desc 'Configure, build, and test Urho3D project'
task :ci do
  # Skip if only performing CI for selected branches and the current branch is not in the list
  unless ENV['RELEASE_TAG']
    matched = /\[ci only:(.*?)\]/.match(ENV['COMMIT_MESSAGE'])
    next if matched && !matched[1].split(/[ ,]/).reject!(&:empty?).map { |i| /#{i}/ =~ ENV['TRAVIS_BRANCH'] }.any?
  end
  # Obtain our custom data, if any
  data = YAML::load(File.open(".travis.yml"))['data']
  data['excluded_sample'].each { |name| ENV["EXCLUDE_SAMPLE_#{name}"] = '1' } if data && data['excluded_sample']
  # Unshallow the clone's history when necessary
  if ENV['CI'] && ENV['PACKAGE_UPLOAD'] && !ENV['RELEASE_TAG']
    system 'git fetch --unshallow' or abort 'Failed to unshallow cloned repository'
  end
  # Packaging always use Release configuration
  if ENV['PACKAGE_UPLOAD']
    $configuration = 'Release'
    $testing = 0
  else
    $configuration = ENV['CI'] && ENV['USE_CCACHE'].to_i > 0 ? 'Release' : 'Debug'  # Aways use a same build configuration to keep ccache's cache size small when on Travis CI
    # Only 64-bit Linux environment with virtual framebuffer X server support and not MinGW build; or OSX build environment and not iOS build; or Emscripten build environment are capable to run tests
    $testing = (ENV['LINUX'] && !ENV['URHO3D_64BIT']) || (ENV['OSX'] && ENV['IOS'].to_i != 1) || ENV['EMSCRIPTEN'] ? 1 : 0
    if $testing
      ENV['URHO3D_PREFIX_PATH'] = `pwd`.chomp + '/bin'
    end
  end
  # Define the build option string only when the override environment variable is given
  $build_options = "-DWIN32=#{ENV['WINDOWS']}" if ENV['WINDOWS']
  $build_options = "#{$build_options} -DANDROID_ABI=#{ENV['ABI']}" if ENV['ABI']
  $build_options = "#{$build_options} -DANDROID_NATIVE_API_LEVEL=#{ENV['API']}" if ENV['API']
  $build_options = "#{$build_options} -DURHO3D_AMALG=#{ENV['URHO3D_AMALG']}" if ENV['URHO3D_AMALG'] && !ENV['WINDOWS']
  ['URHO3D_MODERN_CPP', 'URHO3D_64BIT', 'URHO3D_LIB_TYPE', 'URHO3D_OPENGL', 'URHO3D_D3D11', 'URHO3D_TEST_TIMEOUT', 'ANDROID', 'RPI', 'RPI_ABI', 'EMSCRIPTEN', 'EMSCRIPTEN_SHARE_DATA', 'EMSCRIPTEN_EMRUN_BROWSER'].each { |var| $build_options = "#{$build_options} -D#{var}=#{ENV[var]}" if ENV[var] }
  if ENV['XCODE']
    # xcodebuild
    xcode_ci
  else
    # GCC or Clang
    makefile_ci
  end
end

# Usage: NOT intended to be used manually
desc 'Setup build cache'
task :ci_setup_cache do
  # Use internal cache store instead of using Travis CI one (this is a workaround for using ccache on Travis CI legacy build infra)
  if ENV['USE_CCACHE'].to_i == 2
    puts 'Setting up build cache'
    job_number = ".#{ENV['TRAVIS_JOB_NUMBER'].split('.').last}"
    repo_slug = "#{ENV['TRAVIS_REPO_SLUG'].split('/').first}/cache-store.git"
    matched = /.*-([^-]+-[^-]+)$/.match(ENV['TRAVIS_BRANCH'])
    base_mirror = matched ? matched[1] : nil
    # Do not abort even when it fails here
    system "if ! `git clone -q --depth 1 --branch #{ENV['TRAVIS_BRANCH']}#{job_number} https://github.com/#{repo_slug} ~/.ccache 2>/dev/null`; then if ! [ #{base_mirror} ] || ! `git clone -q --depth 1 --branch #{base_mirror}#{job_number} https://github.com/#{repo_slug} ~/.ccache 2>/dev/null`; then git clone -q --depth 1 https://github.com/#{repo_slug} ~/.ccache 2>/dev/null; fi && cd ~/.ccache && git checkout -qf -b #{ENV['TRAVIS_BRANCH']}#{job_number}; fi"
  end
  # Clear ccache on demand
  system "ccache -z -M #{ENV['CCACHE_MAXSIZE']} #{/\[ccache clear\]/ =~ ENV['COMMIT_MESSAGE'] ? '-C' : ''}"
end

# Usage: NOT intended to be used manually
desc 'Teardown build cache'
task :ci_teardown_cache do
  # Upload cache to internal cache store if it is our own
  if ENV['USE_CCACHE'].to_i == 2
    puts 'Storing build cache'
    job_number = ".#{ENV['TRAVIS_JOB_NUMBER'].split('.').last}"
    repo_slug = "#{ENV['TRAVIS_REPO_SLUG'].split('/').first}/cache-store.git"
    # Do not abort even when it fails here
    system "cd ~/.ccache && git config user.name $GIT_NAME && git config user.email $GIT_EMAIL && git remote set-url --push origin https://$GH_TOKEN@github.com/#{repo_slug} && git add -A . && git commit --amend -qm 'Travis CI: cache update at #{Time.now.utc}.' && git push -qf -u origin #{ENV['TRAVIS_BRANCH']}#{job_number} >/dev/null 2>&1"
  end
  system 'ccache -s'
end

# Usage: NOT intended to be used manually
desc 'Update site documentation to GitHub Pages'
task :ci_site_update do
  # Skip when :ci rake task was skipped
  next unless Dir.exists?('../Build')
  # Pull or clone
  system 'cd ../doc-Build 2>/dev/null && git pull -q -r || git clone --depth 1 -q https://github.com/urho3d/urho3d.github.io.git ../doc-Build' or abort 'Failed to pull/clone'
  # Update credits from README.md to about.md
  system "ruby -lne 'BEGIN { credits = false }; puts $_ if credits; credits = true if /bugfixes by:/; credits = false if /^$/' README.md |ruby -i -le 'credits = STDIN.read; puts ARGF.read.gsub(/(?<=bugfixes by\n).*?(?=##)/m, credits)' ../doc-Build/about.md" or abort 'Failed to update credits'
  # Setup doxygen to use minimal theme
  system "ruby -i -pe 'BEGIN { a = {%q{HTML_HEADER} => %q{minimal-header.html}, %q{HTML_FOOTER} => %q{minimal-footer.html}, %q{HTML_STYLESHEET} => %q{minimal-doxygen.css}, %q{HTML_COLORSTYLE_HUE} => 200, %q{HTML_COLORSTYLE_SAT} => 0, %q{HTML_COLORSTYLE_GAMMA} => 20, %q{DOT_IMAGE_FORMAT} => %q{svg}, %q{INTERACTIVE_SVG} => %q{YES}} }; a.each {|k, v| gsub(/\#{k}\s*?=.*?\n/, %Q{\#{k} = \#{v}\n}) }' ../Build/Docs/Doxyfile" or abort 'Failed to setup doxygen configuration file'
  system 'cp ../doc-Build/_includes/Doxygen/minimal-* ../Build/Docs' or abort 'Failed to copy minimal-themed template'
  release = ENV['RELEASE_TAG'] || 'HEAD'
  unless release == 'HEAD'
    system "mkdir -p ../doc-Build/documentation/#{release}" or abort 'Failed to create directory for new document version'
    system "ruby -i -pe 'gsub(/HEAD/, %q{#{release}})' ../Build/Docs/minimal-header.html" or abort 'Failed to update document version in YAML Front Matter block'
    append_new_release release or abort 'Failed to add new release to document data file'
  end
  # Generate and sync doxygen pages
  system "cd ../Build && make -j$NUMJOBS doc >/dev/null 2>&1 && ruby -i -pe 'gsub(/(<\\/?h)3([^>]*?>)/, %q{\\14\\2}); gsub(/(<\\/?h)2([^>]*?>)/, %q{\\13\\2}); gsub(/(<\\/?h)1([^>]*?>)/, %q{\\12\\2})' Docs/html/_*.html && rsync -a --delete Docs/html/ ../doc-Build/documentation/#{release}" or abort 'Failed to generate/rsync doxygen pages'
  # Supply GIT credentials and push site documentation to urho3d/urho3d.github.io.git
  system "cd ../doc-Build && pwd && git config user.name $GIT_NAME && git config user.email $GIT_EMAIL && git remote set-url --push origin https://$GH_TOKEN@github.com/urho3d/urho3d.github.io.git && git add -A . && ( git commit -qm \"Travis CI: site documentation update at #{Time.now.utc}.\n\nCommit: https://github.com/$TRAVIS_REPO_SLUG/commit/$TRAVIS_COMMIT\n\nMessage: $COMMIT_MESSAGE\" || true) && git push -q >/dev/null 2>&1" or abort 'Failed to update site'
  unless ENV['RELEASE_TAG'] || `git fetch -qf origin #{ENV['TRAVIS_BRANCH']}; git log -1 --pretty=format:'%H' FETCH_HEAD` != ENV['TRAVIS_COMMIT']
    # Supply GIT credentials and push API documentation to urho3d/Urho3D.git (only when changes are detected)
    system 'pwd && git config user.name $GIT_NAME && git config user.email $GIT_EMAIL && git remote set-url --push origin https://$GH_TOKEN@github.com/$TRAVIS_REPO_SLUG.git && git add Docs/*API*'
    if system("git commit -qm 'Test commit to detect API changes'")
      # Automatically give instruction to do packaging when API has changed, unless the instruction is already given in this commit
      bump_soversion 'Source/Urho3D/.soversion' or abort 'Failed to bump soversion'
      system "git add Source/Urho3D/.soversion && git commit --amend -qm 'Travis CI: API documentation update at #{Time.now.utc}.\n\nCommit: https://github.com/$TRAVIS_REPO_SLUG/commit/$TRAVIS_COMMIT\n\nMessage: $COMMIT_MESSAGE\n#{ENV['PACKAGE_UPLOAD'] ? '' : '[ci package]'}'" or abort 'Failed to stage .soversion file'
      system "git push origin HEAD:#{ENV['TRAVIS_BRANCH']} -q >/dev/null 2>&1" or abort 'Failed to update API documentation'
    end
  end
end

# Usage: NOT intended to be used manually
desc 'Update Emscripten HTML5 samples to GitHub Pages'
task :ci_emscripten_samples_update do
  # Pull or clone
  system 'cd ../doc-Build 2>/dev/null && git pull -q -r || git clone --depth 1 -q https://github.com/urho3d/urho3d.github.io.git ../doc-Build' or abort 'Failed to pull/clone'
  # Sync Emscripten samples
  system "rsync -a --delete --exclude tool ../Build/bin/ ../doc-Build/samples" or abort 'Failed to rsync Emscripten samples'
  # Update Emscripten json data file
  update_emscripten_data or abort 'Failed to update Emscripten json data file'
  root_commit, _ = get_root_commit_and_recipients
  system "cd ../doc-Build && git config user.name $GIT_NAME && git config user.email $GIT_EMAIL && git remote set-url --push origin https://$GH_TOKEN@github.com/urho3d/urho3d.github.io.git && git add -A . && ( git commit -qm \"Travis CI: Emscripten samples update at #{Time.now.utc}.\n\nCommit: https://github.com/$TRAVIS_REPO_SLUG/commit/#{root_commit}\n\nMessage: #{`git log --format=%B -n 1 #{root_commit}`}\" || true) && git push -q >/dev/null 2>&1" or abort 'Failed to update Emscripten samples'
end

# Usage: NOT intended to be used manually
desc 'Create all CI mirror branches'
task :ci_create_mirrors do
  # Skip if there are more commits since this one
  abort 'Skipped creating mirror branches due to moving HEAD' unless `git fetch -qf origin #{ENV['TRAVIS_PULL_REQUEST'] == 'false' ? ENV['TRAVIS_BRANCH'] : %Q{+refs/pull/#{ENV['TRAVIS_PULL_REQUEST']}/head'}}; git log -1 --pretty=format:'%H' FETCH_HEAD` == ENV['TRAVIS_COMMIT']
  system 'git config user.name $GIT_NAME && git config user.email $GIT_EMAIL && git remote set-url --push origin https://$GH_TOKEN@github.com/$TRAVIS_REPO_SLUG.git'
  # Limit the frequency of scanning
  scan = `ccache -s |grep 'cache miss'`.split.last.to_i >= ENV['COVERITY_SCAN_THRESHOLD'].to_i || /\[ci scan\]/ =~ ENV['COMMIT_MESSAGE']
  # Determine which CI mirror branches to be auto created
  unless ENV['RELEASE_TAG']
    matched = /\[ci only:(.*?)\]/.match(ENV['COMMIT_MESSAGE'])
    ci_only = matched ? matched[1].split(/[ ,]/).reject!(&:empty?) : nil
    ci_only.push('Coverity-Scan') if ci_only && scan
  else
    ci_only = nil
  end
  # Obtain the whole stream and process the rest of documents except the first one since travis-build does not do that at the moment
  stream = YAML::load_stream(File.open('.travis.yml'))
  notifications = stream[0]['notifications']
  notifications['email']['recipients'] = get_root_commit_and_recipients().last unless notifications['email']['recipients']
  stream.drop(1).each { |doc| branch = doc.delete('branch'); ci = branch['name']; ci_branch = ENV['RELEASE_TAG'] || (ENV['TRAVIS_BRANCH'] == 'master' && ENV['TRAVIS_PULL_REQUEST'] == 'false') ? ci : (ENV['TRAVIS_PULL_REQUEST'] == 'false' ? "#{ENV['TRAVIS_BRANCH']}-#{ci}" : "PR ##{ENV['TRAVIS_PULL_REQUEST']}-#{ci}"); unless (ci_only && ci_only.map { |i| /#{i}/ =~ ci }.any?) || (!ci_only && (branch['active'] || (scan && /Scan/ =~ ci))); system "if git fetch origin #{ci_branch}:#{ci_branch} 2>/dev/null; then git push -qf origin --delete #{ci_branch}; fi"; next; end; lastjob = doc['matrix'] && doc['matrix']['include'] ? doc['matrix']['include'].length : (doc['env']['matrix'] ? doc['env']['matrix'].length : 1); doc['after_script'] = [*doc['after_script']] << (lastjob == 1 ? '%s' : "if [ ${TRAVIS_JOB_NUMBER##*.} == #{lastjob} ]; then %s; fi") % 'rake ci_delete_mirror'; doc['notifications'] = notifications unless doc['notifications']; File.open('.travis.yml.doc', 'w') { |file| file.write doc.to_yaml }; system "git checkout -B #{ci_branch} && rm .travis.yml && mv .travis.yml.doc .travis.yml && git add -A . && git commit -qm '#{branch['description']}' && git push -qf -u origin #{ci_branch} >/dev/null 2>&1 && git checkout -q -" or abort "Failed to create #{ci_branch} mirror branch" }
end

# Usage: NOT intended to be used manually
desc 'Delete CI mirror branch'
task :ci_delete_mirror do
  # Skip if there are more commits since this one or if this is a release build
  matched = /(.*)-[^-]+-[^-]+$/.match(ENV['TRAVIS_BRANCH'])
  base_branch = matched ? matched[1] : 'master'  # Assume 'master' is the default branch name
<<<<<<< HEAD
  abort "Skipped deleting #{ENV['TRAVIS_BRANCH']} mirror branch ('%s' vs '%s', %s, '%s')" % [`git log -1 --pretty=format:'%H' FETCH_HEAD`, `git show -s --format='%H' #{ENV['TRAVIS_COMMIT']}`.rstrip, (`git log -1 --pretty=format:'%H' FETCH_HEAD` == `git show -s --format='%H' #{ENV['TRAVIS_COMMIT']}`.rstrip).to_s, ENV['RELEASE_TAG']] unless `git fetch -qf origin #{/^PR #/ =~ base_branch ? %Q{+refs/pull/#{ENV['TRAVIS_PULL_REQUEST']}/merge'} : base_branch}; git log -1 --pretty=format:'%H' FETCH_HEAD` == `git show -s --format='%H' #{ENV['TRAVIS_COMMIT']}`.rstrip && !ENV['RELEASE_TAG']
=======
  abort "Skipped deleting #{ENV['TRAVIS_BRANCH']} mirror branch" unless `git fetch -qf origin #{/^PR #/ =~ base_branch ? %Q{+refs/pull/#{ENV['TRAVIS_PULL_REQUEST']}/merge'} : base_branch}; git log -1 --pretty=format:'%H' FETCH_HEAD` == `git show -s --format='%H' #{ENV['TRAVIS_COMMIT']}`.rstrip && !ENV['RELEASE_TAG']
>>>>>>> 8238ba6e
  system 'git config user.name $GIT_NAME && git config user.email $GIT_EMAIL && git remote set-url --push origin https://$GH_TOKEN@github.com/$TRAVIS_REPO_SLUG.git'
  system "git push -qf origin --delete #{ENV['TRAVIS_BRANCH']}" or abort "Failed to delete #{ENV['TRAVIS_BRANCH']} mirror branch"
end

# Usage: NOT intended to be used manually
desc 'Make binary package and upload it to a designated central hosting server'
task :ci_package_upload do
  # Skip when :ci rake task was skipped
  next unless Dir.exists?('../Build')
  if ENV['XCODE']
    $configuration = 'Release'
    $testing = 0
  end
  # Generate the documentation if necessary
  if ENV['SITE_UPDATE']
    if File.exist?('.site_updated')
      # Skip if site is already updated before
      ENV['SITE_UPDATE'] = nil
    end
  else
    system 'echo Generate documentation'
    if ENV['XCODE']
      xcode_build(ENV['IOS'], '../Build/Urho3D.xcodeproj', 'doc', '>/dev/null') or abort 'Failed to generate documentation'
    else
      system 'cd ../Build && make -j$NUMJOBS doc >/dev/null' or abort 'Failed to generate documentation'
    end
  end
  # Make the package
  if ENV['IOS']
    # Skip Mach-O universal binary build if Travis-CI VM took too long to get here, as otherwise overall build time may exceed 50 minutes time limit
    if ENV['CI_START_TIME'] then
      elapsed_time = (Time.now - Time.at(ENV['CI_START_TIME'].to_i)) / 60
      puts "\niOS checkpoint reached, elapsed time: #{elapsed_time}\n\n"
    end
    if !ENV['CI_START_TIME'] || elapsed_time < 25 # minutes
      # Build Mach-O universal binary consisting of iphoneos (universal ARM archs including 'arm64' if 64-bit is enabled) and iphonesimulator (i386 arch and also x86_64 arch if 64-bit is enabled)
      system 'echo Rebuild Urho3D library as Mach-O universal binary'
      xcode_build(0, '../Build/Urho3D.xcodeproj', 'Urho3D_universal') or abort 'Failed to build Mach-O universal binary'
    end
    # There is a bug in CMake/CPack that causes the 'package' target failed to build for IOS platform, workaround by calling cpack directly
    system 'cd ../Build && cpack -G TGZ 2>/dev/null' or abort 'Failed to make binary package'
  elsif ENV['XCODE']
    xcode_build(ENV['IOS'], '../Build/Urho3D.xcodeproj', 'package') or abort 'Failed to make binary package'
  else
    if ENV['ANDROID'] && !ENV['NO_SDK_SYSIMG']
      system "cd ../Build && android update project -p . -t $(android list target |grep android-$API |cut -d ' ' -f2) && ant debug" or abort 'Failed to make Urho3D Samples APK'
    end
    if ENV['URHO3D_USE_LIB64_RPM']
      system "cd ../Build && cmake . -DURHO3D_USE_LIB64_RPM=#{ENV['URHO3D_USE_LIB64_RPM']}" or abort 'Failed to reconfigure to generate 64-bit RPM package'
    end
    wrapper = ENV['URHO3D_64BIT'] || ENV['RPI'] ? 'setarch i686' : ''
    system "cd ../Build && #{wrapper} make package" or abort 'Failed to make binary package'
  end
  # Determine the upload location
  setup_digital_keys
  if !ENV['RELEASE_TAG']
    upload_dir = "/home/frs/project/#{ENV['TRAVIS_REPO_SLUG']}/Snapshots"
    if ENV['SITE_UPDATE']
      # Download source packages from GitHub
      system "export SNAPSHOT_VER=$(git describe $TRAVIS_COMMIT |ruby -pe 'gsub(/-(?!g)/, %q{.})'); wget -q https://github.com/$TRAVIS_REPO_SLUG/tarball/$TRAVIS_COMMIT -O Urho3D-$SNAPSHOT_VER-Source-snapshot.tar.gz && wget -q https://github.com/$TRAVIS_REPO_SLUG/zipball/$TRAVIS_COMMIT -O Urho3D-$SNAPSHOT_VER-Source-snapshot.zip" or abort 'Failed to get source packages'
      # Only keep the snapshots from the last 30 revisions
      system "for v in $(sftp urho-travis-ci@frs.sourceforge.net <<EOF |tr ' ' '\n' |grep Urho3D- |cut -d '-' -f1,2 |uniq |tail -n +31
cd #{upload_dir}
ls -1r
bye
EOF
); do echo rm #{upload_dir}/${v}*; done |sftp -b - urho-travis-ci@frs.sourceforge.net" or abort 'Failed to housekeep snapshots'
    end
  else
    upload_dir = "/home/frs/project/#{ENV['TRAVIS_REPO_SLUG']}/#{ENV['RELEASE_TAG']}"
    if ENV['SITE_UPDATE']
      # Download source packages from GitHub
      system 'wget -q https://github.com/$TRAVIS_REPO_SLUG/archive/$RELEASE_TAG.tar.gz -O Urho3D-$RELEASE_TAG-Source.tar.gz && wget -q https://github.com/$TRAVIS_REPO_SLUG/archive/$RELEASE_TAG.zip -O Urho3D-$RELEASE_TAG-Source.zip' or abort 'Failed to get source packages'
    end
    # Make sure the release directory exists remotely, do this in all the build jobs as we don't know which one would start uploading first
    system "sftp urho-travis-ci@frs.sourceforge.net <<EOF >/dev/null 2>&1
mkdir #{upload_dir}
bye
EOF" or abort 'Failed to create release directory remotely'
  end
  if ENV['SITE_UPDATE']
    # Upload the source package
    system "scp Urho3D-* urho-travis-ci@frs.sourceforge.net:#{upload_dir}" or abort 'Failed to upload source package'
    # Sync readme and license files, just in case they are updated in the repo
    system 'for f in README.md License.txt; do mtime=$(git log --format=%ai -n1 $f); touch -d "$mtime" $f; done' or abort 'Failed to acquire file modified time'
    system 'rsync -e ssh -az README.md License.txt urho-travis-ci@frs.sourceforge.net:/home/frs/project/$TRAVIS_REPO_SLUG' or abort 'Failed to sync readme and license files'
    # Mark that the site has been updated
    File.open('.site_updated', 'w') {}
  end
  # Upload the package
  system "scp ../Build/Urho3D-* urho-travis-ci@frs.sourceforge.net:#{upload_dir} && rm ../Build/Urho3D-*" or abort 'Failed to upload binary package'
end

def scaffolding dir, project = 'Scaffolding', target = 'Main'
  build_script = <<EOF
# Set project name
project (#{project})

# Set minimum version
cmake_minimum_required (VERSION 2.8.6)

if (COMMAND cmake_policy)
    cmake_policy (SET CMP0003 NEW)
    if (CMAKE_VERSION VERSION_GREATER 2.8.12 OR CMAKE_VERSION VERSION_EQUAL 2.8.12)
        # INTERFACE_LINK_LIBRARIES defines the link interface
        cmake_policy (SET CMP0022 NEW)
    endif ()
    if (CMAKE_VERSION VERSION_GREATER 3.0.0 OR CMAKE_VERSION VERSION_EQUAL 3.0.0)
        # Disallow use of the LOCATION target property - therefore we set to OLD as we still need it
        cmake_policy (SET CMP0026 OLD)
        # MACOSX_RPATH is enabled by default
        cmake_policy (SET CMP0042 NEW)
    endif ()
endif ()

# Set CMake modules search path
set (CMAKE_MODULE_PATH ${CMAKE_SOURCE_DIR}/CMake/Modules)

# Include Urho3D CMake common module
include (Urho3D-CMake-common)

# Find Urho3D library
find_package (Urho3D REQUIRED)
include_directories (${URHO3D_INCLUDE_DIRS})

# Define target name
set (TARGET_NAME #{target})

# Define source files
define_source_files ()

# Setup target with resource copying
setup_main_executable ()

# Setup test cases
if (URHO3D_ANGELSCRIPT)
    setup_test (NAME ExternalLibAS OPTIONS Scripts/12_PhysicsStressTest.as -w)
endif ()
if (URHO3D_LUA)
    setup_test (NAME ExternalLibLua OPTIONS LuaScripts/12_PhysicsStressTest.lua -w)
endif ()
EOF
  # TODO: Rewrite in pure Ruby when it supports symlink creation on Windows platform
  if ENV['OS']
    system("@echo off && mkdir '#{dir}'\\bin && copy Source\\Tools\\Urho3DPlayer\\Urho3DPlayer.* '#{dir}' >nul && (for %f in (*.bat Rakefile) do mklink '#{dir}'\\%f %cd%\\%f >nul) && mklink /D '#{dir}'\\CMake %cd%\\CMake && (for %d in (CoreData,Data) do mklink /D '#{dir}'\\bin\\%d %cd%\\bin\\%d >nul)") && File.write("#{dir}/CMakeLists.txt", build_script) or abort 'Failed to create new project using Urho3D as external library'
  else
    system("bash -c \"mkdir -p '#{dir}'/bin && cp Source/Tools/Urho3DPlayer/Urho3DPlayer.* '#{dir}' && for f in {.,}*.sh Rakefile CMake; do ln -sf `pwd`/\\$f '#{dir}'; done && ln -sf `pwd`/bin/{Core,}Data '#{dir}'/bin\"") && File.write("#{dir}/CMakeLists.txt", build_script) or abort 'Failed to create new project using Urho3D as external library'
  end
end

def makefile_ci
  if (ENV['WINDOWS'] && ENV['CI']) || (ENV['ANDROID'] && ENV['ABI'] == 'arm64-v8a') || ENV['EMSCRIPTEN']
    # LuaJIT on MinGW build is not possible on Ubuntu 12.04 LTS as its GCC cross-compiler version is too old
    # The upstream LuaJIT library does not support Android arm64-v8a ABI at the moment
    # LuaJIT on Emscripten is not possible
    # Fallback to use Lua library instead
    jit = ''
    amalg = ''
  else
    jit = 'JIT'
    amalg = '-DURHO3D_LUAJIT_AMALG=1'
  end
  system "./cmake_generic.sh ../Build #{$build_options} -DURHO3D_LUA#{jit}=1 #{amalg} -DURHO3D_SAMPLES=1 -DURHO3D_TOOLS=1 -DURHO3D_EXTRAS=1 -DURHO3D_TESTING=#{$testing} -DCMAKE_BUILD_TYPE=#{$configuration}" or abort 'Failed to configure Urho3D library build'
  if ENV['AVD'] && !ENV['PACKAGE_UPLOAD']   # Skip APK test run when packaging
    android_prepare_device ENV['API'], ENV['ABI'], ENV['AVD'] or abort 'Failed to prepare Android (virtual) device for test run'
  end
  # For Emscripten CI build, skip make test and/or scaffolding test if Travis-CI VM took too long to get here, as otherwise overall build time may exceed 50 minutes time limit
  test = $testing == 1 ? (ENV['CI'] && ENV['EMSCRIPTEN'] ? '&& if (( $((($(date +%%s)-$CI_START_TIME)/60)) < 25 )); then %s; fi' : '&& %s') % 'make test' : ''
  system "cd ../Build && make -j$NUMJOBS #{test}" or abort 'Failed to build or test Urho3D library'
  if ENV['CI_START_TIME'] then
    elapsed_time = (Time.now - Time.at(ENV['CI_START_TIME'].to_i)) / 60
    puts "\nEmscripten checkpoint reached, elapsed time: #{elapsed_time}\n"
  end
  unless ENV['CI'] && ENV['EMSCRIPTEN'] && (ENV['PACKAGE_UPLOAD'] || elapsed_time > 40)  # For Emscripten, skip scaffolding test when packaging or running out of time
    # Create a new project on the fly that uses newly built Urho3D library in the build tree
    test.sub!(/< 25/, '< 43')
    scaffolding "../Build/generated/UsingBuildTree"
    system "cd ../Build/generated/UsingBuildTree && echo '\nExternal project referencing Urho3D library in its build tree' && ./cmake_generic.sh . #{$build_options} -DURHO3D_HOME=../.. -DURHO3D_LUA#{jit}=1 -DURHO3D_TESTING=#{$testing} -DCMAKE_BUILD_TYPE=#{$configuration} && make -j$NUMJOBS #{test}" or abort 'Failed to configure/build/test temporary project using Urho3D as external library'
    ENV['DESTDIR'] = ENV['HOME'] || Dir.home
    puts "\nInstalling Urho3D SDK to #{ENV['DESTDIR']}/usr/local...\n"  # The default CMAKE_INSTALL_PREFIX is /usr/local
    system 'cd ../Build && make -j$NUMJOBS install >/dev/null' or abort 'Failed to install Urho3D SDK'
    # Create a new project on the fly that uses newly installed Urho3D SDK
    test.sub!(/< 43/, '< 48')
    scaffolding "../Build/generated/UsingSDK"
    system "export URHO3D_HOME=~/usr/local && cd ../Build/generated/UsingSDK && echo '\nExternal project referencing Urho3D SDK' && ./cmake_generic.sh . #{$build_options} -DURHO3D_LUA#{jit}=1 -DURHO3D_TESTING=#{$testing} -DCMAKE_BUILD_TYPE=#{$configuration} && make -j$NUMJOBS #{test}" or abort 'Failed to configure/build/test temporary project using Urho3D as external library'
  end
  # Make, deploy, and test run Android APK in an Android (virtual) device
  if ENV['AVD'] && !ENV['PACKAGE_UPLOAD']
    system "echo '\nTest deploying and running Urho3D Samples APK...' && cd ../Build && android update project -p . -t $( android list target |grep android-$API |cut -d ' ' -f2 ) && ant debug" or abort 'Failed to make Urho3D Samples APK'
    if android_wait_for_device
      system "cd ../Build && ant -Dadb.device.arg='-s #{$specific_device}' installd" or abort 'Failed to deploy Urho3D Samples APK'
      android_test_run or abort 'Failed to test run Urho3D Samples APK'
    else
      puts 'Skipped test running Urho3D Samples APK as emulator failed to start in time'
    end
  end
end

def get_root_commit_and_recipients sha=ENV['TRAVIS_COMMIT']
  # Root commit is a commit submitted by human
  recipients = `git show -s --format='%ae %ce' #{sha}`.chomp.split.uniq
  if recipients.include? 'urho3d.travis.ci@gmail.com'
    matched = /Commit:.*commit\/(.*?)\n/.match(ENV['COMMIT_MESSAGE'])
    if (matched)
      root_commit = matched[1]
      recipients = `git show -s --format='%ae %ce' #{root_commit}`.chomp.split.uniq
    end
  end
  return root_commit ? root_commit : sha, recipients
end

def android_find_device api = nil, abi = nil
  # Return the previously found matching device or if not found yet then try to find the matching device now
  return $specific_device if $specific_device
  wait = api ? '' : 'wait-for-device'
  $specific_api = api.to_s if api
  $specific_abi = abi.to_s if abi
  for i in `adb #{wait} devices |tail -n +2`.split "\n"
    device = i.split.first
    if `adb -s #{device} wait-for-device shell getprop ro.build.version.sdk`.chomp == $specific_api && `adb -s #{device} shell getprop ro.product.cpu.abi`.chomp == $specific_abi
      return $specific_device = device
    end
  end
  nil
end

def android_prepare_device api, abi = 'armeabi-v7a', name = 'test'
  system 'if ! ps |grep -cq adb; then adb start-server; fi'
  if !android_find_device api, abi
    # Don't have any matching (virtual) device attached, try to attach the named device (create the named device as AVD if necessary)
    if !system "android list avd |grep -cq 'Name: #{name}$'"
      system "echo 'no' |android create avd -n #{name} -t android-#{api} --abi #{abi}" or abort "Failed to create '#{name}' Android virtual device"
    end
    system "if [ $CI ]; then export OPTS='-no-skin -no-audio -no-window -no-boot-anim -gpu off'; else export OPTS='-gpu on'; fi; emulator -avd #{name} $OPTS &"
  end
  return 0
end

def android_wait_for_device retries = -1, retry_interval = 10, package = 'android.process.acore'  # Waiting for HOME by default
  # Wait until the indicator process is running or it is killed externally by user via Ctrl+C or when it exceeds the number of retries (if the retries parameter is provided)
  str = "\nWaiting for device..."
  thread = Thread.new { android_find_device }; sleep 0.5
  process_ready = false
  retries = retries * 60 / retry_interval unless retries == -1
  until retries == 0
    if thread.status == false
      thread.join
      break if process_ready
      process_ready = thread = Thread.new { `adb -s #{$specific_device} shell 'until ps |grep -c #{package} >/dev/null; do sleep #{retry_interval}; done; while ps |grep -c bootanimation >/dev/null; do sleep 1; done'` }; sleep 0.5
      next
    end
    print str; str = '.'; $stdout.flush   # Flush the standard output stream in case it is buffered to prevent Travis-CI into thinking that the build/test has stalled
    sleep retry_interval
    retries -= 1 if retries > 0
  end
  puts "\n\n" if str == '.'; $stdout.flush
  return retries == 0 ? nil : 0
end

def android_test_run parameter = '--es pickedLibrary Urho3DPlayer', intent = '.SampleLauncher', package = 'com.github.urho3d', success_indicator = 'Added resource path /apk/CoreData/', payload = 'sleep 30'
  # The device should have been found at this point
  return nil unless $specific_device
  # Capture adb's stdout and interpret it because adb neither uses stderr nor returns proper exit code on error
  begin
    IO.popen("adb -s #{$specific_device} shell <<EOF
# Try to unlock the device just in case it is locked
input keyevent 82; input keyevent 4
# Clear the log
logcat -c
# Start the app
am start -a android.intent.action.MAIN -n #{package}/#{intent} #{parameter}
# Wait until the process is running
until ps |grep -c #{package} 1>/dev/null; do sleep 1; done
# Execute the payload
#{payload}
# Exit and stop the app
input keyevent 4 && am force-stop #{package}
# Dump the log
logcat -d
# Bye bye
exit
##
EOF") { |stdout| echo = false; while output = stdout.gets do if echo && /#\s#/ !~ output then puts output else echo = true if /^##/ =~ output end; return nil if /^error/i =~ output end }
    # Result of the test run is determined based on the presence of the success indicator string in the log
    system "adb -s #{$specific_device} logcat -d |grep -cq '#{success_indicator}'"
  rescue
    nil
  end
end

def wait_for_block comment = '', retries = -1, retry_interval = 60, exit_code_sym = 'exit_code', &block
  # Wait until the code block is completed or it is killed externally by user via Ctrl+C or when it exceeds the number of retries (if the retries parameter is provided)
  thread = Thread.new &block
  str = comment
  retries = retries * 60 / retry_interval unless retries == -1
  until retries == 0
    if thread.status == false
      thread.join
      break
    end
    print str; str = '.'; $stdout.flush   # Flush the standard output stream in case it is buffered to prevent Travis-CI into thinking that the build/test has stalled
    sleep retry_interval
    retries -= 1 if retries > 0
  end
  puts "\n" if str == '.'; $stdout.flush
  return retries == 0 ? nil : (exit_code_sym ? thread[exit_code_sym] : 0)
end

def xcode_ci
  if ENV['IOS']
    # IOS platform does not support LuaJIT
    jit = ''
    amalg = ''
    deployment_target = "-DIPHONEOS_DEPLOYMENT_TARGET=#{ENV['DEPLOYMENT_TARGET']}"
  else
    jit = 'JIT'
    amalg = '-DURHO3D_LUAJIT_AMALG=1'
    deployment_target = "-DCMAKE_OSX_DEPLOYMENT_TARGET=#{ENV['DEPLOYMENT_TARGET']}"
  end
  system "./cmake_macosx.sh ../Build -DIOS=$IOS #{deployment_target} #{$build_options} -DURHO3D_LUA#{jit}=1 #{amalg} -DURHO3D_SAMPLES=1 -DURHO3D_TOOLS=1 -DURHO3D_EXTRAS=1 -DURHO3D_TESTING=#{$testing}" or abort 'Failed to configure Urho3D library build'
  xcode_build(ENV['IOS'], '../Build/Urho3D.xcodeproj') or abort 'Failed to build or test Urho3D library'
  unless ENV['CI'] && ENV['IOS'] && ENV['PACKAGE_UPLOAD']   # Skip scaffolding test when packaging for iOS
    # Create a new project on the fly that uses newly built Urho3D library in the build tree
    scaffolding "../Build/generated/UsingBuildTree"
    system "cd ../Build/generated/UsingBuildTree && echo '\nExternal project referencing Urho3D library in its build tree' && ./cmake_macosx.sh . -DIOS=$IOS #{deployment_target} #{$build_options} -DURHO3D_HOME=../.. -DURHO3D_LUA#{jit}=1 -DURHO3D_TESTING=#{$testing}" or abort 'Failed to configure temporary project using Urho3D as external library'
    xcode_build(ENV['IOS'], '../Build/generated/UsingBuildTree/Scaffolding.xcodeproj') or abort 'Failed to build/test temporary project using Urho3D as external library'
    ENV['DESTDIR'] = ENV['HOME'] || Dir.home
    wait_for_block("\nInstalling Urho3D SDK to #{ENV['DESTDIR']}/usr/local...") { Thread.current[:exit_code] = xcode_build(ENV['IOS'], '../Build/Urho3D.xcodeproj', 'install', '>/dev/null') } or abort 'Failed to install Urho3D SDK'
    # Create a new project on the fly that uses newly installed Urho3D SDK
    scaffolding "../Build/generated/UsingSDK"
    system "export URHO3D_HOME=~/usr/local && cd ../Build/generated/UsingSDK && echo '\nExternal project referencing Urho3D SDK' && ./cmake_macosx.sh . -DIOS=$IOS #{deployment_target} #{$build_options} -DURHO3D_LUA#{jit}=1 -DURHO3D_TESTING=#{$testing}" or abort 'Failed to configure temporary project using Urho3D as external library'
    xcode_build(ENV['IOS'], '../Build/generated/UsingSDK/Scaffolding.xcodeproj') or abort 'Failed to build/test temporary project using Urho3D as external library'
  end
end

def xcode_build ios, project, target = 'ALL_BUILD', extras = ''
  sdk = ios.to_i == 1 ? '-sdk iphonesimulator' : ''
  # Use xcpretty to filter output from xcodebuild when building
  system "xcodebuild -project #{project} -target #{target} -configuration #{$configuration} #{sdk} |xcpretty -c #{extras} && exit ${PIPESTATUS[0]}" or return nil
  if $testing == 1 && target == 'ALL_BUILD'     # Disable testing for other targets such as 'doc', 'package', etc
    # Use vanila xcodebuild when testing as its output is instantaneous (ensure Travis-CI does not kill the process during testing)
    system "xcodebuild -project #{project} -target RUN_TESTS -configuration #{$configuration} #{sdk} #{extras}" or return nil
  end
  return 0
end

def append_new_release release, filename = '../doc-Build/_data/urho3d.json'
  begin
    urho3d_hash = JSON.parse File.read filename
    unless urho3d_hash['releases'].last == release
      urho3d_hash['releases'] << release
    end
    File.open(filename, 'w') { |file| file.puts urho3d_hash.to_json }
    return 0
  rescue
    nil
  end
end

def update_emscripten_data dir = '../doc-Build/samples', filename = '../doc-Build/_data/emscripten.json'
  begin
    emscripten_hash = JSON.parse File.read filename
    Dir.chdir(dir) { emscripten_hash['samples'] = Dir['*.html'].sort }
    File.open(filename, 'w') { |file| file.puts emscripten_hash.to_json }
    return 0
  rescue
    nil
  end
end

def bump_soversion filename
  begin
    version = File.read(filename).split '.'
    bump_version version, 2
    File.open(filename, 'w') { |file| file.puts version.join '.' }
    return 0
  rescue
    nil
  end
end

def bump_version version, index
  if index > 0 && version[index].to_i == 255
    version[index] = 0
    bump_version version, index - 1
  else
    version[index] = version[index].to_i + 1
  end
end

def setup_digital_keys
  system 'mkdir -p ~/.ssh && chmod 700 ~/.ssh' or abort 'Failed to create ~/.ssh directory'
  system 'cat <<EOF >>~/.ssh/known_hosts
frs.sourceforge.net,216.34.181.57 ssh-rsa AAAAB3NzaC1yc2EAAAABIwAAAQEA2uifHZbNexw6cXbyg1JnzDitL5VhYs0E65Hk/tLAPmcmm5GuiGeUoI/B0eUSNFsbqzwgwrttjnzKMKiGLN5CWVmlN1IXGGAfLYsQwK6wAu7kYFzkqP4jcwc5Jr9UPRpJdYIK733tSEmzab4qc5Oq8izKQKIaxXNe7FgmL15HjSpatFt9w/ot/CHS78FUAr3j3RwekHCm/jhPeqhlMAgC+jUgNJbFt3DlhDaRMa0NYamVzmX8D47rtmBbEDU3ld6AezWBPUR5Lh7ODOwlfVI58NAf/aYNlmvl2TZiauBCTa7OPYSyXJnIPbQXg6YQlDknNCr0K769EjeIlAfY87Z4tw==
EOF' or abort 'Failed to append frs.sourceforge.net server public key to known_hosts'
  # Workaround travis encryption key size limitation. Rather than using the solution in their FAQ (using AES to encrypt/decrypt the file and check in the encrypted file into repo), our solution is more pragmatic. The private key below is incomplete. Only the missing portion is encrypted. Much less secure than the original 2048-bit RSA has to offer but good enough for our case.
  system 'cat <<EOF >~/.ssh/id_rsa
-----BEGIN RSA PRIVATE KEY-----
MIIEpQIBAAKCAQEAnZGzFEypdXKY3KDT0Q3NLY4Bv74yKgJ4LIgbXothx8w4CfM0
VeWBL/AE2iRISEWGB07LruM9y+U/wt58WlCVu001GuJuvXwWenlljsvH8qQlErYi
oXlCwAeVVeanILGL8CPS7QlyzOwwnVF6NdcmfDJjTthBVFbvHrWGo5if86zcZyMR
2BB5QVEr5fU0yOPFp0+2p7J3cA6HQSKwjUiDtJ+lM62UQp7InCCT3qeh5KYHQcYb
KVJTyj5iycVuBujHDwNAivLq82ojG7LcKjP+Ia8fblardCOQyFk6pSDM79NJJ2Dg
3ZbYIJeUmqSqFhRW/13Bro7Z1aNGrdh/XZkkHwIDAQABAoIBACHcBFJxYtzVIloO
yVWcFKIcaO3OLjNu0monWVJIu1tW3BfvRijLJ6aoejJyJ4I4RmPdn9FWDZp6CeiT
LL+vn21fWvELBWb8ekwZOCSmT7IpaboKn4h5aUmgl4udA/73iC2zVQkQxbWZb5zu
vEdDk4aOwV5ZBDjecYX01hjjnEOdZHGJlF/H/Xs0hYX6WDG3/r9QCJJ0nfd1/Fk2
zdbZRtAbyRz6ZHiYKnFQ441qRRaEbzunkvTBEwu9iqzlE0s/g49LJL0mKEp7rt/J
4iS3LZTQbJNx5J0ti8ZJKHhvoWb5RJxNimwKvVHC0XBZKTiLMrhnADmcpjLz53F8
$SF_KEY
sx27yCaeBeKXV0tFOeZmgK664VM9EgesjIX4sVOJ5mA3xBJBOtz9n66LjoIlIM58
dvsAnJt7MUBdclL/RBHEjbUxgGBDcazfWSuJe0sGczhnXMN94ox4MSECgYEAx5cv
cs/2KurjtWPanDGSz71LyGNdL/xQrAud0gi49H0tyYr0XmzNoe2CbZ/T5xGSZB92
PBcz4rnHQ/oujo/qwjNpDD0xVLEU70Uy/XiY5/v2111TFC4clfE/syZPywKAztt3
y2l5z+QdsNigRPDhKw+7CFYaAnYBEISxR6nabT8CgYEAqHrM8fdn2wsCNE6XvkZQ
O7ZANHNIKVnaRqW/8HW7EFAWQrlQTgzFbtR4uNBIqAtPsvwSx8Pk652+OR1VKfSv
ya3dtqY3rY/ErXWyX0nfPQEbYj/oh8LbS6zPw75yIorP3ACIwMw3GRNWIvkdAGTn
BMUgpWHUDLWWpWRrSzNi90ECgYEAkxxzQ6vW5OFGv17/NdswO+BpqCTc/c5646SY
ScRWFxbhFclOvv5xPqYiWYzRkmIYRaYO7tGnU7jdD9SqVjfrsAJWrke4QZVYOdgG
cl9eTLchxLGr15b5SOeNrQ1TCO4qZM3M6Wgv+bRI0h2JW+c0ABpTIBzehOvXcwZq
6MhgD98CgYEAtOPqc4aoIRUy+1oijpWs+wU7vAc8fe4sBHv5fsv7naHuPqZgyQYY
32a54xZxlsBw8T5P4BDy40OR7fu+6miUfL+WxUdII4fD3grlIPw6bpNE0bCDykv5
RLq28S11hDrKf/ZetXNuIprfTlhl6ISBy+oWQibhXmFZSxEiXNV6hCQ=
-----END RSA PRIVATE KEY-----
EOF' or abort 'Failed to create user private key to id_rsa'
  system 'chmod 600 ~/.ssh/id_rsa' or abort 'Failed to change id_rsa file permission'
end

# Load custom rake scripts
Dir['.rake/*.rake'].each { |r| load r }

# vi: set ts=2 sw=2 expandtab:<|MERGE_RESOLUTION|>--- conflicted
+++ resolved
@@ -331,11 +331,7 @@
   # Skip if there are more commits since this one or if this is a release build
   matched = /(.*)-[^-]+-[^-]+$/.match(ENV['TRAVIS_BRANCH'])
   base_branch = matched ? matched[1] : 'master'  # Assume 'master' is the default branch name
-<<<<<<< HEAD
-  abort "Skipped deleting #{ENV['TRAVIS_BRANCH']} mirror branch ('%s' vs '%s', %s, '%s')" % [`git log -1 --pretty=format:'%H' FETCH_HEAD`, `git show -s --format='%H' #{ENV['TRAVIS_COMMIT']}`.rstrip, (`git log -1 --pretty=format:'%H' FETCH_HEAD` == `git show -s --format='%H' #{ENV['TRAVIS_COMMIT']}`.rstrip).to_s, ENV['RELEASE_TAG']] unless `git fetch -qf origin #{/^PR #/ =~ base_branch ? %Q{+refs/pull/#{ENV['TRAVIS_PULL_REQUEST']}/merge'} : base_branch}; git log -1 --pretty=format:'%H' FETCH_HEAD` == `git show -s --format='%H' #{ENV['TRAVIS_COMMIT']}`.rstrip && !ENV['RELEASE_TAG']
-=======
   abort "Skipped deleting #{ENV['TRAVIS_BRANCH']} mirror branch" unless `git fetch -qf origin #{/^PR #/ =~ base_branch ? %Q{+refs/pull/#{ENV['TRAVIS_PULL_REQUEST']}/merge'} : base_branch}; git log -1 --pretty=format:'%H' FETCH_HEAD` == `git show -s --format='%H' #{ENV['TRAVIS_COMMIT']}`.rstrip && !ENV['RELEASE_TAG']
->>>>>>> 8238ba6e
   system 'git config user.name $GIT_NAME && git config user.email $GIT_EMAIL && git remote set-url --push origin https://$GH_TOKEN@github.com/$TRAVIS_REPO_SLUG.git'
   system "git push -qf origin --delete #{ENV['TRAVIS_BRANCH']}" or abort "Failed to delete #{ENV['TRAVIS_BRANCH']} mirror branch"
 end
