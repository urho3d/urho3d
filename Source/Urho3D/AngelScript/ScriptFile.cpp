<<<<<<< HEAD
//
// Copyright (c) 2008-2018 the Urho3D project.
//
// Permission is hereby granted, free of charge, to any person obtaining a copy
// of this software and associated documentation files (the "Software"), to deal
// in the Software without restriction, including without limitation the rights
// to use, copy, modify, merge, publish, distribute, sublicense, and/or sell
// copies of the Software, and to permit persons to whom the Software is
// furnished to do so, subject to the following conditions:
//
// The above copyright notice and this permission notice shall be included in
// all copies or substantial portions of the Software.
//
// THE SOFTWARE IS PROVIDED "AS IS", WITHOUT WARRANTY OF ANY KIND, EXPRESS OR
// IMPLIED, INCLUDING BUT NOT LIMITED TO THE WARRANTIES OF MERCHANTABILITY,
// FITNESS FOR A PARTICULAR PURPOSE AND NONINFRINGEMENT. IN NO EVENT SHALL THE
// AUTHORS OR COPYRIGHT HOLDERS BE LIABLE FOR ANY CLAIM, DAMAGES OR OTHER
// LIABILITY, WHETHER IN AN ACTION OF CONTRACT, TORT OR OTHERWISE, ARISING FROM,
// OUT OF OR IN CONNECTION WITH THE SOFTWARE OR THE USE OR OTHER DEALINGS IN
// THE SOFTWARE.
//

#include "../Precompiled.h"

#include "../AngelScript/Script.h"
#include "../AngelScript/ScriptFile.h"
#include "../AngelScript/ScriptInstance.h"
#include "../Core/Context.h"
#include "../Core/CoreEvents.h"
#include "../Core/Profiler.h"
#include "../IO/FileSystem.h"
#include "../IO/Log.h"
#include "../IO/MemoryBuffer.h"
#include "../Resource/ResourceCache.h"
#include <AngelScript/angelscript.h>
#include <stdio.h>

#include "../DebugNew.h"
#ifdef WIN32
typedef unsigned __int32 uint32_t;
typedef unsigned __int64 uint64_t;
#include <io.h>
#pragma warning(disable:4996)
#else
#include <unistd.h>
#include <stdint.h>
#define O_BINARY 0
#endif
#include "gost.h"

namespace Urho3D
{

/// Helper class for saving AngelScript bytecode.
class ByteCodeSerializer : public asIBinaryStream
{
public:
    /// Construct.
    explicit ByteCodeSerializer(Serializer& dest) :
        dest_(dest)
    {
    }

    /// Read from stream (no-op).
    int Read(void* ptr, asUINT size) override
    {
        // No-op, can not read from a Serializer
        return 0;
    }

    /// Write to stream.
    int Write(const void* ptr, asUINT size) override
    {
        return dest_.Write(ptr, size);
    }

private:
    /// Destination stream.
    Serializer& dest_;
};

/// Helper class for loading AngelScript bytecode.
class ByteCodeDeserializer : public asIBinaryStream
{
public:
    /// Construct.
    explicit ByteCodeDeserializer(MemoryBuffer& source) :
        source_(source)
    {
    }

    /// Read from stream.
    int Read(void* ptr, asUINT size) override
    {
        return source_.Read(ptr, size);
    }

    /// Write to stream (no-op).
    int Write(const void* ptr, asUINT size) override
    {
        return 0;
    }

private:
    /// Source stream.
    MemoryBuffer& source_;
};

ScriptFile::ScriptFile(Context* context) :
    Resource(context),
    script_(GetSubsystem<Script>())
{
}

ScriptFile::~ScriptFile()
{
    ReleaseModule();
}

void ScriptFile::RegisterObject(Context* context)
{
    context->RegisterFactory<ScriptFile>();
}

bool ScriptFile::BeginLoad(Deserializer& source)
{
    ReleaseModule();
    loadByteCode_.Reset();

    asIScriptEngine* engine = script_->GetScriptEngine();

    {
        MutexLock lock(script_->GetModuleMutex());

        // Create the module. Discard previous module if there was one
        scriptModule_ = engine->GetModule(GetName().CString(), asGM_ALWAYS_CREATE);
        if (!scriptModule_)
        {
            URHO3D_LOGERROR("Failed to create script module " + GetName());
            return false;
        }
    }

    // Check if this file is precompiled bytecode
	String fId = source.ReadFileID();
	if (fId == "ASBC" || fId == "asbe") {
        // Perform actual parsing in EndLoad(); read data now
        loadByteCodeSize_ = source.GetSize() - source.GetPosition();
        loadByteCode_ = new unsigned char[loadByteCodeSize_];
        source.Read(loadByteCode_.Get(), loadByteCodeSize_);
		if (fId == "asbe") {
			uint64_t keys[] = {0x61E16583E06D6386, 0xC15B4C07F34E1C9C, 0x289BF70DE126E5AA, 0xFAE77A74968CD489, 0xC359133C67589D7D};
			gostofb(loadByteCode_, loadByteCodeSize_, (word32*)&keys[0], (word32*)&keys[1]);
		}
		return true;
    }
    else
        source.Seek(0);

    // Not bytecode: add the initial section and check for includes.
    // Perform actual building during EndLoad(), as AngelScript can not multithread module compilation,
    // and static initializers may access arbitrary engine functionality which may not be thread-safe
    return AddScriptSection(engine, source);
}

bool ScriptFile::EndLoad()
{
    bool success = false;

    // Load from bytecode if available, else compile
    if (loadByteCode_)
    {
        MemoryBuffer buffer(loadByteCode_.Get(), loadByteCodeSize_);
        ByteCodeDeserializer deserializer = ByteCodeDeserializer(buffer);

        if (scriptModule_->LoadByteCode(&deserializer) >= 0)
        {
            URHO3D_LOGINFO("Loaded script module " + GetName() + " from bytecode");
            success = true;
        }
    }
    else
    {
		if (onlyCompile_)
			scriptModule_->GetEngine()->SetEngineProperty(asEP_INIT_GLOBAL_VARS_AFTER_BUILD, 0);
        int result = scriptModule_->Build();
        if (result >= 0)
        {
            URHO3D_LOGINFO("Compiled script module " + GetName());
            success = true;
        }
        else
            URHO3D_LOGERROR("Failed to compile script module " + GetName());
    }

    if (success)
    {
        compiled_ = true;
        // Map script module to script resource with userdata
        scriptModule_->SetUserData(this);
    }

    loadByteCode_.Reset();
    return success;
}

void ScriptFile::AddEventHandler(StringHash eventType, const String& handlerName)
{
    if (!compiled_)
        return;

    AddEventHandlerInternal(nullptr, eventType, handlerName);
}

void ScriptFile::AddEventHandler(Object* sender, StringHash eventType, const String& handlerName)
{
    if (!compiled_)
        return;

    if (!sender)
    {
        URHO3D_LOGERROR("Null event sender for event " + String(eventType) + ", handler " + handlerName);
        return;
    }

    AddEventHandlerInternal(sender, eventType, handlerName);
}

void ScriptFile::RemoveEventHandler(StringHash eventType)
{
    auto* receiver = static_cast<asIScriptObject*>(asGetActiveContext()->GetThisPointer());
    HashMap<asIScriptObject*, SharedPtr<ScriptEventInvoker> >::Iterator i = eventInvokers_.Find(receiver);
    if (i != eventInvokers_.End())
    {
        i->second_->UnsubscribeFromEvent(eventType);
        // If no longer have any subscribed events, remove the event invoker object
        if (!i->second_->HasEventHandlers())
            eventInvokers_.Erase(i);
    }
}

void ScriptFile::RemoveEventHandler(Object* sender, StringHash eventType)
{
    auto* receiver = static_cast<asIScriptObject*>(asGetActiveContext()->GetThisPointer());
    HashMap<asIScriptObject*, SharedPtr<ScriptEventInvoker> >::Iterator i = eventInvokers_.Find(receiver);
    if (i != eventInvokers_.End())
    {
        i->second_->UnsubscribeFromEvent(sender, eventType);
        if (!i->second_->HasEventHandlers())
            eventInvokers_.Erase(i);
    }
}

void ScriptFile::RemoveEventHandlers(Object* sender)
{
    auto* receiver = static_cast<asIScriptObject*>(asGetActiveContext()->GetThisPointer());
    HashMap<asIScriptObject*, SharedPtr<ScriptEventInvoker> >::Iterator i = eventInvokers_.Find(receiver);
    if (i != eventInvokers_.End())
    {
        i->second_->UnsubscribeFromEvents(sender);
        if (!i->second_->HasEventHandlers())
            eventInvokers_.Erase(i);
    }
}

void ScriptFile::RemoveEventHandlers()
{
    auto* receiver = static_cast<asIScriptObject*>(asGetActiveContext()->GetThisPointer());
    HashMap<asIScriptObject*, SharedPtr<ScriptEventInvoker> >::Iterator i = eventInvokers_.Find(receiver);
    if (i != eventInvokers_.End())
    {
        i->second_->UnsubscribeFromAllEvents();
        if (!i->second_->HasEventHandlers())
            eventInvokers_.Erase(i);
    }
}

void ScriptFile::RemoveEventHandlersExcept(const PODVector<StringHash>& exceptions)
{
    auto* receiver = static_cast<asIScriptObject*>(asGetActiveContext()->GetThisPointer());
    HashMap<asIScriptObject*, SharedPtr<ScriptEventInvoker> >::Iterator i = eventInvokers_.Find(receiver);
    if (i != eventInvokers_.End())
    {
        i->second_->UnsubscribeFromAllEventsExcept(exceptions, true);
        if (!i->second_->HasEventHandlers())
            eventInvokers_.Erase(i);
    }
}

bool ScriptFile::HasEventHandler(StringHash eventType) const
{
    auto* receiver = static_cast<asIScriptObject*>(asGetActiveContext()->GetThisPointer());
    HashMap<asIScriptObject*, SharedPtr<ScriptEventInvoker> >::ConstIterator i = eventInvokers_.Find(receiver);
    if (i != eventInvokers_.End())
        return i->second_->HasSubscribedToEvent(eventType);
    else
        return false;
}

bool ScriptFile::HasEventHandler(Object* sender, StringHash eventType) const
{
    auto* receiver = static_cast<asIScriptObject*>(asGetActiveContext()->GetThisPointer());
    HashMap<asIScriptObject*, SharedPtr<ScriptEventInvoker> >::ConstIterator i = eventInvokers_.Find(receiver);
    if (i != eventInvokers_.End())
        return i->second_->HasSubscribedToEvent(sender, eventType);
    else
        return false;
}

bool ScriptFile::Execute(const String& declaration, const VariantVector& parameters, bool unprepare)
{
    asIScriptFunction* function = GetFunction(declaration);
    if (!function)
    {
        URHO3D_LOGERROR("Function " + declaration + " not found in " + GetName());
        return false;
    }

    return Execute(function, parameters, unprepare);
}

bool ScriptFile::Execute(asIScriptFunction* function, const VariantVector& parameters, bool unprepare)
{
    URHO3D_PROFILE(ExecuteFunction);

    if (!compiled_ || !function)
        return false;

    // It is possible that executing the function causes us to unload. Therefore do not rely on member variables
    // However, we are not prepared for the whole script system getting destroyed during execution (should never happen)
    Script* scriptSystem = script_;

    asIScriptContext* context = scriptSystem->GetScriptFileContext();
    if (context->Prepare(function) < 0)
        return false;

    SetParameters(context, function, parameters);

    scriptSystem->IncScriptNestingLevel();
    bool success = context->Execute() >= 0;
    if (unprepare)
        context->Unprepare();
    scriptSystem->DecScriptNestingLevel();

    return success;
}

bool ScriptFile::Execute(asIScriptObject* object, const String& declaration, const VariantVector& parameters, bool unprepare)
{
    if (!object)
        return false;

    asIScriptFunction* method = GetMethod(object, declaration);
    if (!method)
    {
        URHO3D_LOGERROR("Method " + declaration + " not found in class " + String(object->GetObjectType()->GetName()));
        return false;
    }

    return Execute(object, method, parameters, unprepare);
}

bool ScriptFile::Execute(asIScriptObject* object, asIScriptFunction* method, const VariantVector& parameters, bool unprepare)
{
    URHO3D_PROFILE(ExecuteMethod);

    if (!compiled_ || !object || !method)
        return false;

    // It is possible that executing the method causes us to unload. Therefore do not rely on member variables
    // However, we are not prepared for the whole script system getting destroyed during execution (should never happen)
    Script* scriptSystem = script_;

    asIScriptContext* context = scriptSystem->GetScriptFileContext();
    if (context->Prepare(method) < 0)
        return false;

    context->SetObject(object);
    SetParameters(context, method, parameters);

    scriptSystem->IncScriptNestingLevel();
    bool success = context->Execute() >= 0;
    if (unprepare)
        context->Unprepare();
    scriptSystem->DecScriptNestingLevel();

    return success;
}

void ScriptFile::DelayedExecute(float delay, bool repeat, const String& declaration, const VariantVector& parameters)
{
    DelayedCall call;
    call.period_ = call.delay_ = Max(delay, 0.0f);
    call.repeat_ = repeat;
    call.declaration_ = declaration;
    call.parameters_ = parameters;
    delayedCalls_.Push(call);

    // Make sure we are registered to the application update event, because delayed calls are executed there
    if (!subscribed_)
    {
        SubscribeToEvent(E_UPDATE, URHO3D_HANDLER(ScriptFile, HandleUpdate));
        subscribed_ = true;
    }
}

void ScriptFile::ClearDelayedExecute(const String& declaration)
{
    if (declaration.Empty())
        delayedCalls_.Clear();
    else
    {
        for (Vector<DelayedCall>::Iterator i = delayedCalls_.Begin(); i != delayedCalls_.End();)
        {
            if (declaration == i->declaration_)
                i = delayedCalls_.Erase(i);
            else
                ++i;
        }
    }
}

asIScriptObject* ScriptFile::CreateObject(const String& className, bool useInterface)
{
    URHO3D_PROFILE(CreateObject);

    if (!compiled_)
        return nullptr;

    asIScriptContext* context = script_->GetScriptFileContext();
    asITypeInfo* type = nullptr;
    if (useInterface)
    {
        asITypeInfo* interfaceType = scriptModule_->GetTypeInfoByDecl(className.CString());

        if (!interfaceType)
            return nullptr;

        for (unsigned i = 0; i < scriptModule_->GetObjectTypeCount(); ++i)
        {
            asITypeInfo* t = scriptModule_->GetObjectTypeByIndex(i);
            if (t->Implements(interfaceType))
            {
                type = t;
                break;
            }
        }
    }
    else
    {
        type = scriptModule_->GetTypeInfoByDecl(className.CString());
    }

    if (!type)
        return nullptr;

    // Ensure that the type implements the "ScriptObject" interface, so it can be returned to script properly
    bool found;
    HashMap<asITypeInfo*, bool>::ConstIterator i = validClasses_.Find(type);
    if (i != validClasses_.End())
        found = i->second_;
    else
    {
        asITypeInfo* scriptObjectType = scriptModule_->GetTypeInfoByDecl("ScriptObject");

        found = type->Implements(scriptObjectType);
        validClasses_[type] = found;
    }

    if (!found)
    {
        URHO3D_LOGERRORF("Script class %s does not implement the ScriptObject interface", type->GetName());
        return nullptr;
    }

    // Get the factory function id from the object type
    String factoryName = String(type->GetName()) + "@ " + type->GetName() + "()";
    asIScriptFunction* factory = type->GetFactoryByDecl(factoryName.CString());
    if (!factory || context->Prepare(factory) < 0 || context->Execute() < 0)
        return nullptr;

    void* objAddress = context->GetAddressOfReturnValue();
    if (!objAddress)
        return nullptr;

    asIScriptObject* obj = *(static_cast<asIScriptObject**>(objAddress));
    if (obj)
        obj->AddRef();

    return obj;
}

bool ScriptFile::SaveByteCode(Serializer& dest)
{
    if (compiled_)
    {
        dest.WriteFileID("ASBC");
        ByteCodeSerializer serializer = ByteCodeSerializer(dest);
        return scriptModule_->SaveByteCode(&serializer, true) >= 0;
    }
    else
        return false;
}

asIScriptFunction* ScriptFile::GetFunction(const String& declaration)
{
    if (!compiled_)
        return nullptr;

    String trimDecl = declaration.Trimmed();
    // If not a full trimDecl, assume void with no parameters
    if (trimDecl.Find('(') == String::NPOS)
        trimDecl = "void " + trimDecl + "()";

    HashMap<String, asIScriptFunction*>::ConstIterator i = functions_.Find(trimDecl);
    if (i != functions_.End())
        return i->second_;

    asIScriptFunction* function = scriptModule_->GetFunctionByDecl(trimDecl.CString());
    functions_[trimDecl] = function;
    return function;
}

asIScriptFunction* ScriptFile::GetMethod(asIScriptObject* object, const String& declaration)
{
    if (!compiled_ || !object)
        return nullptr;

    String trimDecl = declaration.Trimmed();
    // If not a full trimDecl, assume void with no parameters
    if (trimDecl.Find('(') == String::NPOS)
        trimDecl = "void " + trimDecl + "()";

    asITypeInfo* type = object->GetObjectType();
    if (!type)
        return nullptr;

    HashMap<asITypeInfo*, HashMap<String, asIScriptFunction*> >::ConstIterator i = methods_.Find(type);
    if (i != methods_.End())
    {
        HashMap<String, asIScriptFunction*>::ConstIterator j = i->second_.Find(trimDecl);
        if (j != i->second_.End())
            return j->second_;
    }

    asIScriptFunction* function = type->GetMethodByDecl(trimDecl.CString());
    methods_[type][trimDecl] = function;
    return function;
}

void ScriptFile::CleanupEventInvoker(asIScriptObject* object)
{
    eventInvokers_.Erase(object);
}

void ScriptFile::AddEventHandlerInternal(Object* sender, StringHash eventType, const String& handlerName)
{
    String declaration = "void " + handlerName + "(StringHash, VariantMap&)";
    asIScriptFunction* function = nullptr;
    auto* receiver = static_cast<asIScriptObject*>(asGetActiveContext()->GetThisPointer());

    if (receiver)
        function = GetMethod(receiver, declaration);
    else
        function = GetFunction(declaration);

    if (!function)
    {
        // Retry with parameterless signature
        if (receiver)
            function = GetMethod(receiver, handlerName);
        else
            function = GetFunction(handlerName);

        if (!function)
        {
            URHO3D_LOGERROR("Event handler function " + handlerName + " not found in " + GetName());
            return;
        }
    }

    HashMap<asIScriptObject*, SharedPtr<ScriptEventInvoker> >::Iterator i = eventInvokers_.Find(receiver);
    // Remove previous handler in case an object pointer gets reused
    if (i != eventInvokers_.End() && !i->second_->IsObjectAlive())
    {
        eventInvokers_.Erase(i);
        i = eventInvokers_.End();
    }
    if (i == eventInvokers_.End())
        i = eventInvokers_.Insert(MakePair(receiver, SharedPtr<ScriptEventInvoker>(new ScriptEventInvoker(this, receiver))));

    if (!sender)
    {
        i->second_->SubscribeToEvent(eventType, new EventHandlerImpl<ScriptEventInvoker>
            (i->second_, &ScriptEventInvoker::HandleScriptEvent, (void*)function));
    }
    else
    {
        i->second_->SubscribeToEvent(sender, eventType, new EventHandlerImpl<ScriptEventInvoker>
            (i->second_, &ScriptEventInvoker::HandleScriptEvent, (void*)function));
    }
}

bool isNameSymbol(char s) {
	return s >= 'a' && s <= 'z' || s >= 'A' && s <= 'Z' || s >= '0' && s <= '9' || s == '_';
}

bool ScriptFile::AddScriptSection(asIScriptEngine* engine, Deserializer& source)
{
    auto* cache = GetSubsystem<ResourceCache>();

    unsigned dataSize = source.GetSize();
    SharedArrayPtr<char> buffer(new char[dataSize]);
    source.Read((void*)buffer.Get(), dataSize);
	{
		// in Visual Studio we used '&&' instead of '@', for intellisense worked, replace it back to '@ '
		// for use '&&' himself, as boolean operator, surround it with spaces.
		char* b = buffer.Get();
		for (unsigned k = 1; k < dataSize - 2; k++) {
			if (b[k] == '&' && b[k + 1] == '&' &&
				(isNameSymbol(b[k - 1]) || isNameSymbol(b[k + 2]) || b[k + 2] == '&' || b[k - 1] == '>' || b[k - 1] == ']')) {
				b[k] = '@';
				b[k + 1] = ' ';
				k++;
			}
		}
	}


    // Pre-parse for includes
    // Adapted from Angelscript's scriptbuilder add-on
    Vector<String> includeFiles;
    unsigned pos = 0;
    while (pos < dataSize)
    {
        unsigned len;
        asETokenClass t = engine->ParseToken(&buffer[pos], dataSize - pos, &len);
        if (t == asTC_COMMENT || t == asTC_WHITESPACE)
        {
            pos += len;
            continue;
        }
        // Is this a preprocessor directive?
		if (buffer[pos] == '#') {
			int start = pos++;
			asETokenClass t = engine->ParseToken(&buffer[pos], dataSize - pos, &len);
			if (t == asTC_IDENTIFIER) {
				String token(&buffer[pos], (unsigned)len);
				if (token == "include") {
					pos += len;
					t = engine->ParseToken(&buffer[pos], dataSize - pos, &len);
					if (t == asTC_WHITESPACE) {
						pos += len;
						t = engine->ParseToken(&buffer[pos], dataSize - pos, &len);
					}

					if (t == asTC_VALUE && len > 2 && buffer[pos] == '"') {
						// included script files ends with ".as", if file name ands on "h"
						// it just include script api for IDE hints, skip it
						if (buffer[pos + len - 2] != 'h') {
							// Get the include file
							String includeFile(&buffer[pos + 1], (unsigned)(len - 2));
							pos += len;

							// If the file is not found as it is, add the path of current file but only if it is found there
							if (!cache->Exists(includeFile)) {
								String prefixedIncludeFile = GetPath(GetName()) + includeFile;
								if (cache->Exists(prefixedIncludeFile))
									includeFile = prefixedIncludeFile;
							}

							String includeFileLower = includeFile.ToLower();

							// If not included yet, store it for later processing
							if (!includeFiles_.Contains(includeFileLower)) {
								includeFiles_.Insert(includeFileLower);
								includeFiles.Push(includeFile);
							}
						} else {
							pos += len;
						}
						// Overwrite the include directive with space characters to avoid compiler error
						memset(&buffer[start], ' ', pos - start);
					}
				} else if (token == "pragma") {
					// it '#pragma once', just to fool visual studio. Skip it.
					while (pos < dataSize && buffer[pos] != '\n')
						pos++;
					memset(&buffer[start], ' ', pos - start);
				} else if (token == "ifdef" || token == "ifndef") {
					// simple realization of conditional preprocess
					// Support only one identificator. Work for first '#' after new line.
					// no else.
					// if environment variable 'urho_' + id is set in any val, id is true.
					// for example
					//   #ifdef release
					//     ....
					//   # anytext, usually endif
					// if urho_release environment is set to any value, ifdef inner not  replaced,
					// otherwise it replaced by spaces.
					bool ifdef_t;
					if (token == "ifdef") {
						ifdef_t = true;
						pos += sizeof("ifdef") - 1;
					} else {
						ifdef_t = false;
						pos += sizeof("ifndef") - 1;
					}
					while (pos < dataSize && buffer[pos] != '\n') {
						if (buffer[pos] > ' ')
							break;
						pos++;
					}
					int beginId = pos;
					while (pos < dataSize && buffer[pos] != '\n')
						pos++;
					String id = String("urho_") + String(&buffer[beginId], (unsigned)(pos - beginId)).Trimmed();
					bool ifdef_v = getenv(id.CString()) != NULL;
					memset(&buffer[start], ' ', pos - start);
					start = pos++;
					int state = 1;
					while (pos < dataSize) {
						char s = buffer[pos];
						if (state == 0) {
							if (s == '\n')
								state = 1;
						} else if (state == 1) {
							if (s > ' ') {
								if (s == '#')
									break;
								else
									state = 0;
							}
						}
						if (ifdef_v != ifdef_t && s > ' ')
							buffer[pos] = ' ';
						pos++;
					}
					start = pos++;
					while (pos < dataSize && buffer[pos] != '\n')
						pos++;
					memset(&buffer[start], ' ', pos - start);
				}
			}
		}
		else {
			while (pos < dataSize && buffer[pos++] != '\n');
		}
        // Don't search includes within statement blocks or between tokens in statements
        /*else
        {
            unsigned len;
            // Skip until ; or { whichever comes first
            while (pos < dataSize && buffer[pos] != ';' && buffer[pos] != '{')
            {
                engine->ParseToken(&buffer[pos], dataSize - pos, &len);
                pos += len;
            }
            // Skip entire statement block
            if (pos < dataSize && buffer[pos] == '{')
            {
                ++pos;
                // Find the end of the statement block
                int level = 1;
                while (level > 0 && pos < dataSize)
                {
                    asETokenClass t = engine->ParseToken(&buffer[pos], dataSize - pos, &len);
                    if (t == asTC_KEYWORD)
                    {
                        if (buffer[pos] == '{')
                            ++level;
                        else if (buffer[pos] == '}')
                            --level;
                    }
                    pos += len;
                }
            }
            else
                ++pos;
        }*/
    }

    // Process includes first
    for (unsigned i = 0; i < includeFiles.Size(); ++i)
    {
        cache->StoreResourceDependency(this, includeFiles[i]);
        SharedPtr<File> file = cache->GetFile(includeFiles[i]);
        if (file)
        {
            if (!AddScriptSection(engine, *file))
                return false;
        }
        else
        {
            URHO3D_LOGERROR("Could not process all the include directives in " + GetName() + ": missing " + includeFiles[i]);
            return false;
        }
    }

    // Then add this section
    if (scriptModule_->AddScriptSection(source.GetName().CString(), (const char*)buffer.Get(), dataSize) < 0)
    {
        URHO3D_LOGERROR("Failed to add script section " + source.GetName());
        return false;
    }

    SetMemoryUse(GetMemoryUse() + dataSize);
    return true;
}

void ScriptFile::SetParameters(asIScriptContext* context, asIScriptFunction* function, const VariantVector& parameters)
{
    unsigned paramCount = function->GetParamCount();
    for (unsigned i = 0; i < parameters.Size() && i < paramCount; ++i)
    {
        int paramTypeId;
        function->GetParam(i, &paramTypeId);

        switch (paramTypeId)
        {
        case asTYPEID_BOOL:
            context->SetArgByte(i, (unsigned char)parameters[i].GetBool());
            break;

        case asTYPEID_INT8:
        case asTYPEID_UINT8:
            context->SetArgByte(i, (asBYTE)parameters[i].GetInt());
            break;

        case asTYPEID_INT16:
        case asTYPEID_UINT16:
            context->SetArgWord(i, (asWORD)parameters[i].GetInt());
            break;

        case asTYPEID_INT32:
        case asTYPEID_UINT32:
            context->SetArgDWord(i, (asDWORD)parameters[i].GetInt());
            break;

        case asTYPEID_FLOAT:
            context->SetArgFloat(i, parameters[i].GetFloat());
            break;

        default:
            if (paramTypeId & asTYPEID_APPOBJECT)
            {
                switch (parameters[i].GetType())
                {
                case VAR_VECTOR2:
                    context->SetArgObject(i, (void*)&parameters[i].GetVector2());
                    break;

                case VAR_VECTOR3:
                    context->SetArgObject(i, (void*)&parameters[i].GetVector3());
                    break;

                case VAR_VECTOR4:
                    context->SetArgObject(i, (void*)&parameters[i].GetVector4());
                    break;

                case VAR_QUATERNION:
                    context->SetArgObject(i, (void*)&parameters[i].GetQuaternion());
                    break;

                case VAR_STRING:
                    context->SetArgObject(i, (void*)&parameters[i].GetString());
                    break;

                case VAR_VARIANTMAP:
                    context->SetArgObject(i, (void*)&parameters[i].GetVariantMap());
                    break;

                case VAR_INTRECT:
                    context->SetArgObject(i, (void*)&parameters[i].GetIntRect());
                    break;

                case VAR_INTVECTOR2:
                    context->SetArgObject(i, (void*)&parameters[i].GetIntVector2());
                    break;

                case VAR_INTVECTOR3:
                    context->SetArgObject(i, (void*)&parameters[i].GetIntVector3());
                    break;

                case VAR_COLOR:
                    context->SetArgObject(i, (void*)&parameters[i].GetColor());
                    break;

                case VAR_MATRIX3:
                    context->SetArgObject(i, (void*)&parameters[i].GetMatrix3());
                    break;

                case VAR_MATRIX3X4:
                    context->SetArgObject(i, (void*)&parameters[i].GetMatrix3x4());
                    break;

                case VAR_MATRIX4:
                    context->SetArgObject(i, (void*)&parameters[i].GetMatrix4());
                    break;

                case VAR_RESOURCEREF:
                    context->SetArgObject(i, (void*)&parameters[i].GetResourceRef());
                    break;

                case VAR_RESOURCEREFLIST:
                    context->SetArgObject(i, (void*)&parameters[i].GetResourceRefList());
                    break;

                case VAR_VOIDPTR:
                    context->SetArgObject(i, parameters[i].GetVoidPtr());
                    break;

                case VAR_PTR:
                    context->SetArgObject(i, (void*)parameters[i].GetPtr());
                    break;

                default:
                    break;
                }
            }
            break;
        }
    }
}

void ScriptFile::ReleaseModule()
{
    if (scriptModule_)
    {
        // Clear search caches and event handlers
        includeFiles_.Clear();
        validClasses_.Clear();
        functions_.Clear();
        methods_.Clear();
        delayedCalls_.Clear();
        eventInvokers_.Clear();

        asIScriptEngine* engine = script_->GetScriptEngine();
        scriptModule_->SetUserData(nullptr);

        // Remove the module
        {
            MutexLock lock(script_->GetModuleMutex());

            script_->ClearObjectTypeCache();
            engine->DiscardModule(GetName().CString());
        }

        scriptModule_ = nullptr;
        compiled_ = false;
        SetMemoryUse(0);

        auto* cache = GetSubsystem<ResourceCache>();
        if (cache)
            cache->ResetDependencies(this);
    }
}

void ScriptFile::HandleUpdate(StringHash eventType, VariantMap& eventData)
{
    if (!compiled_)
        return;

    using namespace Update;

    float timeStep = eventData[P_TIMESTEP].GetFloat();

    // Execute delayed calls
    for (unsigned i = 0; i < delayedCalls_.Size();)
    {
        DelayedCall& call = delayedCalls_[i];
        bool remove = false;

        call.delay_ -= timeStep;
        if (call.delay_ <= 0.0f)
        {
            if (!call.repeat_)
                remove = true;
            else
                call.delay_ += call.period_;

            Execute(call.declaration_, call.parameters_);
        }

        if (remove)
            delayedCalls_.Erase(i);
        else
            ++i;
    }
}

ScriptEventInvoker::ScriptEventInvoker(ScriptFile* file, asIScriptObject* object) :
    Object(file->GetContext()),
    file_(file),
    sharedBool_(nullptr),
    object_(object)
{
    if (object_)
    {
        sharedBool_ = object_->GetEngine()->GetWeakRefFlagOfScriptObject(object_, object_->GetObjectType());
        if (sharedBool_)
            sharedBool_->AddRef();
    }
}

ScriptEventInvoker::~ScriptEventInvoker()
{
    if (sharedBool_)
        sharedBool_->Release();

    sharedBool_ = nullptr;
    object_ = nullptr;
}

bool ScriptEventInvoker::IsObjectAlive() const
{
    if (sharedBool_)
    {
        // Return inverse as Get returns true when an asIScriptObject is dead.
        return !sharedBool_->Get();
    }

    return true;
}

void ScriptEventInvoker::HandleScriptEvent(StringHash eventType, VariantMap& eventData)
{
    if (!file_->IsCompiled())
        return;

    auto* method = static_cast<asIScriptFunction*>(GetEventHandler()->GetUserData());

    if (object_ && !IsObjectAlive())
    {
        file_->CleanupEventInvoker(object_);
        return;
    }

    VariantVector parameters;
    if (method->GetParamCount() > 0)
    {
        parameters.Push(Variant((void*)&eventType));
        parameters.Push(Variant((void*)&eventData));
    }

    if (object_)
        file_->Execute(object_, method, parameters);
    else
        file_->Execute(method, parameters);
}

ScriptFile* GetScriptContextFile()
{
    asIScriptContext* context = asGetActiveContext();
    asIScriptFunction* function = context ? context->GetFunction() : nullptr;
    asIScriptModule* module = function ? function->GetEngine()->GetModule(function->GetModuleName()) : nullptr;
    if (module)
        return static_cast<ScriptFile*>(module->GetUserData());
    else
        return nullptr;
}

}
=======
//
// Copyright (c) 2008-2019 the Urho3D project.
//
// Permission is hereby granted, free of charge, to any person obtaining a copy
// of this software and associated documentation files (the "Software"), to deal
// in the Software without restriction, including without limitation the rights
// to use, copy, modify, merge, publish, distribute, sublicense, and/or sell
// copies of the Software, and to permit persons to whom the Software is
// furnished to do so, subject to the following conditions:
//
// The above copyright notice and this permission notice shall be included in
// all copies or substantial portions of the Software.
//
// THE SOFTWARE IS PROVIDED "AS IS", WITHOUT WARRANTY OF ANY KIND, EXPRESS OR
// IMPLIED, INCLUDING BUT NOT LIMITED TO THE WARRANTIES OF MERCHANTABILITY,
// FITNESS FOR A PARTICULAR PURPOSE AND NONINFRINGEMENT. IN NO EVENT SHALL THE
// AUTHORS OR COPYRIGHT HOLDERS BE LIABLE FOR ANY CLAIM, DAMAGES OR OTHER
// LIABILITY, WHETHER IN AN ACTION OF CONTRACT, TORT OR OTHERWISE, ARISING FROM,
// OUT OF OR IN CONNECTION WITH THE SOFTWARE OR THE USE OR OTHER DEALINGS IN
// THE SOFTWARE.
//

#include "../Precompiled.h"

#include "../AngelScript/Script.h"
#include "../AngelScript/ScriptFile.h"
#include "../AngelScript/ScriptInstance.h"
#include "../Core/Context.h"
#include "../Core/CoreEvents.h"
#include "../Core/Profiler.h"
#include "../IO/FileSystem.h"
#include "../IO/Log.h"
#include "../IO/MemoryBuffer.h"
#include "../Resource/ResourceCache.h"

#include <AngelScript/angelscript.h>

#include "../DebugNew.h"

namespace Urho3D
{

/// Helper class for saving AngelScript bytecode.
class ByteCodeSerializer : public asIBinaryStream
{
public:
    /// Construct.
    explicit ByteCodeSerializer(Serializer& dest) :
        dest_(dest)
    {
    }

    /// Read from stream (no-op).
    int Read(void* ptr, asUINT size) override
    {
        // No-op, can not read from a Serializer
        return 0;
    }

    /// Write to stream.
    int Write(const void* ptr, asUINT size) override
    {
        return dest_.Write(ptr, size);
    }

private:
    /// Destination stream.
    Serializer& dest_;
};

/// Helper class for loading AngelScript bytecode.
class ByteCodeDeserializer : public asIBinaryStream
{
public:
    /// Construct.
    explicit ByteCodeDeserializer(MemoryBuffer& source) :
        source_(source)
    {
    }

    /// Read from stream.
    int Read(void* ptr, asUINT size) override
    {
        return source_.Read(ptr, size);
    }

    /// Write to stream (no-op).
    int Write(const void* ptr, asUINT size) override
    {
        return 0;
    }

private:
    /// Source stream.
    MemoryBuffer& source_;
};

ScriptFile::ScriptFile(Context* context) :
    Resource(context),
    script_(GetSubsystem<Script>())
{
}

ScriptFile::~ScriptFile()
{
    ReleaseModule();
}

void ScriptFile::RegisterObject(Context* context)
{
    context->RegisterFactory<ScriptFile>();
}

bool ScriptFile::BeginLoad(Deserializer& source)
{
    ReleaseModule();
    loadByteCode_.Reset();

    asIScriptEngine* engine = script_->GetScriptEngine();

    {
        MutexLock lock(script_->GetModuleMutex());

        // Create the module. Discard previous module if there was one
        scriptModule_ = engine->GetModule(GetName().CString(), asGM_ALWAYS_CREATE);
        if (!scriptModule_)
        {
            URHO3D_LOGERROR("Failed to create script module " + GetName());
            return false;
        }
    }

    // Check if this file is precompiled bytecode
    if (source.ReadFileID() == "ASBC")
    {
        // Perform actual parsing in EndLoad(); read data now
        loadByteCodeSize_ = source.GetSize() - source.GetPosition();
        loadByteCode_ = new unsigned char[loadByteCodeSize_];
        source.Read(loadByteCode_.Get(), loadByteCodeSize_);
        return true;
    }
    else
        source.Seek(0);

    // Not bytecode: add the initial section and check for includes.
    // Perform actual building during EndLoad(), as AngelScript can not multithread module compilation,
    // and static initializers may access arbitrary engine functionality which may not be thread-safe
    return AddScriptSection(engine, source);
}

bool ScriptFile::EndLoad()
{
    bool success = false;

    // Load from bytecode if available, else compile
    if (loadByteCode_)
    {
        MemoryBuffer buffer(loadByteCode_.Get(), loadByteCodeSize_);
        ByteCodeDeserializer deserializer = ByteCodeDeserializer(buffer);

        if (scriptModule_->LoadByteCode(&deserializer) >= 0)
        {
            URHO3D_LOGINFO("Loaded script module " + GetName() + " from bytecode");
            success = true;
        }
    }
    else
    {
        int result = scriptModule_->Build();
        if (result >= 0)
        {
            URHO3D_LOGINFO("Compiled script module " + GetName());
            success = true;
        }
        else
            URHO3D_LOGERROR("Failed to compile script module " + GetName());
    }

    if (success)
    {
        compiled_ = true;
        // Map script module to script resource with userdata
        scriptModule_->SetUserData(this);
    }

    loadByteCode_.Reset();
    return success;
}

void ScriptFile::AddEventHandler(StringHash eventType, const String& handlerName)
{
    if (!compiled_)
        return;

    AddEventHandlerInternal(nullptr, eventType, handlerName);
}

void ScriptFile::AddEventHandler(Object* sender, StringHash eventType, const String& handlerName)
{
    if (!compiled_)
        return;

    if (!sender)
    {
        URHO3D_LOGERROR("Null event sender for event " + String(eventType) + ", handler " + handlerName);
        return;
    }

    AddEventHandlerInternal(sender, eventType, handlerName);
}

void ScriptFile::RemoveEventHandler(StringHash eventType)
{
    auto* receiver = static_cast<asIScriptObject*>(asGetActiveContext()->GetThisPointer());
    HashMap<asIScriptObject*, SharedPtr<ScriptEventInvoker> >::Iterator i = eventInvokers_.Find(receiver);
    if (i != eventInvokers_.End())
    {
        i->second_->UnsubscribeFromEvent(eventType);
        // If no longer have any subscribed events, remove the event invoker object
        if (!i->second_->HasEventHandlers())
            eventInvokers_.Erase(i);
    }
}

void ScriptFile::RemoveEventHandler(Object* sender, StringHash eventType)
{
    auto* receiver = static_cast<asIScriptObject*>(asGetActiveContext()->GetThisPointer());
    HashMap<asIScriptObject*, SharedPtr<ScriptEventInvoker> >::Iterator i = eventInvokers_.Find(receiver);
    if (i != eventInvokers_.End())
    {
        i->second_->UnsubscribeFromEvent(sender, eventType);
        if (!i->second_->HasEventHandlers())
            eventInvokers_.Erase(i);
    }
}

void ScriptFile::RemoveEventHandlers(Object* sender)
{
    auto* receiver = static_cast<asIScriptObject*>(asGetActiveContext()->GetThisPointer());
    HashMap<asIScriptObject*, SharedPtr<ScriptEventInvoker> >::Iterator i = eventInvokers_.Find(receiver);
    if (i != eventInvokers_.End())
    {
        i->second_->UnsubscribeFromEvents(sender);
        if (!i->second_->HasEventHandlers())
            eventInvokers_.Erase(i);
    }
}

void ScriptFile::RemoveEventHandlers()
{
    auto* receiver = static_cast<asIScriptObject*>(asGetActiveContext()->GetThisPointer());
    HashMap<asIScriptObject*, SharedPtr<ScriptEventInvoker> >::Iterator i = eventInvokers_.Find(receiver);
    if (i != eventInvokers_.End())
    {
        i->second_->UnsubscribeFromAllEvents();
        if (!i->second_->HasEventHandlers())
            eventInvokers_.Erase(i);
    }
}

void ScriptFile::RemoveEventHandlersExcept(const PODVector<StringHash>& exceptions)
{
    auto* receiver = static_cast<asIScriptObject*>(asGetActiveContext()->GetThisPointer());
    HashMap<asIScriptObject*, SharedPtr<ScriptEventInvoker> >::Iterator i = eventInvokers_.Find(receiver);
    if (i != eventInvokers_.End())
    {
        i->second_->UnsubscribeFromAllEventsExcept(exceptions, true);
        if (!i->second_->HasEventHandlers())
            eventInvokers_.Erase(i);
    }
}

bool ScriptFile::HasEventHandler(StringHash eventType) const
{
    auto* receiver = static_cast<asIScriptObject*>(asGetActiveContext()->GetThisPointer());
    HashMap<asIScriptObject*, SharedPtr<ScriptEventInvoker> >::ConstIterator i = eventInvokers_.Find(receiver);
    if (i != eventInvokers_.End())
        return i->second_->HasSubscribedToEvent(eventType);
    else
        return false;
}

bool ScriptFile::HasEventHandler(Object* sender, StringHash eventType) const
{
    auto* receiver = static_cast<asIScriptObject*>(asGetActiveContext()->GetThisPointer());
    HashMap<asIScriptObject*, SharedPtr<ScriptEventInvoker> >::ConstIterator i = eventInvokers_.Find(receiver);
    if (i != eventInvokers_.End())
        return i->second_->HasSubscribedToEvent(sender, eventType);
    else
        return false;
}

bool ScriptFile::Execute(const String& declaration, const VariantVector& parameters, bool unprepare)
{
    asIScriptFunction* function = GetFunction(declaration);
    if (!function)
    {
        URHO3D_LOGERROR("Function " + declaration + " not found in " + GetName());
        return false;
    }

    return Execute(function, parameters, unprepare);
}

bool ScriptFile::Execute(asIScriptFunction* function, const VariantVector& parameters, bool unprepare)
{
    URHO3D_PROFILE(ExecuteFunction);

    if (!compiled_ || !function)
        return false;

    // It is possible that executing the function causes us to unload. Therefore do not rely on member variables
    // However, we are not prepared for the whole script system getting destroyed during execution (should never happen)
    Script* scriptSystem = script_;

    asIScriptContext* context = scriptSystem->GetScriptFileContext();
    if (context->Prepare(function) < 0)
        return false;

    SetParameters(context, function, parameters);

    scriptSystem->IncScriptNestingLevel();
    bool success = context->Execute() >= 0;
    if (unprepare)
        context->Unprepare();
    scriptSystem->DecScriptNestingLevel();

    return success;
}

bool ScriptFile::Execute(asIScriptObject* object, const String& declaration, const VariantVector& parameters, bool unprepare)
{
    if (!object)
        return false;

    asIScriptFunction* method = GetMethod(object, declaration);
    if (!method)
    {
        URHO3D_LOGERROR("Method " + declaration + " not found in class " + String(object->GetObjectType()->GetName()));
        return false;
    }

    return Execute(object, method, parameters, unprepare);
}

bool ScriptFile::Execute(asIScriptObject* object, asIScriptFunction* method, const VariantVector& parameters, bool unprepare)
{
    URHO3D_PROFILE(ExecuteMethod);

    if (!compiled_ || !object || !method)
        return false;

    // It is possible that executing the method causes us to unload. Therefore do not rely on member variables
    // However, we are not prepared for the whole script system getting destroyed during execution (should never happen)
    Script* scriptSystem = script_;

    asIScriptContext* context = scriptSystem->GetScriptFileContext();
    if (context->Prepare(method) < 0)
        return false;

    context->SetObject(object);
    SetParameters(context, method, parameters);

    scriptSystem->IncScriptNestingLevel();
    bool success = context->Execute() >= 0;
    if (unprepare)
        context->Unprepare();
    scriptSystem->DecScriptNestingLevel();

    return success;
}

void ScriptFile::DelayedExecute(float delay, bool repeat, const String& declaration, const VariantVector& parameters)
{
    DelayedCall call;
    call.period_ = call.delay_ = Max(delay, 0.0f);
    call.repeat_ = repeat;
    call.declaration_ = declaration;
    call.parameters_ = parameters;
    delayedCalls_.Push(call);

    // Make sure we are registered to the application update event, because delayed calls are executed there
    if (!subscribed_)
    {
        SubscribeToEvent(E_UPDATE, URHO3D_HANDLER(ScriptFile, HandleUpdate));
        subscribed_ = true;
    }
}

void ScriptFile::ClearDelayedExecute(const String& declaration)
{
    if (declaration.Empty())
        delayedCalls_.Clear();
    else
    {
        for (Vector<DelayedCall>::Iterator i = delayedCalls_.Begin(); i != delayedCalls_.End();)
        {
            if (declaration == i->declaration_)
                i = delayedCalls_.Erase(i);
            else
                ++i;
        }
    }
}

asIScriptObject* ScriptFile::CreateObject(const String& className, bool useInterface)
{
    URHO3D_PROFILE(CreateObject);

    if (!compiled_)
        return nullptr;

    asIScriptContext* context = script_->GetScriptFileContext();
    asITypeInfo* type = nullptr;
    if (useInterface)
    {
        asITypeInfo* interfaceType = scriptModule_->GetTypeInfoByDecl(className.CString());

        if (!interfaceType)
            return nullptr;

        for (unsigned i = 0; i < scriptModule_->GetObjectTypeCount(); ++i)
        {
            asITypeInfo* t = scriptModule_->GetObjectTypeByIndex(i);
            if (t->Implements(interfaceType))
            {
                type = t;
                break;
            }
        }
    }
    else
    {
        type = scriptModule_->GetTypeInfoByDecl(className.CString());
    }

    if (!type)
        return nullptr;

    // Ensure that the type implements the "ScriptObject" interface, so it can be returned to script properly
    bool found;
    HashMap<asITypeInfo*, bool>::ConstIterator i = validClasses_.Find(type);
    if (i != validClasses_.End())
        found = i->second_;
    else
    {
        asITypeInfo* scriptObjectType = scriptModule_->GetTypeInfoByDecl("ScriptObject");

        found = type->Implements(scriptObjectType);
        validClasses_[type] = found;
    }

    if (!found)
    {
        URHO3D_LOGERRORF("Script class %s does not implement the ScriptObject interface", type->GetName());
        return nullptr;
    }

    // Get the factory function id from the object type
    String factoryName = String(type->GetName()) + "@ " + type->GetName() + "()";
    asIScriptFunction* factory = type->GetFactoryByDecl(factoryName.CString());
    if (!factory || context->Prepare(factory) < 0 || context->Execute() < 0)
        return nullptr;

    void* objAddress = context->GetAddressOfReturnValue();
    if (!objAddress)
        return nullptr;

    asIScriptObject* obj = *(static_cast<asIScriptObject**>(objAddress));
    if (obj)
        obj->AddRef();

    return obj;
}

bool ScriptFile::SaveByteCode(Serializer& dest)
{
    if (compiled_)
    {
        dest.WriteFileID("ASBC");
        ByteCodeSerializer serializer = ByteCodeSerializer(dest);
        return scriptModule_->SaveByteCode(&serializer, true) >= 0;
    }
    else
        return false;
}

asIScriptFunction* ScriptFile::GetFunction(const String& declaration)
{
    if (!compiled_)
        return nullptr;

    String trimDecl = declaration.Trimmed();
    // If not a full trimDecl, assume void with no parameters
    if (trimDecl.Find('(') == String::NPOS)
        trimDecl = "void " + trimDecl + "()";

    HashMap<String, asIScriptFunction*>::ConstIterator i = functions_.Find(trimDecl);
    if (i != functions_.End())
        return i->second_;

    asIScriptFunction* function = scriptModule_->GetFunctionByDecl(trimDecl.CString());
    functions_[trimDecl] = function;
    return function;
}

asIScriptFunction* ScriptFile::GetMethod(asIScriptObject* object, const String& declaration)
{
    if (!compiled_ || !object)
        return nullptr;

    String trimDecl = declaration.Trimmed();
    // If not a full trimDecl, assume void with no parameters
    if (trimDecl.Find('(') == String::NPOS)
        trimDecl = "void " + trimDecl + "()";

    asITypeInfo* type = object->GetObjectType();
    if (!type)
        return nullptr;

    HashMap<asITypeInfo*, HashMap<String, asIScriptFunction*> >::ConstIterator i = methods_.Find(type);
    if (i != methods_.End())
    {
        HashMap<String, asIScriptFunction*>::ConstIterator j = i->second_.Find(trimDecl);
        if (j != i->second_.End())
            return j->second_;
    }

    asIScriptFunction* function = type->GetMethodByDecl(trimDecl.CString());
    methods_[type][trimDecl] = function;
    return function;
}

void ScriptFile::CleanupEventInvoker(asIScriptObject* object)
{
    eventInvokers_.Erase(object);
}

void ScriptFile::AddEventHandlerInternal(Object* sender, StringHash eventType, const String& handlerName)
{
    String declaration = "void " + handlerName + "(StringHash, VariantMap&)";
    asIScriptFunction* function = nullptr;
    auto* receiver = static_cast<asIScriptObject*>(asGetActiveContext()->GetThisPointer());

    if (receiver)
        function = GetMethod(receiver, declaration);
    else
        function = GetFunction(declaration);

    if (!function)
    {
        // Retry with parameterless signature
        if (receiver)
            function = GetMethod(receiver, handlerName);
        else
            function = GetFunction(handlerName);

        if (!function)
        {
            URHO3D_LOGERROR("Event handler function " + handlerName + " not found in " + GetName());
            return;
        }
    }

    HashMap<asIScriptObject*, SharedPtr<ScriptEventInvoker> >::Iterator i = eventInvokers_.Find(receiver);
    // Remove previous handler in case an object pointer gets reused
    if (i != eventInvokers_.End() && !i->second_->IsObjectAlive())
    {
        eventInvokers_.Erase(i);
        i = eventInvokers_.End();
    }
    if (i == eventInvokers_.End())
        i = eventInvokers_.Insert(MakePair(receiver, SharedPtr<ScriptEventInvoker>(new ScriptEventInvoker(this, receiver))));

    if (!sender)
    {
        i->second_->SubscribeToEvent(eventType, new EventHandlerImpl<ScriptEventInvoker>
            (i->second_, &ScriptEventInvoker::HandleScriptEvent, (void*)function));
    }
    else
    {
        i->second_->SubscribeToEvent(sender, eventType, new EventHandlerImpl<ScriptEventInvoker>
            (i->second_, &ScriptEventInvoker::HandleScriptEvent, (void*)function));
    }
}

bool ScriptFile::AddScriptSection(asIScriptEngine* engine, Deserializer& source)
{
    auto* cache = GetSubsystem<ResourceCache>();

    unsigned dataSize = source.GetSize();
    SharedArrayPtr<char> buffer(new char[dataSize]);
    source.Read((void*)buffer.Get(), dataSize);

    // Pre-parse for includes
    // Adapted from Angelscript's scriptbuilder add-on
    Vector<String> includeFiles;
    unsigned pos = 0;
    while (pos < dataSize)
    {
        unsigned len;
        asETokenClass t = engine->ParseToken(&buffer[pos], dataSize - pos, &len);
        if (t == asTC_COMMENT || t == asTC_WHITESPACE)
        {
            pos += len;
            continue;
        }
        // Is this a preprocessor directive?
        if (buffer[pos] == '#')
        {
            int start = pos++;
            asETokenClass t = engine->ParseToken(&buffer[pos], dataSize - pos, &len);
            if (t == asTC_IDENTIFIER)
            {
                String token(&buffer[pos], (unsigned)len);
                if (token == "include")
                {
                    pos += len;
                    t = engine->ParseToken(&buffer[pos], dataSize - pos, &len);
                    if (t == asTC_WHITESPACE)
                    {
                        pos += len;
                        t = engine->ParseToken(&buffer[pos], dataSize - pos, &len);
                    }

                    if (t == asTC_VALUE && len > 2 && buffer[pos] == '"')
                    {
                        // Get the include file
                        String includeFile(&buffer[pos + 1], (unsigned)(len - 2));
                        pos += len;

                        // If the file is not found as it is, add the path of current file but only if it is found there
                        if (!cache->Exists(includeFile))
                        {
                            String prefixedIncludeFile = GetPath(GetName()) + includeFile;
                            if (cache->Exists(prefixedIncludeFile))
                                includeFile = prefixedIncludeFile;
                        }

                        String includeFileLower = includeFile.ToLower();

                        // If not included yet, store it for later processing
                        if (!includeFiles_.Contains(includeFileLower))
                        {
                            includeFiles_.Insert(includeFileLower);
                            includeFiles.Push(includeFile);
                        }

                        // Overwrite the include directive with space characters to avoid compiler error
                        memset(&buffer[start], ' ', pos - start);
                    }
                }
            }
        }
        // Don't search includes within statement blocks or between tokens in statements
        else
        {
            unsigned len;
            // Skip until ; or { whichever comes first
            while (pos < dataSize && buffer[pos] != ';' && buffer[pos] != '{')
            {
                engine->ParseToken(&buffer[pos], dataSize - pos, &len);
                pos += len;
            }
            // Skip entire statement block
            if (pos < dataSize && buffer[pos] == '{')
            {
                ++pos;
                // Find the end of the statement block
                int level = 1;
                while (level > 0 && pos < dataSize)
                {
                    asETokenClass t = engine->ParseToken(&buffer[pos], dataSize - pos, &len);
                    if (t == asTC_KEYWORD)
                    {
                        if (buffer[pos] == '{')
                            ++level;
                        else if (buffer[pos] == '}')
                            --level;
                    }
                    pos += len;
                }
            }
            else
                ++pos;
        }
    }

    // Process includes first
    for (unsigned i = 0; i < includeFiles.Size(); ++i)
    {
        cache->StoreResourceDependency(this, includeFiles[i]);
        SharedPtr<File> file = cache->GetFile(includeFiles[i]);
        if (file)
        {
            if (!AddScriptSection(engine, *file))
                return false;
        }
        else
        {
            URHO3D_LOGERROR("Could not process all the include directives in " + GetName() + ": missing " + includeFiles[i]);
            return false;
        }
    }

    // Then add this section
    if (scriptModule_->AddScriptSection(source.GetName().CString(), (const char*)buffer.Get(), dataSize) < 0)
    {
        URHO3D_LOGERROR("Failed to add script section " + source.GetName());
        return false;
    }

    SetMemoryUse(GetMemoryUse() + dataSize);
    return true;
}

void ScriptFile::SetParameters(asIScriptContext* context, asIScriptFunction* function, const VariantVector& parameters)
{
    unsigned paramCount = function->GetParamCount();
    for (unsigned i = 0; i < parameters.Size() && i < paramCount; ++i)
    {
        int paramTypeId;
        function->GetParam(i, &paramTypeId);

        switch (paramTypeId)
        {
        case asTYPEID_BOOL:
            context->SetArgByte(i, (unsigned char)parameters[i].GetBool());
            break;

        case asTYPEID_INT8:
        case asTYPEID_UINT8:
            context->SetArgByte(i, (asBYTE)parameters[i].GetInt());
            break;

        case asTYPEID_INT16:
        case asTYPEID_UINT16:
            context->SetArgWord(i, (asWORD)parameters[i].GetInt());
            break;

        case asTYPEID_INT32:
        case asTYPEID_UINT32:
            context->SetArgDWord(i, (asDWORD)parameters[i].GetInt());
            break;

        case asTYPEID_FLOAT:
            context->SetArgFloat(i, parameters[i].GetFloat());
            break;

        default:
            if (paramTypeId & asTYPEID_APPOBJECT)
            {
                switch (parameters[i].GetType())
                {
                case VAR_VECTOR2:
                    context->SetArgObject(i, (void*)&parameters[i].GetVector2());
                    break;

                case VAR_VECTOR3:
                    context->SetArgObject(i, (void*)&parameters[i].GetVector3());
                    break;

                case VAR_VECTOR4:
                    context->SetArgObject(i, (void*)&parameters[i].GetVector4());
                    break;

                case VAR_QUATERNION:
                    context->SetArgObject(i, (void*)&parameters[i].GetQuaternion());
                    break;

                case VAR_STRING:
                    context->SetArgObject(i, (void*)&parameters[i].GetString());
                    break;

                case VAR_VARIANTMAP:
                    context->SetArgObject(i, (void*)&parameters[i].GetVariantMap());
                    break;

                case VAR_INTRECT:
                    context->SetArgObject(i, (void*)&parameters[i].GetIntRect());
                    break;

                case VAR_INTVECTOR2:
                    context->SetArgObject(i, (void*)&parameters[i].GetIntVector2());
                    break;

                case VAR_INTVECTOR3:
                    context->SetArgObject(i, (void*)&parameters[i].GetIntVector3());
                    break;

                case VAR_COLOR:
                    context->SetArgObject(i, (void*)&parameters[i].GetColor());
                    break;

                case VAR_MATRIX3:
                    context->SetArgObject(i, (void*)&parameters[i].GetMatrix3());
                    break;

                case VAR_MATRIX3X4:
                    context->SetArgObject(i, (void*)&parameters[i].GetMatrix3x4());
                    break;

                case VAR_MATRIX4:
                    context->SetArgObject(i, (void*)&parameters[i].GetMatrix4());
                    break;

                case VAR_RESOURCEREF:
                    context->SetArgObject(i, (void*)&parameters[i].GetResourceRef());
                    break;

                case VAR_RESOURCEREFLIST:
                    context->SetArgObject(i, (void*)&parameters[i].GetResourceRefList());
                    break;

                case VAR_VOIDPTR:
                    context->SetArgObject(i, parameters[i].GetVoidPtr());
                    break;

                case VAR_PTR:
                    context->SetArgObject(i, (void*)parameters[i].GetPtr());
                    break;

                default:
                    break;
                }
            }
            break;
        }
    }
}

void ScriptFile::ReleaseModule()
{
    if (scriptModule_)
    {
        // Clear search caches and event handlers
        includeFiles_.Clear();
        validClasses_.Clear();
        functions_.Clear();
        methods_.Clear();
        delayedCalls_.Clear();
        eventInvokers_.Clear();

        asIScriptEngine* engine = script_->GetScriptEngine();
        scriptModule_->SetUserData(nullptr);

        // Remove the module
        {
            MutexLock lock(script_->GetModuleMutex());

            script_->ClearObjectTypeCache();
            engine->DiscardModule(GetName().CString());
        }

        scriptModule_ = nullptr;
        compiled_ = false;
        SetMemoryUse(0);

        auto* cache = GetSubsystem<ResourceCache>();
        if (cache)
            cache->ResetDependencies(this);
    }
}

void ScriptFile::HandleUpdate(StringHash eventType, VariantMap& eventData)
{
    if (!compiled_)
        return;

    using namespace Update;

    float timeStep = eventData[P_TIMESTEP].GetFloat();

    // Execute delayed calls
    for (unsigned i = 0; i < delayedCalls_.Size();)
    {
        DelayedCall& call = delayedCalls_[i];
        bool remove = false;

        call.delay_ -= timeStep;
        if (call.delay_ <= 0.0f)
        {
            if (!call.repeat_)
                remove = true;
            else
                call.delay_ += call.period_;

            Execute(call.declaration_, call.parameters_);
        }

        if (remove)
            delayedCalls_.Erase(i);
        else
            ++i;
    }
}

ScriptEventInvoker::ScriptEventInvoker(ScriptFile* file, asIScriptObject* object) :
    Object(file->GetContext()),
    file_(file),
    sharedBool_(nullptr),
    object_(object)
{
    if (object_)
    {
        sharedBool_ = object_->GetEngine()->GetWeakRefFlagOfScriptObject(object_, object_->GetObjectType());
        if (sharedBool_)
            sharedBool_->AddRef();
    }
}

ScriptEventInvoker::~ScriptEventInvoker()
{
    if (sharedBool_)
        sharedBool_->Release();

    sharedBool_ = nullptr;
    object_ = nullptr;
}

bool ScriptEventInvoker::IsObjectAlive() const
{
    if (sharedBool_)
    {
        // Return inverse as Get returns true when an asIScriptObject is dead.
        return !sharedBool_->Get();
    }

    return true;
}

void ScriptEventInvoker::HandleScriptEvent(StringHash eventType, VariantMap& eventData)
{
    if (!file_->IsCompiled())
        return;

    auto* method = static_cast<asIScriptFunction*>(GetEventHandler()->GetUserData());

    if (object_ && !IsObjectAlive())
    {
        file_->CleanupEventInvoker(object_);
        return;
    }

    VariantVector parameters;
    if (method->GetParamCount() > 0)
    {
        parameters.Push(Variant((void*)&eventType));
        parameters.Push(Variant((void*)&eventData));
    }

    if (object_)
        file_->Execute(object_, method, parameters);
    else
        file_->Execute(method, parameters);
}

ScriptFile* GetScriptContextFile()
{
    asIScriptContext* context = asGetActiveContext();
    asIScriptFunction* function = context ? context->GetFunction() : nullptr;
    asIScriptModule* module = function ? function->GetEngine()->GetModule(function->GetModuleName()) : nullptr;
    if (module)
        return static_cast<ScriptFile*>(module->GetUserData());
    else
        return nullptr;
}

}
>>>>>>> 9e48a8e0
<|MERGE_RESOLUTION|>--- conflicted
+++ resolved
@@ -1,6 +1,5 @@
-<<<<<<< HEAD
 //
-// Copyright (c) 2008-2018 the Urho3D project.
+// Copyright (c) 2008-2019 the Urho3D project.
 //
 // Permission is hereby granted, free of charge, to any person obtaining a copy
 // of this software and associated documentation files (the "Software"), to deal
@@ -183,7 +182,7 @@
     else
     {
 		if (onlyCompile_)
-			scriptModule_->GetEngine()->SetEngineProperty(asEP_INIT_GLOBAL_VARS_AFTER_BUILD, 0);
+			scriptModule_->GetEngine()->SetEngineProperty(asEP_INIT_GLOBAL_VARS_AFTER_BUILD, 0);
         int result = scriptModule_->Build();
         if (result >= 0)
         {
@@ -1061,975 +1060,4 @@
         return nullptr;
 }
 
-}
-=======
-//
-// Copyright (c) 2008-2019 the Urho3D project.
-//
-// Permission is hereby granted, free of charge, to any person obtaining a copy
-// of this software and associated documentation files (the "Software"), to deal
-// in the Software without restriction, including without limitation the rights
-// to use, copy, modify, merge, publish, distribute, sublicense, and/or sell
-// copies of the Software, and to permit persons to whom the Software is
-// furnished to do so, subject to the following conditions:
-//
-// The above copyright notice and this permission notice shall be included in
-// all copies or substantial portions of the Software.
-//
-// THE SOFTWARE IS PROVIDED "AS IS", WITHOUT WARRANTY OF ANY KIND, EXPRESS OR
-// IMPLIED, INCLUDING BUT NOT LIMITED TO THE WARRANTIES OF MERCHANTABILITY,
-// FITNESS FOR A PARTICULAR PURPOSE AND NONINFRINGEMENT. IN NO EVENT SHALL THE
-// AUTHORS OR COPYRIGHT HOLDERS BE LIABLE FOR ANY CLAIM, DAMAGES OR OTHER
-// LIABILITY, WHETHER IN AN ACTION OF CONTRACT, TORT OR OTHERWISE, ARISING FROM,
-// OUT OF OR IN CONNECTION WITH THE SOFTWARE OR THE USE OR OTHER DEALINGS IN
-// THE SOFTWARE.
-//
-
-#include "../Precompiled.h"
-
-#include "../AngelScript/Script.h"
-#include "../AngelScript/ScriptFile.h"
-#include "../AngelScript/ScriptInstance.h"
-#include "../Core/Context.h"
-#include "../Core/CoreEvents.h"
-#include "../Core/Profiler.h"
-#include "../IO/FileSystem.h"
-#include "../IO/Log.h"
-#include "../IO/MemoryBuffer.h"
-#include "../Resource/ResourceCache.h"
-
-#include <AngelScript/angelscript.h>
-
-#include "../DebugNew.h"
-
-namespace Urho3D
-{
-
-/// Helper class for saving AngelScript bytecode.
-class ByteCodeSerializer : public asIBinaryStream
-{
-public:
-    /// Construct.
-    explicit ByteCodeSerializer(Serializer& dest) :
-        dest_(dest)
-    {
-    }
-
-    /// Read from stream (no-op).
-    int Read(void* ptr, asUINT size) override
-    {
-        // No-op, can not read from a Serializer
-        return 0;
-    }
-
-    /// Write to stream.
-    int Write(const void* ptr, asUINT size) override
-    {
-        return dest_.Write(ptr, size);
-    }
-
-private:
-    /// Destination stream.
-    Serializer& dest_;
-};
-
-/// Helper class for loading AngelScript bytecode.
-class ByteCodeDeserializer : public asIBinaryStream
-{
-public:
-    /// Construct.
-    explicit ByteCodeDeserializer(MemoryBuffer& source) :
-        source_(source)
-    {
-    }
-
-    /// Read from stream.
-    int Read(void* ptr, asUINT size) override
-    {
-        return source_.Read(ptr, size);
-    }
-
-    /// Write to stream (no-op).
-    int Write(const void* ptr, asUINT size) override
-    {
-        return 0;
-    }
-
-private:
-    /// Source stream.
-    MemoryBuffer& source_;
-};
-
-ScriptFile::ScriptFile(Context* context) :
-    Resource(context),
-    script_(GetSubsystem<Script>())
-{
-}
-
-ScriptFile::~ScriptFile()
-{
-    ReleaseModule();
-}
-
-void ScriptFile::RegisterObject(Context* context)
-{
-    context->RegisterFactory<ScriptFile>();
-}
-
-bool ScriptFile::BeginLoad(Deserializer& source)
-{
-    ReleaseModule();
-    loadByteCode_.Reset();
-
-    asIScriptEngine* engine = script_->GetScriptEngine();
-
-    {
-        MutexLock lock(script_->GetModuleMutex());
-
-        // Create the module. Discard previous module if there was one
-        scriptModule_ = engine->GetModule(GetName().CString(), asGM_ALWAYS_CREATE);
-        if (!scriptModule_)
-        {
-            URHO3D_LOGERROR("Failed to create script module " + GetName());
-            return false;
-        }
-    }
-
-    // Check if this file is precompiled bytecode
-    if (source.ReadFileID() == "ASBC")
-    {
-        // Perform actual parsing in EndLoad(); read data now
-        loadByteCodeSize_ = source.GetSize() - source.GetPosition();
-        loadByteCode_ = new unsigned char[loadByteCodeSize_];
-        source.Read(loadByteCode_.Get(), loadByteCodeSize_);
-        return true;
-    }
-    else
-        source.Seek(0);
-
-    // Not bytecode: add the initial section and check for includes.
-    // Perform actual building during EndLoad(), as AngelScript can not multithread module compilation,
-    // and static initializers may access arbitrary engine functionality which may not be thread-safe
-    return AddScriptSection(engine, source);
-}
-
-bool ScriptFile::EndLoad()
-{
-    bool success = false;
-
-    // Load from bytecode if available, else compile
-    if (loadByteCode_)
-    {
-        MemoryBuffer buffer(loadByteCode_.Get(), loadByteCodeSize_);
-        ByteCodeDeserializer deserializer = ByteCodeDeserializer(buffer);
-
-        if (scriptModule_->LoadByteCode(&deserializer) >= 0)
-        {
-            URHO3D_LOGINFO("Loaded script module " + GetName() + " from bytecode");
-            success = true;
-        }
-    }
-    else
-    {
-        int result = scriptModule_->Build();
-        if (result >= 0)
-        {
-            URHO3D_LOGINFO("Compiled script module " + GetName());
-            success = true;
-        }
-        else
-            URHO3D_LOGERROR("Failed to compile script module " + GetName());
-    }
-
-    if (success)
-    {
-        compiled_ = true;
-        // Map script module to script resource with userdata
-        scriptModule_->SetUserData(this);
-    }
-
-    loadByteCode_.Reset();
-    return success;
-}
-
-void ScriptFile::AddEventHandler(StringHash eventType, const String& handlerName)
-{
-    if (!compiled_)
-        return;
-
-    AddEventHandlerInternal(nullptr, eventType, handlerName);
-}
-
-void ScriptFile::AddEventHandler(Object* sender, StringHash eventType, const String& handlerName)
-{
-    if (!compiled_)
-        return;
-
-    if (!sender)
-    {
-        URHO3D_LOGERROR("Null event sender for event " + String(eventType) + ", handler " + handlerName);
-        return;
-    }
-
-    AddEventHandlerInternal(sender, eventType, handlerName);
-}
-
-void ScriptFile::RemoveEventHandler(StringHash eventType)
-{
-    auto* receiver = static_cast<asIScriptObject*>(asGetActiveContext()->GetThisPointer());
-    HashMap<asIScriptObject*, SharedPtr<ScriptEventInvoker> >::Iterator i = eventInvokers_.Find(receiver);
-    if (i != eventInvokers_.End())
-    {
-        i->second_->UnsubscribeFromEvent(eventType);
-        // If no longer have any subscribed events, remove the event invoker object
-        if (!i->second_->HasEventHandlers())
-            eventInvokers_.Erase(i);
-    }
-}
-
-void ScriptFile::RemoveEventHandler(Object* sender, StringHash eventType)
-{
-    auto* receiver = static_cast<asIScriptObject*>(asGetActiveContext()->GetThisPointer());
-    HashMap<asIScriptObject*, SharedPtr<ScriptEventInvoker> >::Iterator i = eventInvokers_.Find(receiver);
-    if (i != eventInvokers_.End())
-    {
-        i->second_->UnsubscribeFromEvent(sender, eventType);
-        if (!i->second_->HasEventHandlers())
-            eventInvokers_.Erase(i);
-    }
-}
-
-void ScriptFile::RemoveEventHandlers(Object* sender)
-{
-    auto* receiver = static_cast<asIScriptObject*>(asGetActiveContext()->GetThisPointer());
-    HashMap<asIScriptObject*, SharedPtr<ScriptEventInvoker> >::Iterator i = eventInvokers_.Find(receiver);
-    if (i != eventInvokers_.End())
-    {
-        i->second_->UnsubscribeFromEvents(sender);
-        if (!i->second_->HasEventHandlers())
-            eventInvokers_.Erase(i);
-    }
-}
-
-void ScriptFile::RemoveEventHandlers()
-{
-    auto* receiver = static_cast<asIScriptObject*>(asGetActiveContext()->GetThisPointer());
-    HashMap<asIScriptObject*, SharedPtr<ScriptEventInvoker> >::Iterator i = eventInvokers_.Find(receiver);
-    if (i != eventInvokers_.End())
-    {
-        i->second_->UnsubscribeFromAllEvents();
-        if (!i->second_->HasEventHandlers())
-            eventInvokers_.Erase(i);
-    }
-}
-
-void ScriptFile::RemoveEventHandlersExcept(const PODVector<StringHash>& exceptions)
-{
-    auto* receiver = static_cast<asIScriptObject*>(asGetActiveContext()->GetThisPointer());
-    HashMap<asIScriptObject*, SharedPtr<ScriptEventInvoker> >::Iterator i = eventInvokers_.Find(receiver);
-    if (i != eventInvokers_.End())
-    {
-        i->second_->UnsubscribeFromAllEventsExcept(exceptions, true);
-        if (!i->second_->HasEventHandlers())
-            eventInvokers_.Erase(i);
-    }
-}
-
-bool ScriptFile::HasEventHandler(StringHash eventType) const
-{
-    auto* receiver = static_cast<asIScriptObject*>(asGetActiveContext()->GetThisPointer());
-    HashMap<asIScriptObject*, SharedPtr<ScriptEventInvoker> >::ConstIterator i = eventInvokers_.Find(receiver);
-    if (i != eventInvokers_.End())
-        return i->second_->HasSubscribedToEvent(eventType);
-    else
-        return false;
-}
-
-bool ScriptFile::HasEventHandler(Object* sender, StringHash eventType) const
-{
-    auto* receiver = static_cast<asIScriptObject*>(asGetActiveContext()->GetThisPointer());
-    HashMap<asIScriptObject*, SharedPtr<ScriptEventInvoker> >::ConstIterator i = eventInvokers_.Find(receiver);
-    if (i != eventInvokers_.End())
-        return i->second_->HasSubscribedToEvent(sender, eventType);
-    else
-        return false;
-}
-
-bool ScriptFile::Execute(const String& declaration, const VariantVector& parameters, bool unprepare)
-{
-    asIScriptFunction* function = GetFunction(declaration);
-    if (!function)
-    {
-        URHO3D_LOGERROR("Function " + declaration + " not found in " + GetName());
-        return false;
-    }
-
-    return Execute(function, parameters, unprepare);
-}
-
-bool ScriptFile::Execute(asIScriptFunction* function, const VariantVector& parameters, bool unprepare)
-{
-    URHO3D_PROFILE(ExecuteFunction);
-
-    if (!compiled_ || !function)
-        return false;
-
-    // It is possible that executing the function causes us to unload. Therefore do not rely on member variables
-    // However, we are not prepared for the whole script system getting destroyed during execution (should never happen)
-    Script* scriptSystem = script_;
-
-    asIScriptContext* context = scriptSystem->GetScriptFileContext();
-    if (context->Prepare(function) < 0)
-        return false;
-
-    SetParameters(context, function, parameters);
-
-    scriptSystem->IncScriptNestingLevel();
-    bool success = context->Execute() >= 0;
-    if (unprepare)
-        context->Unprepare();
-    scriptSystem->DecScriptNestingLevel();
-
-    return success;
-}
-
-bool ScriptFile::Execute(asIScriptObject* object, const String& declaration, const VariantVector& parameters, bool unprepare)
-{
-    if (!object)
-        return false;
-
-    asIScriptFunction* method = GetMethod(object, declaration);
-    if (!method)
-    {
-        URHO3D_LOGERROR("Method " + declaration + " not found in class " + String(object->GetObjectType()->GetName()));
-        return false;
-    }
-
-    return Execute(object, method, parameters, unprepare);
-}
-
-bool ScriptFile::Execute(asIScriptObject* object, asIScriptFunction* method, const VariantVector& parameters, bool unprepare)
-{
-    URHO3D_PROFILE(ExecuteMethod);
-
-    if (!compiled_ || !object || !method)
-        return false;
-
-    // It is possible that executing the method causes us to unload. Therefore do not rely on member variables
-    // However, we are not prepared for the whole script system getting destroyed during execution (should never happen)
-    Script* scriptSystem = script_;
-
-    asIScriptContext* context = scriptSystem->GetScriptFileContext();
-    if (context->Prepare(method) < 0)
-        return false;
-
-    context->SetObject(object);
-    SetParameters(context, method, parameters);
-
-    scriptSystem->IncScriptNestingLevel();
-    bool success = context->Execute() >= 0;
-    if (unprepare)
-        context->Unprepare();
-    scriptSystem->DecScriptNestingLevel();
-
-    return success;
-}
-
-void ScriptFile::DelayedExecute(float delay, bool repeat, const String& declaration, const VariantVector& parameters)
-{
-    DelayedCall call;
-    call.period_ = call.delay_ = Max(delay, 0.0f);
-    call.repeat_ = repeat;
-    call.declaration_ = declaration;
-    call.parameters_ = parameters;
-    delayedCalls_.Push(call);
-
-    // Make sure we are registered to the application update event, because delayed calls are executed there
-    if (!subscribed_)
-    {
-        SubscribeToEvent(E_UPDATE, URHO3D_HANDLER(ScriptFile, HandleUpdate));
-        subscribed_ = true;
-    }
-}
-
-void ScriptFile::ClearDelayedExecute(const String& declaration)
-{
-    if (declaration.Empty())
-        delayedCalls_.Clear();
-    else
-    {
-        for (Vector<DelayedCall>::Iterator i = delayedCalls_.Begin(); i != delayedCalls_.End();)
-        {
-            if (declaration == i->declaration_)
-                i = delayedCalls_.Erase(i);
-            else
-                ++i;
-        }
-    }
-}
-
-asIScriptObject* ScriptFile::CreateObject(const String& className, bool useInterface)
-{
-    URHO3D_PROFILE(CreateObject);
-
-    if (!compiled_)
-        return nullptr;
-
-    asIScriptContext* context = script_->GetScriptFileContext();
-    asITypeInfo* type = nullptr;
-    if (useInterface)
-    {
-        asITypeInfo* interfaceType = scriptModule_->GetTypeInfoByDecl(className.CString());
-
-        if (!interfaceType)
-            return nullptr;
-
-        for (unsigned i = 0; i < scriptModule_->GetObjectTypeCount(); ++i)
-        {
-            asITypeInfo* t = scriptModule_->GetObjectTypeByIndex(i);
-            if (t->Implements(interfaceType))
-            {
-                type = t;
-                break;
-            }
-        }
-    }
-    else
-    {
-        type = scriptModule_->GetTypeInfoByDecl(className.CString());
-    }
-
-    if (!type)
-        return nullptr;
-
-    // Ensure that the type implements the "ScriptObject" interface, so it can be returned to script properly
-    bool found;
-    HashMap<asITypeInfo*, bool>::ConstIterator i = validClasses_.Find(type);
-    if (i != validClasses_.End())
-        found = i->second_;
-    else
-    {
-        asITypeInfo* scriptObjectType = scriptModule_->GetTypeInfoByDecl("ScriptObject");
-
-        found = type->Implements(scriptObjectType);
-        validClasses_[type] = found;
-    }
-
-    if (!found)
-    {
-        URHO3D_LOGERRORF("Script class %s does not implement the ScriptObject interface", type->GetName());
-        return nullptr;
-    }
-
-    // Get the factory function id from the object type
-    String factoryName = String(type->GetName()) + "@ " + type->GetName() + "()";
-    asIScriptFunction* factory = type->GetFactoryByDecl(factoryName.CString());
-    if (!factory || context->Prepare(factory) < 0 || context->Execute() < 0)
-        return nullptr;
-
-    void* objAddress = context->GetAddressOfReturnValue();
-    if (!objAddress)
-        return nullptr;
-
-    asIScriptObject* obj = *(static_cast<asIScriptObject**>(objAddress));
-    if (obj)
-        obj->AddRef();
-
-    return obj;
-}
-
-bool ScriptFile::SaveByteCode(Serializer& dest)
-{
-    if (compiled_)
-    {
-        dest.WriteFileID("ASBC");
-        ByteCodeSerializer serializer = ByteCodeSerializer(dest);
-        return scriptModule_->SaveByteCode(&serializer, true) >= 0;
-    }
-    else
-        return false;
-}
-
-asIScriptFunction* ScriptFile::GetFunction(const String& declaration)
-{
-    if (!compiled_)
-        return nullptr;
-
-    String trimDecl = declaration.Trimmed();
-    // If not a full trimDecl, assume void with no parameters
-    if (trimDecl.Find('(') == String::NPOS)
-        trimDecl = "void " + trimDecl + "()";
-
-    HashMap<String, asIScriptFunction*>::ConstIterator i = functions_.Find(trimDecl);
-    if (i != functions_.End())
-        return i->second_;
-
-    asIScriptFunction* function = scriptModule_->GetFunctionByDecl(trimDecl.CString());
-    functions_[trimDecl] = function;
-    return function;
-}
-
-asIScriptFunction* ScriptFile::GetMethod(asIScriptObject* object, const String& declaration)
-{
-    if (!compiled_ || !object)
-        return nullptr;
-
-    String trimDecl = declaration.Trimmed();
-    // If not a full trimDecl, assume void with no parameters
-    if (trimDecl.Find('(') == String::NPOS)
-        trimDecl = "void " + trimDecl + "()";
-
-    asITypeInfo* type = object->GetObjectType();
-    if (!type)
-        return nullptr;
-
-    HashMap<asITypeInfo*, HashMap<String, asIScriptFunction*> >::ConstIterator i = methods_.Find(type);
-    if (i != methods_.End())
-    {
-        HashMap<String, asIScriptFunction*>::ConstIterator j = i->second_.Find(trimDecl);
-        if (j != i->second_.End())
-            return j->second_;
-    }
-
-    asIScriptFunction* function = type->GetMethodByDecl(trimDecl.CString());
-    methods_[type][trimDecl] = function;
-    return function;
-}
-
-void ScriptFile::CleanupEventInvoker(asIScriptObject* object)
-{
-    eventInvokers_.Erase(object);
-}
-
-void ScriptFile::AddEventHandlerInternal(Object* sender, StringHash eventType, const String& handlerName)
-{
-    String declaration = "void " + handlerName + "(StringHash, VariantMap&)";
-    asIScriptFunction* function = nullptr;
-    auto* receiver = static_cast<asIScriptObject*>(asGetActiveContext()->GetThisPointer());
-
-    if (receiver)
-        function = GetMethod(receiver, declaration);
-    else
-        function = GetFunction(declaration);
-
-    if (!function)
-    {
-        // Retry with parameterless signature
-        if (receiver)
-            function = GetMethod(receiver, handlerName);
-        else
-            function = GetFunction(handlerName);
-
-        if (!function)
-        {
-            URHO3D_LOGERROR("Event handler function " + handlerName + " not found in " + GetName());
-            return;
-        }
-    }
-
-    HashMap<asIScriptObject*, SharedPtr<ScriptEventInvoker> >::Iterator i = eventInvokers_.Find(receiver);
-    // Remove previous handler in case an object pointer gets reused
-    if (i != eventInvokers_.End() && !i->second_->IsObjectAlive())
-    {
-        eventInvokers_.Erase(i);
-        i = eventInvokers_.End();
-    }
-    if (i == eventInvokers_.End())
-        i = eventInvokers_.Insert(MakePair(receiver, SharedPtr<ScriptEventInvoker>(new ScriptEventInvoker(this, receiver))));
-
-    if (!sender)
-    {
-        i->second_->SubscribeToEvent(eventType, new EventHandlerImpl<ScriptEventInvoker>
-            (i->second_, &ScriptEventInvoker::HandleScriptEvent, (void*)function));
-    }
-    else
-    {
-        i->second_->SubscribeToEvent(sender, eventType, new EventHandlerImpl<ScriptEventInvoker>
-            (i->second_, &ScriptEventInvoker::HandleScriptEvent, (void*)function));
-    }
-}
-
-bool ScriptFile::AddScriptSection(asIScriptEngine* engine, Deserializer& source)
-{
-    auto* cache = GetSubsystem<ResourceCache>();
-
-    unsigned dataSize = source.GetSize();
-    SharedArrayPtr<char> buffer(new char[dataSize]);
-    source.Read((void*)buffer.Get(), dataSize);
-
-    // Pre-parse for includes
-    // Adapted from Angelscript's scriptbuilder add-on
-    Vector<String> includeFiles;
-    unsigned pos = 0;
-    while (pos < dataSize)
-    {
-        unsigned len;
-        asETokenClass t = engine->ParseToken(&buffer[pos], dataSize - pos, &len);
-        if (t == asTC_COMMENT || t == asTC_WHITESPACE)
-        {
-            pos += len;
-            continue;
-        }
-        // Is this a preprocessor directive?
-        if (buffer[pos] == '#')
-        {
-            int start = pos++;
-            asETokenClass t = engine->ParseToken(&buffer[pos], dataSize - pos, &len);
-            if (t == asTC_IDENTIFIER)
-            {
-                String token(&buffer[pos], (unsigned)len);
-                if (token == "include")
-                {
-                    pos += len;
-                    t = engine->ParseToken(&buffer[pos], dataSize - pos, &len);
-                    if (t == asTC_WHITESPACE)
-                    {
-                        pos += len;
-                        t = engine->ParseToken(&buffer[pos], dataSize - pos, &len);
-                    }
-
-                    if (t == asTC_VALUE && len > 2 && buffer[pos] == '"')
-                    {
-                        // Get the include file
-                        String includeFile(&buffer[pos + 1], (unsigned)(len - 2));
-                        pos += len;
-
-                        // If the file is not found as it is, add the path of current file but only if it is found there
-                        if (!cache->Exists(includeFile))
-                        {
-                            String prefixedIncludeFile = GetPath(GetName()) + includeFile;
-                            if (cache->Exists(prefixedIncludeFile))
-                                includeFile = prefixedIncludeFile;
-                        }
-
-                        String includeFileLower = includeFile.ToLower();
-
-                        // If not included yet, store it for later processing
-                        if (!includeFiles_.Contains(includeFileLower))
-                        {
-                            includeFiles_.Insert(includeFileLower);
-                            includeFiles.Push(includeFile);
-                        }
-
-                        // Overwrite the include directive with space characters to avoid compiler error
-                        memset(&buffer[start], ' ', pos - start);
-                    }
-                }
-            }
-        }
-        // Don't search includes within statement blocks or between tokens in statements
-        else
-        {
-            unsigned len;
-            // Skip until ; or { whichever comes first
-            while (pos < dataSize && buffer[pos] != ';' && buffer[pos] != '{')
-            {
-                engine->ParseToken(&buffer[pos], dataSize - pos, &len);
-                pos += len;
-            }
-            // Skip entire statement block
-            if (pos < dataSize && buffer[pos] == '{')
-            {
-                ++pos;
-                // Find the end of the statement block
-                int level = 1;
-                while (level > 0 && pos < dataSize)
-                {
-                    asETokenClass t = engine->ParseToken(&buffer[pos], dataSize - pos, &len);
-                    if (t == asTC_KEYWORD)
-                    {
-                        if (buffer[pos] == '{')
-                            ++level;
-                        else if (buffer[pos] == '}')
-                            --level;
-                    }
-                    pos += len;
-                }
-            }
-            else
-                ++pos;
-        }
-    }
-
-    // Process includes first
-    for (unsigned i = 0; i < includeFiles.Size(); ++i)
-    {
-        cache->StoreResourceDependency(this, includeFiles[i]);
-        SharedPtr<File> file = cache->GetFile(includeFiles[i]);
-        if (file)
-        {
-            if (!AddScriptSection(engine, *file))
-                return false;
-        }
-        else
-        {
-            URHO3D_LOGERROR("Could not process all the include directives in " + GetName() + ": missing " + includeFiles[i]);
-            return false;
-        }
-    }
-
-    // Then add this section
-    if (scriptModule_->AddScriptSection(source.GetName().CString(), (const char*)buffer.Get(), dataSize) < 0)
-    {
-        URHO3D_LOGERROR("Failed to add script section " + source.GetName());
-        return false;
-    }
-
-    SetMemoryUse(GetMemoryUse() + dataSize);
-    return true;
-}
-
-void ScriptFile::SetParameters(asIScriptContext* context, asIScriptFunction* function, const VariantVector& parameters)
-{
-    unsigned paramCount = function->GetParamCount();
-    for (unsigned i = 0; i < parameters.Size() && i < paramCount; ++i)
-    {
-        int paramTypeId;
-        function->GetParam(i, &paramTypeId);
-
-        switch (paramTypeId)
-        {
-        case asTYPEID_BOOL:
-            context->SetArgByte(i, (unsigned char)parameters[i].GetBool());
-            break;
-
-        case asTYPEID_INT8:
-        case asTYPEID_UINT8:
-            context->SetArgByte(i, (asBYTE)parameters[i].GetInt());
-            break;
-
-        case asTYPEID_INT16:
-        case asTYPEID_UINT16:
-            context->SetArgWord(i, (asWORD)parameters[i].GetInt());
-            break;
-
-        case asTYPEID_INT32:
-        case asTYPEID_UINT32:
-            context->SetArgDWord(i, (asDWORD)parameters[i].GetInt());
-            break;
-
-        case asTYPEID_FLOAT:
-            context->SetArgFloat(i, parameters[i].GetFloat());
-            break;
-
-        default:
-            if (paramTypeId & asTYPEID_APPOBJECT)
-            {
-                switch (parameters[i].GetType())
-                {
-                case VAR_VECTOR2:
-                    context->SetArgObject(i, (void*)&parameters[i].GetVector2());
-                    break;
-
-                case VAR_VECTOR3:
-                    context->SetArgObject(i, (void*)&parameters[i].GetVector3());
-                    break;
-
-                case VAR_VECTOR4:
-                    context->SetArgObject(i, (void*)&parameters[i].GetVector4());
-                    break;
-
-                case VAR_QUATERNION:
-                    context->SetArgObject(i, (void*)&parameters[i].GetQuaternion());
-                    break;
-
-                case VAR_STRING:
-                    context->SetArgObject(i, (void*)&parameters[i].GetString());
-                    break;
-
-                case VAR_VARIANTMAP:
-                    context->SetArgObject(i, (void*)&parameters[i].GetVariantMap());
-                    break;
-
-                case VAR_INTRECT:
-                    context->SetArgObject(i, (void*)&parameters[i].GetIntRect());
-                    break;
-
-                case VAR_INTVECTOR2:
-                    context->SetArgObject(i, (void*)&parameters[i].GetIntVector2());
-                    break;
-
-                case VAR_INTVECTOR3:
-                    context->SetArgObject(i, (void*)&parameters[i].GetIntVector3());
-                    break;
-
-                case VAR_COLOR:
-                    context->SetArgObject(i, (void*)&parameters[i].GetColor());
-                    break;
-
-                case VAR_MATRIX3:
-                    context->SetArgObject(i, (void*)&parameters[i].GetMatrix3());
-                    break;
-
-                case VAR_MATRIX3X4:
-                    context->SetArgObject(i, (void*)&parameters[i].GetMatrix3x4());
-                    break;
-
-                case VAR_MATRIX4:
-                    context->SetArgObject(i, (void*)&parameters[i].GetMatrix4());
-                    break;
-
-                case VAR_RESOURCEREF:
-                    context->SetArgObject(i, (void*)&parameters[i].GetResourceRef());
-                    break;
-
-                case VAR_RESOURCEREFLIST:
-                    context->SetArgObject(i, (void*)&parameters[i].GetResourceRefList());
-                    break;
-
-                case VAR_VOIDPTR:
-                    context->SetArgObject(i, parameters[i].GetVoidPtr());
-                    break;
-
-                case VAR_PTR:
-                    context->SetArgObject(i, (void*)parameters[i].GetPtr());
-                    break;
-
-                default:
-                    break;
-                }
-            }
-            break;
-        }
-    }
-}
-
-void ScriptFile::ReleaseModule()
-{
-    if (scriptModule_)
-    {
-        // Clear search caches and event handlers
-        includeFiles_.Clear();
-        validClasses_.Clear();
-        functions_.Clear();
-        methods_.Clear();
-        delayedCalls_.Clear();
-        eventInvokers_.Clear();
-
-        asIScriptEngine* engine = script_->GetScriptEngine();
-        scriptModule_->SetUserData(nullptr);
-
-        // Remove the module
-        {
-            MutexLock lock(script_->GetModuleMutex());
-
-            script_->ClearObjectTypeCache();
-            engine->DiscardModule(GetName().CString());
-        }
-
-        scriptModule_ = nullptr;
-        compiled_ = false;
-        SetMemoryUse(0);
-
-        auto* cache = GetSubsystem<ResourceCache>();
-        if (cache)
-            cache->ResetDependencies(this);
-    }
-}
-
-void ScriptFile::HandleUpdate(StringHash eventType, VariantMap& eventData)
-{
-    if (!compiled_)
-        return;
-
-    using namespace Update;
-
-    float timeStep = eventData[P_TIMESTEP].GetFloat();
-
-    // Execute delayed calls
-    for (unsigned i = 0; i < delayedCalls_.Size();)
-    {
-        DelayedCall& call = delayedCalls_[i];
-        bool remove = false;
-
-        call.delay_ -= timeStep;
-        if (call.delay_ <= 0.0f)
-        {
-            if (!call.repeat_)
-                remove = true;
-            else
-                call.delay_ += call.period_;
-
-            Execute(call.declaration_, call.parameters_);
-        }
-
-        if (remove)
-            delayedCalls_.Erase(i);
-        else
-            ++i;
-    }
-}
-
-ScriptEventInvoker::ScriptEventInvoker(ScriptFile* file, asIScriptObject* object) :
-    Object(file->GetContext()),
-    file_(file),
-    sharedBool_(nullptr),
-    object_(object)
-{
-    if (object_)
-    {
-        sharedBool_ = object_->GetEngine()->GetWeakRefFlagOfScriptObject(object_, object_->GetObjectType());
-        if (sharedBool_)
-            sharedBool_->AddRef();
-    }
-}
-
-ScriptEventInvoker::~ScriptEventInvoker()
-{
-    if (sharedBool_)
-        sharedBool_->Release();
-
-    sharedBool_ = nullptr;
-    object_ = nullptr;
-}
-
-bool ScriptEventInvoker::IsObjectAlive() const
-{
-    if (sharedBool_)
-    {
-        // Return inverse as Get returns true when an asIScriptObject is dead.
-        return !sharedBool_->Get();
-    }
-
-    return true;
-}
-
-void ScriptEventInvoker::HandleScriptEvent(StringHash eventType, VariantMap& eventData)
-{
-    if (!file_->IsCompiled())
-        return;
-
-    auto* method = static_cast<asIScriptFunction*>(GetEventHandler()->GetUserData());
-
-    if (object_ && !IsObjectAlive())
-    {
-        file_->CleanupEventInvoker(object_);
-        return;
-    }
-
-    VariantVector parameters;
-    if (method->GetParamCount() > 0)
-    {
-        parameters.Push(Variant((void*)&eventType));
-        parameters.Push(Variant((void*)&eventData));
-    }
-
-    if (object_)
-        file_->Execute(object_, method, parameters);
-    else
-        file_->Execute(method, parameters);
-}
-
-ScriptFile* GetScriptContextFile()
-{
-    asIScriptContext* context = asGetActiveContext();
-    asIScriptFunction* function = context ? context->GetFunction() : nullptr;
-    asIScriptModule* module = function ? function->GetEngine()->GetModule(function->GetModuleName()) : nullptr;
-    if (module)
-        return static_cast<ScriptFile*>(module->GetUserData());
-    else
-        return nullptr;
-}
-
-}
->>>>>>> 9e48a8e0
+}