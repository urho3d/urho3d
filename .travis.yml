#
# Copyright (c) 2008-2014 the Urho3D project.
#
# Permission is hereby granted, free of charge, to any person obtaining a copy
# of this software and associated documentation files (the "Software"), to deal
# in the Software without restriction, including without limitation the rights
# to use, copy, modify, merge, publish, distribute, sublicense, and/or sell
# copies of the Software, and to permit persons to whom the Software is
# furnished to do so, subject to the following conditions:
#
# The above copyright notice and this permission notice shall be included in
# all copies or substantial portions of the Software.
#
# THE SOFTWARE IS PROVIDED "AS IS", WITHOUT WARRANTY OF ANY KIND, EXPRESS OR
# IMPLIED, INCLUDING BUT NOT LIMITED TO THE WARRANTIES OF MERCHANTABILITY,
# FITNESS FOR A PARTICULAR PURPOSE AND NONINFRINGEMENT. IN NO EVENT SHALL THE
# AUTHORS OR COPYRIGHT HOLDERS BE LIABLE FOR ANY CLAIM, DAMAGES OR OTHER
# LIABILITY, WHETHER IN AN ACTION OF CONTRACT, TORT OR OTHERWISE, ARISING FROM,
# OUT OF OR IN CONNECTION WITH THE SOFTWARE OR THE USE OR OTHER DEALINGS IN
# THE SOFTWARE.
#

env:
  global:
<<<<<<< HEAD
    - secure: EwMMVLbHCvh2AMvRrcEI7atNCeUFxk5iLOBH9+dFHyIc0c1XRH3vR0vXMTmr3WEpoZ5AaRhCrT0TTW9knZPYrqSd6deZML4pjksBAOOcs043cAo2WttCQGgvT8PF3DVWivdWmGommZXf7wHz0s9sb1Iynwt2uY/P+307ZWko3Fg=
=======
    - secure: DE9IUM+pIV757GU0ccfDJhA752442pKu3DyBthrzHW9+GbsqbfuJOx045CYNN5vOWutFPC0A51B9WxhLNpXXqD3mfU8MhP1gkF7SskrHvcAPrCyfdqZf1Q8XDP5phm2KbHhhwxQMYmmicd6yj8DPNy2wRoSgPSDp/ZUDk51XZDU=
    - secure: AfoHc5tpnYoI2TVGUeE9Xdru+15pd5N4YzO7EWvwmMnrHtNO3retrmKOGpnIyfbP2BeWRTW/z+BI4G0RrfvubjHu2us4wRh6Jq8+UZohBBkM+ldTnyqYHX97q+6ScWBWZGg7dpthd1x/7fmds8dSRzustHUhI7RzPbWEMQH1DGI=
>>>>>>> 8b4fcb93
    - DISPLAY=:99.0
  matrix:
    - WINDOWS=1 ENABLE_64BIT=1 URHO3D_LIB_TYPE=STATIC
    - WINDOWS=1 ENABLE_64BIT=1 URHO3D_LIB_TYPE=SHARED
    - LINUX=1   ENABLE_64BIT=1 URHO3D_LIB_TYPE=STATIC SITE_UPDATE=1
    - LINUX=1   ENABLE_64BIT=1 URHO3D_LIB_TYPE=SHARED
    - LINUX=1                  URHO3D_LIB_TYPE=STATIC
    - LINUX=1                  URHO3D_LIB_TYPE=SHARED
    - ANDROID=1                URHO3D_LIB_TYPE=STATIC
    - ANDROID=1                URHO3D_LIB_TYPE=SHARED
#matrix:
#  fast_finish: true
#  allow_failures:
#    - env:
language: cpp
compiler: gcc
before_install:
    - bash -c "[ '$TRAVIS_BRANCH' == 'master' ] && [ '$TRAVIS_PULL_REQUEST' == 'false' ]" && export ON_MASTER_COMMIT=1 && bash -c "[ $SITE_UPDATE ]" && export SITE_UPDATE_ON_MASTER_COMMIT=1 || true
    - bash -c "[ $ON_MASTER_COMMIT ]" && export COMMIT_MESSAGE=$(git log --format=%B -n 1 $TRAVIS_COMMIT) && echo $COMMIT_MESSAGE |grep -cq '\[ci package\]' && git pull --depth=2000 origin $TRAVIS_BRANCH && git checkout -qf $TRAVIS_COMMIT && export PACKAGE_UPLOAD=1 || true
    - bash -c "[ $ANDROID ]" && wget -q http://dl.google.com/android/ndk/android-ndk-r9c-linux-x86_64.tar.bz2 && tar xjf *.bz2 && rm *.bz2 && ln -s android-ndk* android-ndk && export ANDROID_NDK=$(pwd)/android-ndk || true
    - bash -c "( [ $SITE_UPDATE_ON_MASTER_COMMIT ] || [ $PACKAGE_UPLOAD ] )" && sudo add-apt-repository ppa:george-edison55/precise-backports -y || true
    - sudo apt-get update -q -y
install:
    - sudo apt-get install -q -y --no-install-recommends libasound2-dev
    - rvm gemset use global && travis_retry gem install rake
    - bash -c "[ x$ENABLE_64BIT == 'x' ]" && sudo apt-get remove -q -y gvfs-daemons && sudo apt-get install -q -y libxrandr-dev:i386 libgl1-mesa-dev:i386 libxext-dev:i386 libxrender-dev:i386 g++-multilib && export CMAKE_PREFIX_PATH=/usr/lib/i386-linux-gnu || true
    - bash -c "( [ $SITE_UPDATE_ON_MASTER_COMMIT ] || [ $PACKAGE_UPLOAD ] )" && sudo apt-get install -q -y --no-install-recommends doxygen graphviz || true
    - bash -c "[ $WINDOWS ]" && sudo apt-get install -q -y gcc-mingw-w64 gcc-mingw-w64-i686 gcc-mingw-w64-x86-64 g++-mingw-w64 g++-mingw-w64-i686 g++-mingw-w64-x86-64 binutils-mingw-w64 binutils-mingw-w64-i686 binutils-mingw-w64-x86-64 && export MINGW_PREFIX=/usr/bin/x86_64-w64 MINGW_ROOT=/usr/x86_64-w64-mingw32 || true
    - bash -c "[ $LINUX ] && [ $PACKAGE_UPLOAD ]" && sudo apt-get install -q -y rpm || true
    - bash -e /etc/init.d/xvfb start
script: rake travis_ci
<<<<<<< HEAD
after_success: rake travis_ci_rebase
=======
after_success:
    - bash -c "[ $SITE_UPDATE_ON_MASTER_COMMIT ]" && rake travis_ci_site_update && rake travis_ci_rebase
    - bash -c "[ $PACKAGE_UPLOAD ]" && rake travis_ci_package_upload
>>>>>>> 8b4fcb93
<|MERGE_RESOLUTION|>--- conflicted
+++ resolved
@@ -22,12 +22,7 @@
 
 env:
   global:
-<<<<<<< HEAD
     - secure: EwMMVLbHCvh2AMvRrcEI7atNCeUFxk5iLOBH9+dFHyIc0c1XRH3vR0vXMTmr3WEpoZ5AaRhCrT0TTW9knZPYrqSd6deZML4pjksBAOOcs043cAo2WttCQGgvT8PF3DVWivdWmGommZXf7wHz0s9sb1Iynwt2uY/P+307ZWko3Fg=
-=======
-    - secure: DE9IUM+pIV757GU0ccfDJhA752442pKu3DyBthrzHW9+GbsqbfuJOx045CYNN5vOWutFPC0A51B9WxhLNpXXqD3mfU8MhP1gkF7SskrHvcAPrCyfdqZf1Q8XDP5phm2KbHhhwxQMYmmicd6yj8DPNy2wRoSgPSDp/ZUDk51XZDU=
-    - secure: AfoHc5tpnYoI2TVGUeE9Xdru+15pd5N4YzO7EWvwmMnrHtNO3retrmKOGpnIyfbP2BeWRTW/z+BI4G0RrfvubjHu2us4wRh6Jq8+UZohBBkM+ldTnyqYHX97q+6ScWBWZGg7dpthd1x/7fmds8dSRzustHUhI7RzPbWEMQH1DGI=
->>>>>>> 8b4fcb93
     - DISPLAY=:99.0
   matrix:
     - WINDOWS=1 ENABLE_64BIT=1 URHO3D_LIB_TYPE=STATIC
@@ -46,23 +41,13 @@
 compiler: gcc
 before_install:
     - bash -c "[ '$TRAVIS_BRANCH' == 'master' ] && [ '$TRAVIS_PULL_REQUEST' == 'false' ]" && export ON_MASTER_COMMIT=1 && bash -c "[ $SITE_UPDATE ]" && export SITE_UPDATE_ON_MASTER_COMMIT=1 || true
-    - bash -c "[ $ON_MASTER_COMMIT ]" && export COMMIT_MESSAGE=$(git log --format=%B -n 1 $TRAVIS_COMMIT) && echo $COMMIT_MESSAGE |grep -cq '\[ci package\]' && git pull --depth=2000 origin $TRAVIS_BRANCH && git checkout -qf $TRAVIS_COMMIT && export PACKAGE_UPLOAD=1 || true
     - bash -c "[ $ANDROID ]" && wget -q http://dl.google.com/android/ndk/android-ndk-r9c-linux-x86_64.tar.bz2 && tar xjf *.bz2 && rm *.bz2 && ln -s android-ndk* android-ndk && export ANDROID_NDK=$(pwd)/android-ndk || true
-    - bash -c "( [ $SITE_UPDATE_ON_MASTER_COMMIT ] || [ $PACKAGE_UPLOAD ] )" && sudo add-apt-repository ppa:george-edison55/precise-backports -y || true
     - sudo apt-get update -q -y
 install:
     - sudo apt-get install -q -y --no-install-recommends libasound2-dev
     - rvm gemset use global && travis_retry gem install rake
     - bash -c "[ x$ENABLE_64BIT == 'x' ]" && sudo apt-get remove -q -y gvfs-daemons && sudo apt-get install -q -y libxrandr-dev:i386 libgl1-mesa-dev:i386 libxext-dev:i386 libxrender-dev:i386 g++-multilib && export CMAKE_PREFIX_PATH=/usr/lib/i386-linux-gnu || true
-    - bash -c "( [ $SITE_UPDATE_ON_MASTER_COMMIT ] || [ $PACKAGE_UPLOAD ] )" && sudo apt-get install -q -y --no-install-recommends doxygen graphviz || true
     - bash -c "[ $WINDOWS ]" && sudo apt-get install -q -y gcc-mingw-w64 gcc-mingw-w64-i686 gcc-mingw-w64-x86-64 g++-mingw-w64 g++-mingw-w64-i686 g++-mingw-w64-x86-64 binutils-mingw-w64 binutils-mingw-w64-i686 binutils-mingw-w64-x86-64 && export MINGW_PREFIX=/usr/bin/x86_64-w64 MINGW_ROOT=/usr/x86_64-w64-mingw32 || true
-    - bash -c "[ $LINUX ] && [ $PACKAGE_UPLOAD ]" && sudo apt-get install -q -y rpm || true
     - bash -e /etc/init.d/xvfb start
 script: rake travis_ci
-<<<<<<< HEAD
-after_success: rake travis_ci_rebase
-=======
-after_success:
-    - bash -c "[ $SITE_UPDATE_ON_MASTER_COMMIT ]" && rake travis_ci_site_update && rake travis_ci_rebase
-    - bash -c "[ $PACKAGE_UPLOAD ]" && rake travis_ci_package_upload
->>>>>>> 8b4fcb93
+after_success: bash -c "[ $SITE_UPDATE_ON_MASTER_COMMIT ]" && rake travis_ci_rebase