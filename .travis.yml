#
# Copyright (c) 2008-2014 the Urho3D project.
#
# Permission is hereby granted, free of charge, to any person obtaining a copy
# of this software and associated documentation files (the "Software"), to deal
# in the Software without restriction, including without limitation the rights
# to use, copy, modify, merge, publish, distribute, sublicense, and/or sell
# copies of the Software, and to permit persons to whom the Software is
# furnished to do so, subject to the following conditions:
#
# The above copyright notice and this permission notice shall be included in
# all copies or substantial portions of the Software.
#
# THE SOFTWARE IS PROVIDED "AS IS", WITHOUT WARRANTY OF ANY KIND, EXPRESS OR
# IMPLIED, INCLUDING BUT NOT LIMITED TO THE WARRANTIES OF MERCHANTABILITY,
# FITNESS FOR A PARTICULAR PURPOSE AND NONINFRINGEMENT. IN NO EVENT SHALL THE
# AUTHORS OR COPYRIGHT HOLDERS BE LIABLE FOR ANY CLAIM, DAMAGES OR OTHER
# LIABILITY, WHETHER IN AN ACTION OF CONTRACT, TORT OR OTHERWISE, ARISING FROM,
# OUT OF OR IN CONNECTION WITH THE SOFTWARE OR THE USE OR OTHER DEALINGS IN
# THE SOFTWARE.
#

env:
  global:
    - secure: EwMMVLbHCvh2AMvRrcEI7atNCeUFxk5iLOBH9+dFHyIc0c1XRH3vR0vXMTmr3WEpoZ5AaRhCrT0TTW9knZPYrqSd6deZML4pjksBAOOcs043cAo2WttCQGgvT8PF3DVWivdWmGommZXf7wHz0s9sb1Iynwt2uY/P+307ZWko3Fg=
    - DISPLAY=:99.0
    - NUMJOBS=3
  matrix:
    - LINUX=1                              URHO3D_LIB_TYPE=STATIC SITE_UPDATE=1
    - LINUX=1                              URHO3D_LIB_TYPE=SHARED
    - WINDOWS=1 ARCH=x86_64                URHO3D_LIB_TYPE=STATIC
    - WINDOWS=1 ARCH=x86_64                URHO3D_LIB_TYPE=SHARED
    - LINUX=1               URHO3D_64BIT=0 URHO3D_LIB_TYPE=STATIC
    - LINUX=1               URHO3D_64BIT=0 URHO3D_LIB_TYPE=SHARED
    - WINDOWS=1 ARCH=i686   URHO3D_64BIT=0 URHO3D_LIB_TYPE=STATIC
    - WINDOWS=1 ARCH=i686   URHO3D_64BIT=0 URHO3D_LIB_TYPE=SHARED
matrix:
  fast_finish: true
language: cpp
compiler: gcc
before_install:
  - free -tm
  - if [ "$TRAVIS_BRANCH" == "master" ] && [ "$TRAVIS_PULL_REQUEST" == "false" ]; then export SITE_UPDATE_ON_MASTER_COMMIT=$SITE_UPDATE; fi
  - travis_retry sudo apt-get update -q -y
install:
  - travis_retry sudo apt-get install -q -y --no-install-recommends libasound2-dev
<<<<<<< HEAD
  - if [ $LINUX ] && [ ! $URHO3D_64BIT ]; then travis_retry sudo apt-get remove -q -y gvfs-daemons && travis_retry sudo apt-get install -q -y libxrandr-dev:i386 libglapi-mesa:i386 libgl1-mesa-glx:i386 libgl1-mesa-dev:i386 libxext-dev:i386 libxrender-dev:i386 g++-multilib && export CMAKE_PREFIX_PATH=/usr/lib/i386-linux-gnu; fi
  - if [ $WINDOWS ]; then travis_retry sudo apt-get install -q -y gcc-mingw-w64 gcc-mingw-w64-i686 gcc-mingw-w64-x86-64 g++-mingw-w64 g++-mingw-w64-i686 g++-mingw-w64-x86-64 binutils-mingw-w64 binutils-mingw-w64-i686 binutils-mingw-w64-x86-64 g++-multilib && export MINGW_PREFIX=/usr/bin/${ARCH}-w64-mingw32; fi
  - if [ "$LINUX" -a "$URHO3D_64BIT" ]; then bash -e /etc/init.d/xvfb start; fi
=======
  - if [ $LINUX ] && [ "$URHO3D_64BIT" == "0" ]; then travis_retry sudo apt-get remove -q -y gvfs-daemons && travis_retry sudo apt-get install -q -y libxrandr-dev:i386 libglapi-mesa:i386 libgl1-mesa-glx:i386 libgl1-mesa-dev:i386 libxext-dev:i386 libxrender-dev:i386 g++-multilib && export CMAKE_PREFIX_PATH=/usr/lib/i386-linux-gnu; fi
  - if [ "$SITE_UPDATE_ON_MASTER_COMMIT" -o "$PACKAGE_UPLOAD" ]; then travis_retry sudo apt-get install -q -y --no-install-recommends doxygen graphviz; fi
  - if [ $WINDOWS ]; then travis_retry sudo apt-get install -q -y gcc-mingw-w64 gcc-mingw-w64-i686 gcc-mingw-w64-x86-64 g++-mingw-w64 g++-mingw-w64-i686 g++-mingw-w64-x86-64 binutils-mingw-w64 binutils-mingw-w64-i686 binutils-mingw-w64-x86-64 g++-multilib && export MINGW_PREFIX=/usr/bin/${ARCH}-w64-mingw32; fi
  - if [ $PACKAGE_UPLOAD ] && [ "$LINUX" -o "$RPI" ]; then travis_retry sudo apt-get install -q -y rpm; fi
  - if [ "$LINUX" ] && [ ! $URHO3D_64BIT ]; then bash -e /etc/init.d/xvfb start; fi
>>>>>>> 4096cc90
  - free -tm
script: rake ci
after_success: if [ $SITE_UPDATE_ON_MASTER_COMMIT ]; then rake ci_rebase; fi

# vi: set ts=2 sw=2 expandtab:<|MERGE_RESOLUTION|>--- conflicted
+++ resolved
@@ -26,7 +26,7 @@
     - DISPLAY=:99.0
     - NUMJOBS=3
   matrix:
-    - LINUX=1                              URHO3D_LIB_TYPE=STATIC SITE_UPDATE=1
+    - LINUX=1                              URHO3D_LIB_TYPE=STATIC REBASE=1
     - LINUX=1                              URHO3D_LIB_TYPE=SHARED
     - WINDOWS=1 ARCH=x86_64                URHO3D_LIB_TYPE=STATIC
     - WINDOWS=1 ARCH=x86_64                URHO3D_LIB_TYPE=SHARED
@@ -40,23 +40,14 @@
 compiler: gcc
 before_install:
   - free -tm
-  - if [ "$TRAVIS_BRANCH" == "master" ] && [ "$TRAVIS_PULL_REQUEST" == "false" ]; then export SITE_UPDATE_ON_MASTER_COMMIT=$SITE_UPDATE; fi
+  - if [ "$TRAVIS_BRANCH" == "master" ] && [ "$TRAVIS_PULL_REQUEST" == "false" ]; then export REBASE_ON_MASTER_COMMIT=$REBASE; fi
   - travis_retry sudo apt-get update -q -y
 install:
   - travis_retry sudo apt-get install -q -y --no-install-recommends libasound2-dev
-<<<<<<< HEAD
-  - if [ $LINUX ] && [ ! $URHO3D_64BIT ]; then travis_retry sudo apt-get remove -q -y gvfs-daemons && travis_retry sudo apt-get install -q -y libxrandr-dev:i386 libglapi-mesa:i386 libgl1-mesa-glx:i386 libgl1-mesa-dev:i386 libxext-dev:i386 libxrender-dev:i386 g++-multilib && export CMAKE_PREFIX_PATH=/usr/lib/i386-linux-gnu; fi
-  - if [ $WINDOWS ]; then travis_retry sudo apt-get install -q -y gcc-mingw-w64 gcc-mingw-w64-i686 gcc-mingw-w64-x86-64 g++-mingw-w64 g++-mingw-w64-i686 g++-mingw-w64-x86-64 binutils-mingw-w64 binutils-mingw-w64-i686 binutils-mingw-w64-x86-64 g++-multilib && export MINGW_PREFIX=/usr/bin/${ARCH}-w64-mingw32; fi
-  - if [ "$LINUX" -a "$URHO3D_64BIT" ]; then bash -e /etc/init.d/xvfb start; fi
-=======
-  - if [ $LINUX ] && [ "$URHO3D_64BIT" == "0" ]; then travis_retry sudo apt-get remove -q -y gvfs-daemons && travis_retry sudo apt-get install -q -y libxrandr-dev:i386 libglapi-mesa:i386 libgl1-mesa-glx:i386 libgl1-mesa-dev:i386 libxext-dev:i386 libxrender-dev:i386 g++-multilib && export CMAKE_PREFIX_PATH=/usr/lib/i386-linux-gnu; fi
-  - if [ "$SITE_UPDATE_ON_MASTER_COMMIT" -o "$PACKAGE_UPLOAD" ]; then travis_retry sudo apt-get install -q -y --no-install-recommends doxygen graphviz; fi
-  - if [ $WINDOWS ]; then travis_retry sudo apt-get install -q -y gcc-mingw-w64 gcc-mingw-w64-i686 gcc-mingw-w64-x86-64 g++-mingw-w64 g++-mingw-w64-i686 g++-mingw-w64-x86-64 binutils-mingw-w64 binutils-mingw-w64-i686 binutils-mingw-w64-x86-64 g++-multilib && export MINGW_PREFIX=/usr/bin/${ARCH}-w64-mingw32; fi
-  - if [ $PACKAGE_UPLOAD ] && [ "$LINUX" -o "$RPI" ]; then travis_retry sudo apt-get install -q -y rpm; fi
-  - if [ "$LINUX" ] && [ ! $URHO3D_64BIT ]; then bash -e /etc/init.d/xvfb start; fi
->>>>>>> 4096cc90
+  - if [ $LINUX ]; then if [ "$URHO3D_64BIT" == "0" ]; then travis_retry sudo apt-get remove -q -y gvfs-daemons && travis_retry sudo apt-get install -q -y libxrandr-dev:i386 libglapi-mesa:i386 libgl1-mesa-glx:i386 libgl1-mesa-dev:i386 libxext-dev:i386 libxrender-dev:i386 g++-multilib && export CMAKE_PREFIX_PATH=/usr/lib/i386-linux-gnu; else bash -e /etc/init.d/xvfb start; fi; fi
+  - if [ $WINDOWS ]; then if [ "$URHO3D_64BIT" == "0" ]; then travis_retry sudo apt-get install -q -y gcc-mingw-w64-i686 g++-mingw-w64-i686 binutils-mingw-w64-i686; else travis_retry sudo apt-get install -q -y gcc-mingw-w64-x86-64 g++-mingw-w64-x86-64 binutils-mingw-w64-x86-64; fi && travis_retry sudo apt-get install -q -y gcc-mingw-w64 g++-mingw-w64 binutils-mingw-w64 g++-multilib && export MINGW_PREFIX=/usr/bin/${ARCH}-w64-mingw32; fi
   - free -tm
 script: rake ci
-after_success: if [ $SITE_UPDATE_ON_MASTER_COMMIT ]; then rake ci_rebase; fi
+after_success: if [ $REBASE_ON_MASTER_COMMIT ]; then rake ci_rebase; fi
 
 # vi: set ts=2 sw=2 expandtab: