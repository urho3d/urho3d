--- conflicted
+++ resolved
@@ -51,12 +51,7 @@
     - sudo apt-get update -q -y
 install:
     - sudo apt-get install -q -y --no-install-recommends libasound2-dev
-<<<<<<< HEAD
-    - bash -c "[ x$ENABLE_64BIT == 'x' ]" && sudo apt-get remove -q -y gvfs-daemons && sudo apt-get install -q -y libxrandr-dev:i386 libgl1-mesa-dev:i386 libxext-dev:i386 libxrender-dev:i386 g++-multilib && export CMAKE_PREFIX_PATH=/usr/lib/i386-linux-gnu || true
-=======
     - bash -c "[ x$URHO3D_64BIT == 'x' ]" && sudo apt-get remove -q -y gvfs-daemons && sudo apt-get install -q -y libxrandr-dev:i386 libgl1-mesa-dev:i386 libxext-dev:i386 libxrender-dev:i386 g++-multilib && export CMAKE_PREFIX_PATH=/usr/lib/i386-linux-gnu || true
-    - bash -c "( [ $SITE_UPDATE_ON_MASTER_COMMIT ] || [ $PACKAGE_UPLOAD ] )" && sudo apt-get install -q -y --no-install-recommends doxygen graphviz || true
->>>>>>> a5e6ef59
     - bash -c "[ $WINDOWS ]" && sudo apt-get install -q -y gcc-mingw-w64 gcc-mingw-w64-i686 gcc-mingw-w64-x86-64 g++-mingw-w64 g++-mingw-w64-i686 g++-mingw-w64-x86-64 binutils-mingw-w64 binutils-mingw-w64-i686 binutils-mingw-w64-x86-64 && export MINGW_PREFIX=/usr/bin/${ARCH}-w64-mingw32 || true
     - bash -e /etc/init.d/xvfb start
 script: rake travis_ci
