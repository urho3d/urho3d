--- conflicted
+++ resolved
@@ -83,7 +83,7 @@
 # Usage: NOT intended to be used manually (if you insist then try: GIT_NAME=... GIT_EMAIL=... GH_TOKEN=... rake travis_ci_rebase)
 desc 'Rebase OSX-CI mirror branch'
 task :travis_ci_rebase do
-  system "git config user.name '#{ENV['GIT_NAME']}' && git config user.email '#{ENV['GIT_EMAIL']}' && git remote set-url --push origin https://#{ENV['GH_TOKEN']}@github.com/urho3d/Urho3D.git && git fetch origin OSX-CI:OSX-CI && git rebase origin/master OSX-CI && git push -qf -u origin OSX-CI >/dev/null 2>&1" or abort 'Failed to rebase OSX-CI mirror branch'
+  system "git config user.name '#{ENV['GIT_NAME']}' && git config user.email '#{ENV['GIT_EMAIL']}' && git remote set-url --push origin https://#{ENV['GH_TOKEN']}@github.com/#{ENV['TRAVIS_REPO_SLUG']}.git && git fetch origin OSX-CI:OSX-CI && git rebase origin/master OSX-CI && git push -qf -u origin OSX-CI >/dev/null 2>&1" or abort 'Failed to rebase OSX-CI mirror branch'
 end
 
 # Usage: NOT intended to be used manually (if you insist then try: rake travis_ci_package_upload)
@@ -206,11 +206,7 @@
   system "cd #{platform_prefix}Build && make #{test}" or abort 'Failed to build or test Urho3D library'
   # Create a new project on the fly that uses newly built Urho3D library
   scaffolding "#{platform_prefix}Build/generated/externallib"
-<<<<<<< HEAD
-  system "URHO3D_HOME=`pwd`; export URHO3D_HOME && cd #{platform_prefix}Build/generated/externallib && echo '\nUsing Urho3D as external library in external project' && ./cmake_gcc.sh -DENABLE_64BIT=$ENABLE_64BIT -DENABLE_LUA#{jit}=1 #{amalg} -DENABLE_TESTING=1 -DCMAKE_BUILD_TYPE=Debug && cd #{platform_prefix}Build && make #{test}" or abort 'Failed to configure/build/test temporary project using Urho3D as external library' 
-=======
-  system "URHO3D_HOME=`pwd`; export URHO3D_HOME && cd #{platform_prefix}Build/generated/externallib && echo '\nUsing Urho3D as external library in external project' && ./cmake_gcc.sh -DENABLE_64BIT=$ENABLE_64BIT -DENABLE_LUA#{jit}=1 -DENABLE_TESTING=1 -DCMAKE_BUILD_TYPE=#{configuration} && cd #{platform_prefix}Build && make #{test}" or abort 'Failed to configure/build/test temporary project using Urho3D as external library' 
->>>>>>> 8b4fcb93
+  system "URHO3D_HOME=`pwd`; export URHO3D_HOME && cd #{platform_prefix}Build/generated/externallib && echo '\nUsing Urho3D as external library in external project' && ./cmake_gcc.sh -DENABLE_64BIT=$ENABLE_64BIT -DENABLE_LUA#{jit}=1 #{amalg} -DENABLE_TESTING=1 -DCMAKE_BUILD_TYPE=#{configuration} && cd #{platform_prefix}Build && make #{test}" or abort 'Failed to configure/build/test temporary project using Urho3D as external library' 
 end
 
 def xcode_travis_ci
