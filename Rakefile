#
# Copyright (c) 2008-2015 the Urho3D project.
#
# Permission is hereby granted, free of charge, to any person obtaining a copy
# of this software and associated documentation files (the "Software"), to deal
# in the Software without restriction, including without limitation the rights
# to use, copy, modify, merge, publish, distribute, sublicense, and/or sell
# copies of the Software, and to permit persons to whom the Software is
# furnished to do so, subject to the following conditions:
#
# The above copyright notice and this permission notice shall be included in
# all copies or substantial portions of the Software.
#
# THE SOFTWARE IS PROVIDED "AS IS", WITHOUT WARRANTY OF ANY KIND, EXPRESS OR
# IMPLIED, INCLUDING BUT NOT LIMITED TO THE WARRANTIES OF MERCHANTABILITY,
# FITNESS FOR A PARTICULAR PURPOSE AND NONINFRINGEMENT. IN NO EVENT SHALL THE
# AUTHORS OR COPYRIGHT HOLDERS BE LIABLE FOR ANY CLAIM, DAMAGES OR OTHER
# LIABILITY, WHETHER IN AN ACTION OF CONTRACT, TORT OR OTHERWISE, ARISING FROM,
# OUT OF OR IN CONNECTION WITH THE SOFTWARE OR THE USE OR OTHER DEALINGS IN
# THE SOFTWARE.
#

require 'pathname'
require 'json'
require 'yaml'
if ENV['IOS'] || ENV['EMSCRIPTEN']
  require 'time'
end

# Usage: rake sync (only intended to be used in a fork with remote 'upstream' set to urho3d/Urho3D)
desc 'Fetch and merge upstream urho3d/Urho3D to a Urho3D fork'
task :sync do
  system "git fetch upstream && git checkout master && git pull && git merge -m 'Sync at #{Time.now.localtime}.' upstream/master && git push && git checkout -" or abort
end

# Usage: rake scaffolding dir=/path/to/new/project/root [project=Scaffolding] [target=Main]
desc 'Create a new project using Urho3D as external library'
task :scaffolding do
  abort 'Usage: rake scaffolding dir=/path/to/new/project/root [project=Scaffolding] [target=Main]' unless ENV['dir']
  abs_path = (ENV['OS'] ? ENV['dir'][1, 1] == ':' : ENV['dir'][0, 1] == '/') ? ENV['dir'] : "#{Dir.pwd}/#{ENV['dir']}"
  project = ENV['project'] || 'Scaffolding'
  target = ENV['target'] || 'Main'
  scaffolding(abs_path, project, target)
  abs_path = Pathname.new(abs_path).realpath
  puts "\nNew project created in #{abs_path}\n\n"
  puts "You may need to first set 'URHO3D_HOME' environment variable or use 'URHO3D_HOME' build option to point to your Urho3D build tree or your custom Urho3D SDK installation location."
  puts "Please see http://urho3d.github.io/documentation/HEAD/_using_library.html for more detail. For example:\n\n"
  if ENV['OS']
    puts "set \"URHO3D_HOME=/path/to/Urho3D/build-tree/or/SDK\"\ncd #{abs_path}\nrake cmake URHO3D_LUAJIT=1\nrake make\n\n"
    puts "Alternatively you can call one of the batch files directly, such as, cmake_generic.bat ../native-Build -DURHO3D_LUAJIT=1 and build using VS IDE"
  else
    puts "export URHO3D_HOME=/path/to/Urho3D/build-tree/or/SDK\ncd #{abs_path}\nrake cmake URHO3D_LUAJIT=1\nrake make\n\n"
    puts "Alternatively you can call one of the shell scripts directly, such as, ./cmake_generic.sh ../native-Build -DURHO3D_LUAJIT=1 && cd ../native-Build && make"
  end
  puts "to get a similar result as the last two rake tasks above.\n\n"
end

# Usage: rake cmake [<generator>] [<platform>] [<option>=<value> [<option>=<value>]] [[<platform>_]build_tree=/path/to/build-tree] [fix_scm]
# e.g.: rake cmake clean android; or rake cmake android URHO3D_LIB_TYPE=SHARED; or rake cmake ios URHO3D_LUA=1 build_tree=~/ios-Build
#
# To avoid repeating the customized build tree locations, you can set and export them as environment variables.
# e.g.: export native_build_tree=~/custom-native-Build android_build_tree=~/custom-android-Build mingw_build_tree=~/custom-mingw-Build rpi_build_tree=~/custom-rpi-Build
#       rake cmake rpi URHO3D_LUAJIT=1 URHO3D_LUAJIT_AMALG=1 && rake make rpi
#       The RPI build tree will be generated in the ~/custom-rpi-Build and then build from there
desc 'Invoke one of the build scripts with the build tree location predetermined based on the target platform'
task :cmake do
  script = 'cmake_generic'
  platform = 'native'
  build_options = ''
  ARGV.each { |option|
    task option.to_sym do ; end; Rake::Task[option].clear   # No-op hack
    case option
    when 'cmake', 'generic'
      # do nothing
    when 'clean', 'codeblocks', 'eclipse', 'macosx', 'ninja', 'vs2008', 'vs2010', 'vs2012', 'vs2013', 'vs2015'
      script = "cmake_#{option}" unless script == 'cmake_clean'
    when 'android', 'emscripten', 'ios', 'mingw', 'rpi'
      platform = option
      build_options = "#{build_options} -D#{option == 'mingw' ? 'WIN32' : option.upcase}=1" unless script == 'cmake_clean'
      script = 'cmake_macosx' if option == 'ios'
      script = 'cmake_mingw' if option == 'mingw' && ENV['OS']
    when 'fix_scm'
      build_options = "#{build_options} --fix-scm" if script == 'cmake_eclipse'
    else
      build_options = "#{build_options} -D#{option}" unless /build_tree=.*/ =~ option || script == 'cmake_clean'
    end
  }
  build_tree = ENV["#{platform}_build_tree"] || ENV['build_tree'] || "../#{platform}-Build"
  unless ENV['OS']
    ccache_envvar = ENV['CCACHE_SLOPPINESS'] ? '' : 'CCACHE_SLOPPINESS=pch_defines,time_macros'   # Only attempt to do the right thing when user hasn't done it
    ccache_envvar = "#{ccache_envvar} CCACHE_COMPRESS=1" unless ENV['CCACHE_COMPRESS']
  end
  system "#{ccache_envvar} ./#{script}#{ENV['OS'] ? '.bat' : '.sh'} \"#{build_tree}\" #{build_options}" or abort
end

# Usage: rake make [<platform>] [<option>=<value> [<option>=<value>]] [[<platform>_]build_tree=/path/to/build-tree] [numjobs=n] [clean_first] [unfilter]
# e.g.: rake make android; or rake make android doc; or rake make ios config=Debug sdk=iphonesimulator build_tree=~/ios-Build
desc 'Build the generated project in its corresponding build tree'
task :make do
  numjobs = ENV['numjobs'] || ''
  platform = 'native'
  cmake_build_options = ''
  build_options = ''
  unfilter = false
  ARGV.each { |option|
    task option.to_sym do ; end; Rake::Task[option].clear   # No-op hack
    case option
    when 'codeblocks', 'eclipse', 'generic', 'macosx', 'make', 'ninja', 'vs2008', 'vs2010', 'vs2012', 'vs2013', 'vs2015'
      # do nothing
    when 'android', 'emscripten', 'ios', 'mingw', 'rpi'
      platform = option
    when 'clean_first'
      cmake_build_options = "#{cmake_build_options} --clean-first"
    when 'unfilter'
      unfilter = true
    else
      if /(?:config|target)=.*/ =~ option
        cmake_build_options = "#{cmake_build_options} --#{option.gsub(/=/, ' ')}"
      elsif /(?:build_tree|numjobs)=.*/ !~ option
        build_options = "#{build_options} #{/=/ =~ option ? '-' + option.gsub(/=/, ' ') : option}"
      end
    end
  }
  build_tree = ENV["#{platform}_build_tree"] || ENV['build_tree'] || "../#{platform}-Build"
  unless ENV['OS']
    ccache_envvar = ENV['CCACHE_SLOPPINESS'] ? '' : 'CCACHE_SLOPPINESS=pch_defines,time_macros'   # Only attempt to do the right thing when user hasn't done it
    ccache_envvar = "#{ccache_envvar} CCACHE_COMPRESS=1" unless ENV['CCACHE_COMPRESS']
  end
  if !Dir.glob("#{build_tree}/*.xcodeproj").empty?
    # xcodebuild
    if !numjobs.empty?
      build_options = "-jobs #{numjobs}#{build_options}"
    end
    filter = !unfilter && system('xcpretty -v >/dev/null 2>&1') ? '|xcpretty -c && exit ${PIPESTATUS[0]}' : ''
  elsif !Dir.glob("#{build_tree}/*.sln").empty?
    # msbuild
    numjobs = ":#{numjobs}" unless numjobs.empty?
    build_options = "/maxcpucount#{numjobs}#{build_options}"
    filter = unfilter ? '' : '/nologo /verbosity:minimal'
  elsif !Dir.glob("#{build_tree}/*.ninja").empty?
    # ninja
    if !numjobs.empty?
      build_options = "-j#{numjobs}#{build_options}"
    end
    filter = ''
  else
    # make
    if numjobs.empty?
      case RUBY_PLATFORM
      when /linux/
        numjobs = (platform == 'emscripten' ? `grep 'core id' /proc/cpuinfo |sort |uniq |wc -l` : `grep -c processor /proc/cpuinfo`).chomp
      when /darwin/
        numjobs = `sysctl -n hw.#{platform == 'emscripten' ? 'physical' : 'logical'}cpu`.chomp
      when /win32|mingw|mswin/
        require 'win32ole'
        WIN32OLE.connect('winmgmts://').ExecQuery("select NumberOf#{platform == 'emscripten' ? '' : 'Logical'}Processors from Win32_ComputerSystem").each { |out| numjobs = platform == 'emscripten' ? out.NumberOfProcessors : out.NumberOfLogicalProcessors }
      else
        numjobs = 1
      end
    end
    build_options = "-j#{numjobs}#{build_options}"
    filter = ''
  end
  system "cd \"#{build_tree}\" && #{ccache_envvar} cmake --build . #{cmake_build_options} -- #{build_options} #{filter}" or abort
end

# Usage: rake android [parameter='--es pickedLibrary Urho3DPlayer'] [intent=.SampleLauncher] [package=com.github.urho3d] [success_indicator='Initialized engine'] [payload='sleep 30'] [api=19] [abi=armeabi-v7a] [avd=test_#{api}_#{abi}] [retries=10] [retry_interval=10]
desc 'Test run already installed APK in Android (virtual) device, default to Urho3D Samples APK if no parameter is given'
task :android do
  parameter = ENV['parameter'] || '--es pickedLibrary Urho3DPlayer'
  intent = ENV['intent'] || '.SampleLauncher'
  package = ENV['package'] || 'com.github.urho3d'
  success_indicator = ENV['success_indicator'] || 'Initialized engine'
  payload = ENV['payload'] || 'sleep 30'
  api = ENV['api'] || 19
  abi = ENV['abi'] || 'armeabi-v7a'
  avd = ENV['avd'] || "test_#{api}_#{abi}"
  retries = ENV['retries'] || 10 # minutes
  retry_interval = ENV['retry_interval'] || 10 # seconds
  android_prepare_device api, abi, avd or abort 'Failed to prepare Android (virtual) device for test run'
  android_wait_for_device retries, retry_interval or abort 'Failed to start Android (virtual) device'
  android_test_run parameter, intent, package, success_indicator, payload or abort "Failed to test run #{package}/#{intent}, make sure the APK has been installed"
end

# Usage: NOT intended to be used manually (if you insist then try: rake ci)
desc 'Configure, build, and test Urho3D project'
task :ci do
  # Skip if only performing CI for selected branches and the current branch is not in the list
  matched = /\[ci only:(.*?)\]/.match(ENV['COMMIT_MESSAGE'])
  next if matched && !matched[1].split(/[ ,]/).reject!(&:empty?).map { |i| /#{i}/ =~ ENV['TRAVIS_BRANCH'] }.any?
  # Obtain our custom data, if any
  data = YAML::load(File.open(".travis.yml"))['data']
  data['excluded_sample'].each { |name| ENV["EXCLUDE_SAMPLE_#{name}"] = '1' } if data && data['excluded_sample']
  # Unshallow the clone's history when necessary
  if ENV['CI'] && ENV['PACKAGE_UPLOAD'] && !ENV['RELEASE_TAG']
    system 'git fetch --unshallow' or abort 'Failed to unshallow cloned repository'
  end
  # Packaging always use Release configuration
  if ENV['PACKAGE_UPLOAD']
    $configuration = 'Release'
    $testing = 0
  else
    $configuration = ENV['CI'] && ENV['USE_CCACHE'].to_i > 0 ? 'Release' : 'Debug'  # Aways use a same build configuration to keep ccache's cache size small when on Travis CI
    # Only 64-bit Linux environment with virtual framebuffer X server support and not MinGW build; or OSX build environment and not iOS build; or Emscripten build environment are capable to run tests
    $testing = (ENV['LINUX'] && !ENV['URHO3D_64BIT']) || (ENV['OSX'] && ENV['IOS'].to_i != 1) || ENV['EMSCRIPTEN'] ? 1 : 0
    if $testing
      ENV['URHO3D_PREFIX_PATH'] = `pwd`.chomp + '/bin'
    end
  end
  # Define the build option string only when the override environment variable is given
  $build_options = "-DWIN32=#{ENV['WINDOWS']}" if ENV['WINDOWS']
  $build_options = "#{$build_options} -DANDROID_ABI=#{ENV['ABI']}" if ENV['ABI']
  $build_options = "#{$build_options} -DANDROID_NATIVE_API_LEVEL=#{ENV['API']}" if ENV['API']
  $build_options = "#{$build_options} -DURHO3D_AMALG=#{ENV['URHO3D_AMALG']}" if ENV['URHO3D_AMALG'] && !ENV['WINDOWS']
  ['URHO3D_MODERN_CPP', 'URHO3D_64BIT', 'URHO3D_LIB_TYPE', 'URHO3D_OPENGL', 'URHO3D_D3D11', 'URHO3D_TEST_TIMEOUT', 'ANDROID', 'RPI', 'RPI_ABI', 'EMSCRIPTEN', 'EMSCRIPTEN_SHARE_DATA', 'EMSCRIPTEN_EMRUN_BROWSER'].each { |var| $build_options = "#{$build_options} -D#{var}=#{ENV[var]}" if ENV[var] }
  if ENV['XCODE']
    # xcodebuild
    xcode_ci
  else
    # GCC or Clang
    makefile_ci
  end
end

# Usage: NOT intended to be used manually
desc 'Setup build cache'
task :ci_setup_cache do
  # Use internal cache store instead of using Travis CI one (this is a workaround for using ccache on Travis CI legacy build infra)
  if ENV['USE_CCACHE'].to_i == 2
    puts 'Setting up build cache'
    job_number = ".#{ENV['TRAVIS_JOB_NUMBER'].split('.').last}"
    repo_slug = "#{ENV['TRAVIS_REPO_SLUG'].split('/').first}/cache-store.git"
    matched = /.*-([^-]+-[^-]+)$/.match(ENV['TRAVIS_BRANCH'])
    base_mirror = matched ? matched[1] : nil
    # Do not abort even when it fails here
<<<<<<< HEAD
    system "if ! `git clone -q --depth 1 --branch #{ENV['TRAVIS_BRANCH']}#{job_number} https://github.com/#{repo_slug} ~/.ccache 2>/dev/null`; then if ! [ #{base_mirror} ] || ! `git clone -q --depth 1 --branch #{base_mirror}#{job_number} https://github.com/#{repo_slug} ~/.ccache 2>/dev/null`; then git clone -q --depth 1 https://github.com/#{repo_slug} ~/.ccache 2>/dev/null; fi && cd ~/.ccache && git checkout -qf -b #{ENV['TRAVIS_BRANCH']}#{job_number}; fi"
=======
    system "if ! `git clone -q --depth 1 --branch #{ENV['TRAVIS_BRANCH']}#{job_number} https://github.com/#{repo_slug} ~/.ccache 2>/dev/null`; then if ! [ #{base_mirror} ] || ! `git clone -q --depth 1 --branch #{base_mirror}#{job_number} https://github.com/#{repo_slug} ~/.ccache 2>/dev/null`; then git clone -q --depth 1 https://github.com/#{repo_slug} ~/.ccache 2>/dev/null; fi && cd ~/.ccache && git checkout -qf -b #{ENV['TRAVIS_BRANCH']}#{job_number}; fi && find ~/.ccache -type f |xargs touch -r $(which ccache)"
>>>>>>> 6bcbac46
  end
  # Clear ccache on demand
  system "ccache -z -M 100M #{/\[ccache clear\]/ =~ ENV['COMMIT_MESSAGE'] ? '-C' : ''}"
end

# Usage: NOT intended to be used manually
desc 'Teardown build cache'
task :ci_teardown_cache do
  # Upload cache to internal cache store if it is our own
  if ENV['USE_CCACHE'].to_i == 2
    puts 'Storing build cache'
    job_number = ".#{ENV['TRAVIS_JOB_NUMBER'].split('.').last}"
    repo_slug = "#{ENV['TRAVIS_REPO_SLUG'].split('/').first}/cache-store.git"
    # Do not abort even when it fails here
    system "cd ~/.ccache && git config user.name $GIT_NAME && git config user.email $GIT_EMAIL && git remote set-url --push origin https://$GH_TOKEN@github.com/#{repo_slug} && git add -A . && git commit --amend -qm 'Travis CI: cache update at #{Time.now.utc}.' && git push -qf -u origin #{ENV['TRAVIS_BRANCH']}#{job_number} >/dev/null 2>&1"
  end
  system 'ccache -s'
end

# Usage: NOT intended to be used manually
desc 'Update site documentation to GitHub Pages'
task :ci_site_update do
  # Skip when :ci rake task was skipped
  next unless Dir.exists?('../Build')
  # Pull or clone
  system 'cd ../doc-Build 2>/dev/null && git pull -q -r || git clone --depth 1 -q https://github.com/urho3d/urho3d.github.io.git ../doc-Build' or abort 'Failed to pull/clone'
  # Update credits from README.md to about.md
  system "ruby -lne 'BEGIN { credits = false }; puts $_ if credits; credits = true if /bugfixes by:/; credits = false if /^$/' README.md |ruby -i -le 'credits = STDIN.read; puts ARGF.read.gsub(/(?<=bugfixes by\n).*?(?=##)/m, credits)' ../doc-Build/about.md" or abort 'Failed to update credits'
  # Setup doxygen to use minimal theme
  system "ruby -i -pe 'BEGIN { a = {%q{HTML_HEADER} => %q{minimal-header.html}, %q{HTML_FOOTER} => %q{minimal-footer.html}, %q{HTML_STYLESHEET} => %q{minimal-doxygen.css}, %q{HTML_COLORSTYLE_HUE} => 200, %q{HTML_COLORSTYLE_SAT} => 0, %q{HTML_COLORSTYLE_GAMMA} => 20, %q{DOT_IMAGE_FORMAT} => %q{svg}, %q{INTERACTIVE_SVG} => %q{YES}} }; a.each {|k, v| gsub(/\#{k}\s*?=.*?\n/, %Q{\#{k} = \#{v}\n}) }' ../Build/Docs/Doxyfile" or abort 'Failed to setup doxygen configuration file'
  system 'cp ../doc-Build/_includes/Doxygen/minimal-* ../Build/Docs' or abort 'Failed to copy minimal-themed template'
  release = ENV['RELEASE_TAG'] || 'HEAD'
  unless release == 'HEAD'
    system "mkdir -p ../doc-Build/documentation/#{release}" or abort 'Failed to create directory for new document version'
    system "ruby -i -pe 'gsub(/HEAD/, %q{#{release}})' ../Build/Docs/minimal-header.html" or abort 'Failed to update document version in YAML Front Matter block'
    append_new_release release or abort 'Failed to add new release to document data file'
  end
  # Generate and sync doxygen pages
  system "cd ../Build && make -j$NUMJOBS doc >/dev/null 2>&1 && ruby -i -pe 'gsub(/(<\\/?h)3([^>]*?>)/, %q{\\14\\2}); gsub(/(<\\/?h)2([^>]*?>)/, %q{\\13\\2}); gsub(/(<\\/?h)1([^>]*?>)/, %q{\\12\\2})' Docs/html/_*.html && rsync -a --delete Docs/html/ ../doc-Build/documentation/#{release}" or abort 'Failed to generate/rsync doxygen pages'
  # Supply GIT credentials and push site documentation to urho3d/urho3d.github.io.git
  system "cd ../doc-Build && pwd && git config user.name $GIT_NAME && git config user.email $GIT_EMAIL && git remote set-url --push origin https://$GH_TOKEN@github.com/urho3d/urho3d.github.io.git && git add -A . && ( git commit -qm \"Travis CI: site documentation update at #{Time.now.utc}.\n\nCommit: https://github.com/$TRAVIS_REPO_SLUG/commit/$TRAVIS_COMMIT\n\nMessage: $COMMIT_MESSAGE\" || true) && git push -q >/dev/null 2>&1" or abort 'Failed to update site'
  unless ENV['RELEASE_TAG'] || `git fetch -qf origin #{ENV['TRAVIS_BRANCH']}; git log -1 --pretty=format:'%H' FETCH_HEAD` != ENV['TRAVIS_COMMIT']
    # Automatically give instruction to do packaging when API has changed, unless the instruction is already given in this commit
    if ENV['PACKAGE_UPLOAD']
      instruction = 'skip'
    else
      instruction = 'package'
    end
    # Supply GIT credentials and push API documentation to urho3d/Urho3D.git
    system 'pwd && git config user.name $GIT_NAME && git config user.email $GIT_EMAIL && git remote set-url --push origin https://$GH_TOKEN@github.com/$TRAVIS_REPO_SLUG.git && git add Docs/*API*'
    if system("git commit -qm 'Travis CI: API documentation update at #{Time.now.utc}.\n[ci #{instruction}]'") && !ENV['PACKAGE_UPLOAD']
      bump_soversion 'Source/Urho3D/.soversion' or abort 'Failed to bump soversion'
      system "git add Source/Urho3D/.soversion && git commit --amend -qm 'Travis CI: API documentation update at #{Time.now.utc}.\n[ci #{instruction}]'" or abort 'Failed to stage .soversion file'
      system "git push origin HEAD:#{ENV['TRAVIS_BRANCH']} -q >/dev/null 2>&1" or abort 'Failed to update API documentation'
    end
  end
end

# Usage: NOT intended to be used manually
desc 'Update Emscripten HTML5 samples to GitHub Pages'
task :ci_emscripten_samples_update do
  # Pull or clone
  system 'cd ../doc-Build 2>/dev/null && git pull -q -r || git clone --depth 1 -q https://github.com/urho3d/urho3d.github.io.git ../doc-Build' or abort 'Failed to pull/clone'
  # Sync Emscripten samples
  system "rsync -a --delete --exclude tool ../Build/bin/ ../doc-Build/samples" or abort 'Failed to rsync Emscripten samples'
  # Update Emscripten json data file
  update_emscripten_data or abort 'Failed to update Emscripten json data file'
  # Supply GIT credentials and push the changes to urho3d/urho3d.github.io.git
  system "cd ../doc-Build && git config user.name $GIT_NAME && git config user.email $GIT_EMAIL && git remote set-url --push origin https://$GH_TOKEN@github.com/urho3d/urho3d.github.io.git && git add -A . && ( git commit -qm \"Travis CI: Emscripten samples update at #{Time.now.utc}.\n\nCommit: https://github.com/$TRAVIS_REPO_SLUG/commit/$TRAVIS_COMMIT\n\nMessage: $COMMIT_MESSAGE\" || true) && git push -q >/dev/null 2>&1" or abort 'Failed to update Emscripten samples'
end

# Usage: NOT intended to be used manually
desc 'Create all CI mirror branches'
task :ci_create_mirrors do
  # Skip if there are more commits since this one
  abort 'Skipped creating mirror branches due to moving HEAD' unless `git fetch -qf origin #{ENV['TRAVIS_PULL_REQUEST'] == 'false' ? ENV['TRAVIS_BRANCH'] : %Q{+refs/pull/#{ENV['TRAVIS_PULL_REQUEST']}/head'}}; git log -1 --pretty=format:'%H' FETCH_HEAD` == ENV['TRAVIS_COMMIT']
  system 'git config user.name $GIT_NAME && git config user.email $GIT_EMAIL && git remote set-url --push origin https://$GH_TOKEN@github.com/$TRAVIS_REPO_SLUG.git'
  scan = ENV['PACKAGE_UPLOAD'] || /\[ci scan\]/ =~ ENV['COMMIT_MESSAGE']  # Limit the frequency of scanning
  matched = /\[ci only:(.*?)\]/.match(ENV['COMMIT_MESSAGE'])
  ci_only = matched ? matched[1].split(/[ ,]/).reject!(&:empty?) : nil
  ci_only.push('Coverity-Scan') if ci_only && scan
  stream = YAML::load_stream(File.open('.travis.yml'))
  notifications = stream[0]['notifications']
  notifications['email']['recipients'] = `git show -s --format='%ae %ce' #{ENV['TRAVIS_COMMIT']}`.chomp.split.uniq unless notifications['email']['recipients']
  stream.drop(1).each { |doc| branch = doc.delete('branch'); ci = branch['name']; ci_branch = ENV['RELEASE_TAG'] || (ENV['TRAVIS_BRANCH'] == 'master' && ENV['TRAVIS_PULL_REQUEST'] == 'false') ? ci : (ENV['TRAVIS_PULL_REQUEST'] == 'false' ? "#{ENV['TRAVIS_BRANCH']}-#{ci}" : "PR ##{ENV['TRAVIS_PULL_REQUEST']}-#{ci}"); unless (ci_only && ci_only.map { |i| /#{i}/ =~ ci }.any?) || (!ci_only && (branch['active'] || (scan && /Scan/ =~ ci))); system "if git fetch origin #{ci_branch}:#{ci_branch} 2>/dev/null; then git push -qf origin --delete #{ci_branch}; fi"; next; end; lastjob = doc['matrix'] && doc['matrix']['include'] ? doc['matrix']['include'].length : (doc['env']['matrix'] ? doc['env']['matrix'].length : 1); doc['after_script'] = [*doc['after_script']] << (lastjob == 1 ? '%s' : "if [ ${TRAVIS_JOB_NUMBER##*.} == #{lastjob} ]; then %s; fi") % 'rake ci_delete_mirror'; doc['notifications'] = notifications unless doc['notifications']; File.open('.travis.yml.doc', 'w') { |file| file.write doc.to_yaml }; system "git checkout -B #{ci_branch} && rm .travis.yml && mv .travis.yml.doc .travis.yml && git add -A . && git commit -qm '#{branch['description']}' && git push -qf -u origin #{ci_branch} >/dev/null 2>&1 && git checkout -q -" or abort "Failed to create #{ci_branch} mirror branch" }
end

# Usage: NOT intended to be used manually
desc 'Delete CI mirror branch'
task :ci_delete_mirror do
  # Skip if there are more commits since this one or if this is a release build
  matched = /(.*)-[^-]+-[^-]+$/.match(ENV['TRAVIS_BRANCH'])
<<<<<<< HEAD
  base_branch= matched ? matched[1] : 'master'  # Assume 'master' is the default branch name
  abort "Skipped deleting #{ENV['TRAVIS_BRANCH']} mirror branch ('%s' vs '%s', %s, '%s')" % [`git log -1 --pretty=format:'%H' FETCH_HEAD`, `git show -s --format='%H' #{ENV['TRAVIS_COMMIT']}`.chomp, (`git log -1 --pretty=format:'%H' FETCH_HEAD` == `git show -s --format='%H' #{ENV['TRAVIS_COMMIT']}`.chomp).to_s, ENV['RELEASE_TAG']] unless `git fetch -qf origin #{/^PR #/ =~ base_branch ? %Q{+refs/pull/#{ENV['TRAVIS_PULL_REQUEST']}/merge'} : base_branch}; git log -1 --pretty=format:'%H' FETCH_HEAD` == `git show -s --format='%H' #{ENV['TRAVIS_COMMIT']}`.chomp && !ENV['RELEASE_TAG']
=======
  base_branch = matched ? matched[1] : 'master'  # Assume 'master' is the default branch name
  abort "Skipped deleting #{ENV['TRAVIS_BRANCH']} mirror branch" unless `git fetch -qf origin #{/^PR #/ =~ base_branch ? %Q{+refs/pull/#{ENV['TRAVIS_PULL_REQUEST']}/merge'} : base_branch}; git log -1 --pretty=format:'%H' FETCH_HEAD` == `git show -s --format='%H' #{ENV['TRAVIS_COMMIT']}`.chomp && !ENV['RELEASE_TAG']
>>>>>>> 6bcbac46
  system 'git config user.name $GIT_NAME && git config user.email $GIT_EMAIL && git remote set-url --push origin https://$GH_TOKEN@github.com/$TRAVIS_REPO_SLUG.git'
  system "git push -qf origin --delete #{ENV['TRAVIS_BRANCH']}" or abort "Failed to delete #{ENV['TRAVIS_BRANCH']} mirror branch"
end

# Usage: NOT intended to be used manually
desc 'Make binary package and upload it to a designated central hosting server'
task :ci_package_upload do
  # Skip when :ci rake task was skipped
  next unless Dir.exists?('../Build')
  if ENV['XCODE']
    $configuration = 'Release'
    $testing = 0
  end
  # Generate the documentation if necessary
  if ENV['SITE_UPDATE']
    if File.exist?('.site_updated')
      # Skip if site is already updated before
      ENV['SITE_UPDATE'] = nil
    end
  else
    system 'echo Generate documentation'
    if ENV['XCODE']
      xcode_build(ENV['IOS'], '../Build/Urho3D.xcodeproj', 'doc', '>/dev/null') or abort 'Failed to generate documentation'
    else
      system 'cd ../Build && make -j$NUMJOBS doc >/dev/null' or abort 'Failed to generate documentation'
    end
  end
  # Make the package
  if ENV['IOS']
    # Skip Mach-O universal binary build if Travis-CI VM took too long to get here, as otherwise overall build time may exceed 50 minutes time limit
    if ENV['CI_START_TIME'] then
      elapsed_time = (Time.now - Time.at(ENV['CI_START_TIME'].to_i)) / 60
      puts "\niOS checkpoint reached, elapsed time: #{elapsed_time}\n\n"
    end
    if !ENV['CI_START_TIME'] || elapsed_time < 15 # minutes
      # Build Mach-O universal binary consisting of iphoneos (universal ARM archs including 'arm64' if 64-bit is enabled) and iphonesimulator (i386 arch and also x86_64 arch if 64-bit is enabled)
      system 'echo Rebuild Urho3D library as Mach-O universal binary'
      xcode_build(0, '../Build/Urho3D.xcodeproj', 'Urho3D_universal') or abort 'Failed to build Mach-O universal binary'
    end
    # There is a bug in CMake/CPack that causes the 'package' target failed to build for IOS platform, workaround by calling cpack directly
    system 'cd ../Build && cpack -G TGZ 2>/dev/null' or abort 'Failed to make binary package'
  elsif ENV['XCODE']
    xcode_build(ENV['IOS'], '../Build/Urho3D.xcodeproj', 'package') or abort 'Failed to make binary package'
  else
    if ENV['ANDROID'] && !ENV['NO_SDK_SYSIMG']
      system "cd ../Build && android update project -p . -t $(android list target |grep android-$API |cut -d ' ' -f2) && ant debug" or abort 'Failed to make Urho3D Samples APK'
    end
    if ENV['URHO3D_USE_LIB64_RPM']
      system "cd ../Build && cmake . -DURHO3D_USE_LIB64_RPM=#{ENV['URHO3D_USE_LIB64_RPM']}" or abort 'Failed to reconfigure to generate 64-bit RPM package'
    end
    wrapper = ENV['URHO3D_64BIT'] || ENV['RPI'] ? 'setarch i686' : ''
    system "cd ../Build && #{wrapper} make package" or abort 'Failed to make binary package'
  end
  # Determine the upload location
  setup_digital_keys
  if !ENV['RELEASE_TAG']
    upload_dir = "/home/frs/project/#{ENV['TRAVIS_REPO_SLUG']}/Snapshots"
    if ENV['SITE_UPDATE']
      # Download source packages from GitHub
      system "export SNAPSHOT_VER=$(git describe $TRAVIS_COMMIT |ruby -pe 'gsub(/-(?!g)/, %q{.})'); wget -q https://github.com/$TRAVIS_REPO_SLUG/tarball/$TRAVIS_COMMIT -O Urho3D-$SNAPSHOT_VER-Source-snapshot.tar.gz && wget -q https://github.com/$TRAVIS_REPO_SLUG/zipball/$TRAVIS_COMMIT -O Urho3D-$SNAPSHOT_VER-Source-snapshot.zip" or abort 'Failed to get source packages'
      # Only keep the snapshots from the last 30 revisions
      system "for v in $(sftp urho-travis-ci@frs.sourceforge.net <<EOF |tr ' ' '\n' |grep Urho3D- |cut -d '-' -f1,2 |uniq |tail -n +31
cd #{upload_dir}
ls -1r
bye
EOF
); do echo rm #{upload_dir}/${v}*; done |sftp -b - urho-travis-ci@frs.sourceforge.net" or abort 'Failed to housekeep snapshots'
    end
  else
    upload_dir = "/home/frs/project/#{ENV['TRAVIS_REPO_SLUG']}/#{ENV['RELEASE_TAG']}"
    if ENV['SITE_UPDATE']
      # Download source packages from GitHub
      system 'wget -q https://github.com/$TRAVIS_REPO_SLUG/archive/$RELEASE_TAG.tar.gz -O Urho3D-$RELEASE_TAG-Source.tar.gz && wget -q https://github.com/$TRAVIS_REPO_SLUG/archive/$RELEASE_TAG.zip -O Urho3D-$RELEASE_TAG-Source.zip' or abort 'Failed to get source packages'
    end
    # Make sure the release directory exists remotely, do this in all the build jobs as we don't know which one would start uploading first
    system "sftp urho-travis-ci@frs.sourceforge.net <<EOF >/dev/null 2>&1
mkdir #{upload_dir}
bye
EOF" or abort 'Failed to create release directory remotely'
  end
  if ENV['SITE_UPDATE']
    # Upload the source package
    system "scp Urho3D-* urho-travis-ci@frs.sourceforge.net:#{upload_dir}" or abort 'Failed to upload source package'
    # Sync readme and license files, just in case they are updated in the repo
    system 'for f in README.md License.txt; do mtime=$(git log --format=%ai -n1 $f); touch -d "$mtime" $f; done' or abort 'Failed to acquire file modified time'
    system 'rsync -e ssh -az README.md License.txt urho-travis-ci@frs.sourceforge.net:/home/frs/project/$TRAVIS_REPO_SLUG' or abort 'Failed to sync readme and license files'
    # Mark that the site has been updated
    File.open('.site_updated', 'w') {}
  end
  # Upload the package
  system "scp ../Build/Urho3D-* urho-travis-ci@frs.sourceforge.net:#{upload_dir} && rm ../Build/Urho3D-*" or abort 'Failed to upload binary package'
end

def scaffolding(dir, project = 'Scaffolding', target = 'Main')
  build_script = <<EOF
# Set project name
project (#{project})

# Set minimum version
cmake_minimum_required (VERSION 2.8.6)

if (COMMAND cmake_policy)
    cmake_policy (SET CMP0003 NEW)
    if (CMAKE_VERSION VERSION_GREATER 2.8.12 OR CMAKE_VERSION VERSION_EQUAL 2.8.12)
        # INTERFACE_LINK_LIBRARIES defines the link interface
        cmake_policy (SET CMP0022 NEW)
    endif ()
    if (CMAKE_VERSION VERSION_GREATER 3.0.0 OR CMAKE_VERSION VERSION_EQUAL 3.0.0)
        # Disallow use of the LOCATION target property - therefore we set to OLD as we still need it
        cmake_policy (SET CMP0026 OLD)
        # MACOSX_RPATH is enabled by default
        cmake_policy (SET CMP0042 NEW)
    endif ()
endif ()

# Set CMake modules search path
set (CMAKE_MODULE_PATH ${CMAKE_SOURCE_DIR}/CMake/Modules)

# Include Urho3D CMake common module
include (Urho3D-CMake-common)

# Find Urho3D library
find_package (Urho3D REQUIRED)
include_directories (${URHO3D_INCLUDE_DIRS})

# Define target name
set (TARGET_NAME #{target})

# Define source files
define_source_files ()

# Setup target with resource copying
setup_main_executable ()

# Setup test cases
if (URHO3D_ANGELSCRIPT)
    setup_test (NAME ExternalLibAS OPTIONS Scripts/12_PhysicsStressTest.as -w)
endif ()
if (URHO3D_LUA)
    setup_test (NAME ExternalLibLua OPTIONS LuaScripts/12_PhysicsStressTest.lua -w)
endif ()
EOF
  # TODO: Rewrite in pure Ruby when it supports symlink creation on Windows platform
  if ENV['OS']
    system("@echo off && mkdir '#{dir}'\\bin && copy Source\\Tools\\Urho3DPlayer\\Urho3DPlayer.* '#{dir}' >nul && (for %f in (*.bat Rakefile) do mklink '#{dir}'\\%f %cd%\\%f >nul) && mklink /D '#{dir}'\\CMake %cd%\\CMake && (for %d in (CoreData,Data) do mklink /D '#{dir}'\\bin\\%d %cd%\\bin\\%d >nul)") && File.write("#{dir}/CMakeLists.txt", build_script) or abort 'Failed to create new project using Urho3D as external library'
  else
    system("bash -c \"mkdir -p '#{dir}'/bin && cp Source/Tools/Urho3DPlayer/Urho3DPlayer.* '#{dir}' && for f in {.,}*.sh Rakefile CMake; do ln -sf `pwd`/\\$f '#{dir}'; done && ln -sf `pwd`/bin/{Core,}Data '#{dir}'/bin\"") && File.write("#{dir}/CMakeLists.txt", build_script) or abort 'Failed to create new project using Urho3D as external library'
  end
end

def makefile_ci
  if (ENV['WINDOWS'] && ENV['CI']) || (ENV['ANDROID'] && ENV['ABI'] == 'arm64-v8a') || ENV['EMSCRIPTEN']
    # LuaJIT on MinGW build is not possible on Ubuntu 12.04 LTS as its GCC cross-compiler version is too old
    # The upstream LuaJIT library does not support Android arm64-v8a ABI at the moment
    # LuaJIT on Emscripten is not possible
    # Fallback to use Lua library instead
    jit = ''
    amalg = ''
  else
    jit = 'JIT'
    amalg = '-DURHO3D_LUAJIT_AMALG=1'
  end
  system "./cmake_generic.sh ../Build #{$build_options} -DURHO3D_LUA#{jit}=1 #{amalg} -DURHO3D_SAMPLES=1 -DURHO3D_TOOLS=1 -DURHO3D_EXTRAS=1 -DURHO3D_TESTING=#{$testing} -DCMAKE_BUILD_TYPE=#{$configuration}" or abort 'Failed to configure Urho3D library build'
  if ENV['AVD'] && !ENV['PACKAGE_UPLOAD']   # Skip APK test run when packaging
    android_prepare_device ENV['API'], ENV['ABI'], ENV['AVD'] or abort 'Failed to prepare Android (virtual) device for test run'
  end
  # For Emscripten CI build, skip make test and/or scaffolding test if Travis-CI VM took too long to get here, as otherwise overall build time may exceed 50 minutes time limit
  test = $testing == 1 ? (ENV['CI'] && ENV['EMSCRIPTEN'] ? '&& (if (( $((($(date +%%s)-$CI_START_TIME)/60)) < 25 )); then %s; fi || true)' : '&& %s') % 'make test' : ''
  system "cd ../Build && make -j$NUMJOBS #{test}" or abort 'Failed to build or test Urho3D library'
  if ENV['CI_START_TIME'] then
    elapsed_time = (Time.now - Time.at(ENV['CI_START_TIME'].to_i)) / 60
    puts "\nEmscripten checkpoint reached, elapsed time: #{elapsed_time}\n"
  end
  unless ENV['CI'] && ENV['EMSCRIPTEN'] && (ENV['PACKAGE_UPLOAD'] || elapsed_time > 40)  # For Emscripten, skip scaffolding test when packaging or running out of time
    # Create a new project on the fly that uses newly built Urho3D library in the build tree
    test.sub!(/< 25/, '< 43')
    scaffolding "../Build/generated/UsingBuildTree"
    system "cd ../Build/generated/UsingBuildTree && echo '\nExternal project referencing Urho3D library in its build tree' && ./cmake_generic.sh . #{$build_options} -DURHO3D_HOME=../.. -DURHO3D_LUA#{jit}=1 -DURHO3D_TESTING=#{$testing} -DCMAKE_BUILD_TYPE=#{$configuration} && make -j$NUMJOBS #{test}" or abort 'Failed to configure/build/test temporary project using Urho3D as external library'
    ENV['DESTDIR'] = ENV['HOME'] || Dir.home
    puts "\nInstalling Urho3D SDK to #{ENV['DESTDIR']}/usr/local...\n"  # The default CMAKE_INSTALL_PREFIX is /usr/local
    system 'cd ../Build && make -j$NUMJOBS install >/dev/null' or abort 'Failed to install Urho3D SDK'
    # Create a new project on the fly that uses newly installed Urho3D SDK
    test.sub!(/< 43/, '< 48')
    scaffolding "../Build/generated/UsingSDK"
    system "export URHO3D_HOME=~/usr/local && cd ../Build/generated/UsingSDK && echo '\nExternal project referencing Urho3D SDK' && ./cmake_generic.sh . #{$build_options} -DURHO3D_LUA#{jit}=1 -DURHO3D_TESTING=#{$testing} -DCMAKE_BUILD_TYPE=#{$configuration} && make -j$NUMJOBS #{test}" or abort 'Failed to configure/build/test temporary project using Urho3D as external library'
  end
  # Make, deploy, and test run Android APK in an Android (virtual) device
  if ENV['AVD'] && !ENV['PACKAGE_UPLOAD']
    system "echo '\nTest deploying and running Urho3D Samples APK...' && cd ../Build && android update project -p . -t $( android list target |grep android-$API |cut -d ' ' -f2 ) && ant debug" or abort 'Failed to make Urho3D Samples APK'
    if android_wait_for_device
      system "cd ../Build && ant -Dadb.device.arg='-s #{$specific_device}' installd" or abort 'Failed to deploy Urho3D Samples APK'
      android_test_run or abort 'Failed to test run Urho3D Samples APK'
    else
      puts 'Skipped test running Urho3D Samples APK as emulator failed to start in time'
    end
  end
end

def android_find_device api = nil, abi = nil
  # Return the previously found matching device or if not found yet then try to find the matching device now
  return $specific_device if $specific_device
  wait = api ? '' : 'wait-for-device'
  $specific_api = api.to_s if api
  $specific_abi = abi.to_s if abi
  for i in `adb #{wait} devices |tail -n +2`.split "\n"
    device = i.split.first
    if `adb -s #{device} wait-for-device shell getprop ro.build.version.sdk`.chomp == $specific_api && `adb -s #{device} shell getprop ro.product.cpu.abi`.chomp == $specific_abi
      return $specific_device = device
    end
  end
  nil
end

def android_prepare_device api, abi = 'armeabi-v7a', name = 'test'
  system 'if ! ps |grep -cq adb; then adb start-server; fi'
  if !android_find_device api, abi
    # Don't have any matching (virtual) device attached, try to attach the named device (create the named device as AVD if necessary)
    if !system "android list avd |grep -cq 'Name: #{name}$'"
      system "echo 'no' |android create avd -n #{name} -t android-#{api} --abi #{abi}" or abort "Failed to create '#{name}' Android virtual device"
    end
    system "if [ $CI ]; then export OPTS='-no-skin -no-audio -no-window -no-boot-anim -gpu off'; else export OPTS='-gpu on'; fi; emulator -avd #{name} $OPTS &"
  end
  return 0
end

def android_wait_for_device retries = -1, retry_interval = 10, package = 'android.process.acore'  # Waiting for HOME by default
  # Wait until the indicator process is running or it is killed externally by user via Ctrl+C or when it exceeds the number of retries (if the retries parameter is provided)
  str = "\nWaiting for device..."
  thread = Thread.new { android_find_device }; sleep 0.5
  process_ready = false
  retries = retries * 60 / retry_interval unless retries == -1
  until retries == 0
    if thread.status == false
      thread.join
      break if process_ready
      process_ready = thread = Thread.new { `adb -s #{$specific_device} shell 'until ps |grep -c #{package} >/dev/null; do sleep #{retry_interval}; done; while ps |grep -c bootanimation >/dev/null; do sleep 1; done'` }; sleep 0.5
      next
    end
    print str; str = '.'; $stdout.flush   # Flush the standard output stream in case it is buffered to prevent Travis-CI into thinking that the build/test has stalled
    sleep retry_interval
    retries -= 1 if retries > 0
  end
  puts "\n\n" if str == '.'; $stdout.flush
  return retries == 0 ? nil : 0
end

def android_test_run parameter = '--es pickedLibrary Urho3DPlayer', intent = '.SampleLauncher', package = 'com.github.urho3d', success_indicator = 'Added resource path /apk/CoreData/', payload = 'sleep 30'
  # The device should have been found at this point
  return nil unless $specific_device
  # Capture adb's stdout and interpret it because adb neither uses stderr nor returns proper exit code on error
  begin
    IO.popen("adb -s #{$specific_device} shell <<EOF
# Try to unlock the device just in case it is locked
input keyevent 82; input keyevent 4
# Clear the log
logcat -c
# Start the app
am start -a android.intent.action.MAIN -n #{package}/#{intent} #{parameter}
# Wait until the process is running
until ps |grep -c #{package} 1>/dev/null; do sleep 1; done
# Execute the payload
#{payload}
# Exit and stop the app
input keyevent 4 && am force-stop #{package}
# Dump the log
logcat -d
# Bye bye
exit
##
EOF") { |stdout| echo = false; while output = stdout.gets do if echo && /#\s#/ !~ output then puts output else echo = true if /^##/ =~ output end; return nil if /^error/i =~ output end }
    # Result of the test run is determined based on the presence of the success indicator string in the log
    system "adb -s #{$specific_device} logcat -d |grep -cq '#{success_indicator}'"
  rescue
    nil
  end
end

def wait_for_block comment = '', retries = -1, retry_interval = 60, exit_code_sym = 'exit_code', &block
  # Wait until the code block is completed or it is killed externally by user via Ctrl+C or when it exceeds the number of retries (if the retries parameter is provided)
  thread = Thread.new &block
  str = comment
  retries = retries * 60 / retry_interval unless retries == -1
  until retries == 0
    if thread.status == false
      thread.join
      break
    end
    print str; str = '.'; $stdout.flush   # Flush the standard output stream in case it is buffered to prevent Travis-CI into thinking that the build/test has stalled
    sleep retry_interval
    retries -= 1 if retries > 0
  end
  puts "\n" if str == '.'; $stdout.flush
  return retries == 0 ? nil : (exit_code_sym ? thread[exit_code_sym] : 0)
end

def xcode_ci
  if ENV['IOS']
    # IOS platform does not support LuaJIT
    jit = ''
    amalg = ''
    deployment_target = "-DIPHONEOS_DEPLOYMENT_TARGET=#{ENV['DEPLOYMENT_TARGET']}"
  else
    jit = 'JIT'
    amalg = '-DURHO3D_LUAJIT_AMALG=1'
    deployment_target = "-DCMAKE_OSX_DEPLOYMENT_TARGET=#{ENV['DEPLOYMENT_TARGET']}"
  end
  system "./cmake_macosx.sh ../Build -DIOS=$IOS #{deployment_target} #{$build_options} -DURHO3D_LUA#{jit}=1 #{amalg} -DURHO3D_SAMPLES=1 -DURHO3D_TOOLS=1 -DURHO3D_EXTRAS=1 -DURHO3D_TESTING=#{$testing}" or abort 'Failed to configure Urho3D library build'
  xcode_build(ENV['IOS'], '../Build/Urho3D.xcodeproj') or abort 'Failed to build or test Urho3D library'
  unless ENV['CI'] && ENV['IOS'] && ENV['PACKAGE_UPLOAD']   # Skip scaffolding test when packaging for iOS
    # Create a new project on the fly that uses newly built Urho3D library in the build tree
    scaffolding "../Build/generated/UsingBuildTree"
    system "cd ../Build/generated/UsingBuildTree && echo '\nExternal project referencing Urho3D library in its build tree' && ./cmake_macosx.sh . -DIOS=$IOS #{deployment_target} #{$build_options} -DURHO3D_HOME=../.. -DURHO3D_LUA#{jit}=1 -DURHO3D_TESTING=#{$testing}" or abort 'Failed to configure temporary project using Urho3D as external library'
    xcode_build(ENV['IOS'], '../Build/generated/UsingBuildTree/Scaffolding.xcodeproj') or abort 'Failed to build/test temporary project using Urho3D as external library'
    ENV['DESTDIR'] = ENV['HOME'] || Dir.home
    wait_for_block("\nInstalling Urho3D SDK to #{ENV['DESTDIR']}/usr/local...") { Thread.current[:exit_code] = xcode_build(ENV['IOS'], '../Build/Urho3D.xcodeproj', 'install', '>/dev/null') } or abort 'Failed to install Urho3D SDK'
    # Create a new project on the fly that uses newly installed Urho3D SDK
    scaffolding "../Build/generated/UsingSDK"
    system "export URHO3D_HOME=~/usr/local && cd ../Build/generated/UsingSDK && echo '\nExternal project referencing Urho3D SDK' && ./cmake_macosx.sh . -DIOS=$IOS #{deployment_target} #{$build_options} -DURHO3D_LUA#{jit}=1 -DURHO3D_TESTING=#{$testing}" or abort 'Failed to configure temporary project using Urho3D as external library'
    xcode_build(ENV['IOS'], '../Build/generated/UsingSDK/Scaffolding.xcodeproj') or abort 'Failed to build/test temporary project using Urho3D as external library'
  end
end

def xcode_build ios, project, target = 'ALL_BUILD', extras = ''
  sdk = ios.to_i == 1 ? '-sdk iphonesimulator' : ''
  # Use xcpretty to filter output from xcodebuild when building
  system "xcodebuild -project #{project} -target #{target} -configuration #{$configuration} #{sdk} |xcpretty -c #{extras} && exit ${PIPESTATUS[0]}" or return nil
  if $testing == 1 && target == 'ALL_BUILD'     # Disable testing for other targets such as 'doc', 'package', etc
    # Use vanila xcodebuild when testing as its output is instantaneous (ensure Travis-CI does not kill the process during testing)
    system "xcodebuild -project #{project} -target RUN_TESTS -configuration #{$configuration} #{sdk} #{extras}" or return nil
  end
  return 0
end

def append_new_release release, filename = '../doc-Build/_data/urho3d.json'
  begin
    urho3d_hash = JSON.parse File.read filename
    unless urho3d_hash['releases'].last == release
      urho3d_hash['releases'] << release
    end
    File.open(filename, 'w') { |file| file.puts urho3d_hash.to_json }
    return 0
  rescue
    nil
  end
end

def update_emscripten_data dir = '../doc-Build/samples', filename = '../doc-Build/_data/emscripten.json'
  begin
    emscripten_hash = JSON.parse File.read filename
    Dir.chdir(dir) { emscripten_hash['samples'] = Dir['*.html'].sort }
    File.open(filename, 'w') { |file| file.puts emscripten_hash.to_json }
    return 0
  rescue
    nil
  end
end

def bump_soversion filename
  begin
    version = File.read(filename).split '.'
    bump_version version, 2
    File.open(filename, 'w') { |file| file.puts version.join '.' }
    return 0
  rescue
    nil
  end
end

def bump_version version, index
  if index > 0 && version[index].to_i == 255
    version[index] = 0
    bump_version version, index - 1
  else
    version[index] = version[index].to_i + 1
  end
end

def setup_digital_keys
  system 'mkdir -p ~/.ssh && chmod 700 ~/.ssh' or abort 'Failed to create ~/.ssh directory'
  system 'cat <<EOF >>~/.ssh/known_hosts
frs.sourceforge.net,216.34.181.57 ssh-rsa AAAAB3NzaC1yc2EAAAABIwAAAQEA2uifHZbNexw6cXbyg1JnzDitL5VhYs0E65Hk/tLAPmcmm5GuiGeUoI/B0eUSNFsbqzwgwrttjnzKMKiGLN5CWVmlN1IXGGAfLYsQwK6wAu7kYFzkqP4jcwc5Jr9UPRpJdYIK733tSEmzab4qc5Oq8izKQKIaxXNe7FgmL15HjSpatFt9w/ot/CHS78FUAr3j3RwekHCm/jhPeqhlMAgC+jUgNJbFt3DlhDaRMa0NYamVzmX8D47rtmBbEDU3ld6AezWBPUR5Lh7ODOwlfVI58NAf/aYNlmvl2TZiauBCTa7OPYSyXJnIPbQXg6YQlDknNCr0K769EjeIlAfY87Z4tw==
EOF' or abort 'Failed to append frs.sourceforge.net server public key to known_hosts'
  # Workaround travis encryption key size limitation. Rather than using the solution in their FAQ (using AES to encrypt/decrypt the file and check in the encrypted file into repo), our solution is more pragmatic. The private key below is incomplete. Only the missing portion is encrypted. Much less secure than the original 2048-bit RSA has to offer but good enough for our case.
  system 'cat <<EOF >~/.ssh/id_rsa
-----BEGIN RSA PRIVATE KEY-----
MIIEpQIBAAKCAQEAnZGzFEypdXKY3KDT0Q3NLY4Bv74yKgJ4LIgbXothx8w4CfM0
VeWBL/AE2iRISEWGB07LruM9y+U/wt58WlCVu001GuJuvXwWenlljsvH8qQlErYi
oXlCwAeVVeanILGL8CPS7QlyzOwwnVF6NdcmfDJjTthBVFbvHrWGo5if86zcZyMR
2BB5QVEr5fU0yOPFp0+2p7J3cA6HQSKwjUiDtJ+lM62UQp7InCCT3qeh5KYHQcYb
KVJTyj5iycVuBujHDwNAivLq82ojG7LcKjP+Ia8fblardCOQyFk6pSDM79NJJ2Dg
3ZbYIJeUmqSqFhRW/13Bro7Z1aNGrdh/XZkkHwIDAQABAoIBACHcBFJxYtzVIloO
yVWcFKIcaO3OLjNu0monWVJIu1tW3BfvRijLJ6aoejJyJ4I4RmPdn9FWDZp6CeiT
LL+vn21fWvELBWb8ekwZOCSmT7IpaboKn4h5aUmgl4udA/73iC2zVQkQxbWZb5zu
vEdDk4aOwV5ZBDjecYX01hjjnEOdZHGJlF/H/Xs0hYX6WDG3/r9QCJJ0nfd1/Fk2
zdbZRtAbyRz6ZHiYKnFQ441qRRaEbzunkvTBEwu9iqzlE0s/g49LJL0mKEp7rt/J
4iS3LZTQbJNx5J0ti8ZJKHhvoWb5RJxNimwKvVHC0XBZKTiLMrhnADmcpjLz53F8
$SF_KEY
sx27yCaeBeKXV0tFOeZmgK664VM9EgesjIX4sVOJ5mA3xBJBOtz9n66LjoIlIM58
dvsAnJt7MUBdclL/RBHEjbUxgGBDcazfWSuJe0sGczhnXMN94ox4MSECgYEAx5cv
cs/2KurjtWPanDGSz71LyGNdL/xQrAud0gi49H0tyYr0XmzNoe2CbZ/T5xGSZB92
PBcz4rnHQ/oujo/qwjNpDD0xVLEU70Uy/XiY5/v2111TFC4clfE/syZPywKAztt3
y2l5z+QdsNigRPDhKw+7CFYaAnYBEISxR6nabT8CgYEAqHrM8fdn2wsCNE6XvkZQ
O7ZANHNIKVnaRqW/8HW7EFAWQrlQTgzFbtR4uNBIqAtPsvwSx8Pk652+OR1VKfSv
ya3dtqY3rY/ErXWyX0nfPQEbYj/oh8LbS6zPw75yIorP3ACIwMw3GRNWIvkdAGTn
BMUgpWHUDLWWpWRrSzNi90ECgYEAkxxzQ6vW5OFGv17/NdswO+BpqCTc/c5646SY
ScRWFxbhFclOvv5xPqYiWYzRkmIYRaYO7tGnU7jdD9SqVjfrsAJWrke4QZVYOdgG
cl9eTLchxLGr15b5SOeNrQ1TCO4qZM3M6Wgv+bRI0h2JW+c0ABpTIBzehOvXcwZq
6MhgD98CgYEAtOPqc4aoIRUy+1oijpWs+wU7vAc8fe4sBHv5fsv7naHuPqZgyQYY
32a54xZxlsBw8T5P4BDy40OR7fu+6miUfL+WxUdII4fD3grlIPw6bpNE0bCDykv5
RLq28S11hDrKf/ZetXNuIprfTlhl6ISBy+oWQibhXmFZSxEiXNV6hCQ=
-----END RSA PRIVATE KEY-----
EOF' or abort 'Failed to create user private key to id_rsa'
  system 'chmod 600 ~/.ssh/id_rsa' or abort 'Failed to change id_rsa file permission'
end

# Load custom rake scripts
Dir['.rake/*.rake'].each { |r| load r }

# vi: set ts=2 sw=2 expandtab:<|MERGE_RESOLUTION|>--- conflicted
+++ resolved
@@ -233,11 +233,7 @@
     matched = /.*-([^-]+-[^-]+)$/.match(ENV['TRAVIS_BRANCH'])
     base_mirror = matched ? matched[1] : nil
     # Do not abort even when it fails here
-<<<<<<< HEAD
-    system "if ! `git clone -q --depth 1 --branch #{ENV['TRAVIS_BRANCH']}#{job_number} https://github.com/#{repo_slug} ~/.ccache 2>/dev/null`; then if ! [ #{base_mirror} ] || ! `git clone -q --depth 1 --branch #{base_mirror}#{job_number} https://github.com/#{repo_slug} ~/.ccache 2>/dev/null`; then git clone -q --depth 1 https://github.com/#{repo_slug} ~/.ccache 2>/dev/null; fi && cd ~/.ccache && git checkout -qf -b #{ENV['TRAVIS_BRANCH']}#{job_number}; fi"
-=======
     system "if ! `git clone -q --depth 1 --branch #{ENV['TRAVIS_BRANCH']}#{job_number} https://github.com/#{repo_slug} ~/.ccache 2>/dev/null`; then if ! [ #{base_mirror} ] || ! `git clone -q --depth 1 --branch #{base_mirror}#{job_number} https://github.com/#{repo_slug} ~/.ccache 2>/dev/null`; then git clone -q --depth 1 https://github.com/#{repo_slug} ~/.ccache 2>/dev/null; fi && cd ~/.ccache && git checkout -qf -b #{ENV['TRAVIS_BRANCH']}#{job_number}; fi && find ~/.ccache -type f |xargs touch -r $(which ccache)"
->>>>>>> 6bcbac46
   end
   # Clear ccache on demand
   system "ccache -z -M 100M #{/\[ccache clear\]/ =~ ENV['COMMIT_MESSAGE'] ? '-C' : ''}"
@@ -330,13 +326,8 @@
 task :ci_delete_mirror do
   # Skip if there are more commits since this one or if this is a release build
   matched = /(.*)-[^-]+-[^-]+$/.match(ENV['TRAVIS_BRANCH'])
-<<<<<<< HEAD
-  base_branch= matched ? matched[1] : 'master'  # Assume 'master' is the default branch name
+  base_branch = matched ? matched[1] : 'master'  # Assume 'master' is the default branch name
   abort "Skipped deleting #{ENV['TRAVIS_BRANCH']} mirror branch ('%s' vs '%s', %s, '%s')" % [`git log -1 --pretty=format:'%H' FETCH_HEAD`, `git show -s --format='%H' #{ENV['TRAVIS_COMMIT']}`.chomp, (`git log -1 --pretty=format:'%H' FETCH_HEAD` == `git show -s --format='%H' #{ENV['TRAVIS_COMMIT']}`.chomp).to_s, ENV['RELEASE_TAG']] unless `git fetch -qf origin #{/^PR #/ =~ base_branch ? %Q{+refs/pull/#{ENV['TRAVIS_PULL_REQUEST']}/merge'} : base_branch}; git log -1 --pretty=format:'%H' FETCH_HEAD` == `git show -s --format='%H' #{ENV['TRAVIS_COMMIT']}`.chomp && !ENV['RELEASE_TAG']
-=======
-  base_branch = matched ? matched[1] : 'master'  # Assume 'master' is the default branch name
-  abort "Skipped deleting #{ENV['TRAVIS_BRANCH']} mirror branch" unless `git fetch -qf origin #{/^PR #/ =~ base_branch ? %Q{+refs/pull/#{ENV['TRAVIS_PULL_REQUEST']}/merge'} : base_branch}; git log -1 --pretty=format:'%H' FETCH_HEAD` == `git show -s --format='%H' #{ENV['TRAVIS_COMMIT']}`.chomp && !ENV['RELEASE_TAG']
->>>>>>> 6bcbac46
   system 'git config user.name $GIT_NAME && git config user.email $GIT_EMAIL && git remote set-url --push origin https://$GH_TOKEN@github.com/$TRAVIS_REPO_SLUG.git'
   system "git push -qf origin --delete #{ENV['TRAVIS_BRANCH']}" or abort "Failed to delete #{ENV['TRAVIS_BRANCH']} mirror branch"
 end
