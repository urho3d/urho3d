#
# Copyright (c) 2008-2014 the Urho3D project.
#
# Permission is hereby granted, free of charge, to any person obtaining a copy
# of this software and associated documentation files (the "Software"), to deal
# in the Software without restriction, including without limitation the rights
# to use, copy, modify, merge, publish, distribute, sublicense, and/or sell
# copies of the Software, and to permit persons to whom the Software is
# furnished to do so, subject to the following conditions:
#
# The above copyright notice and this permission notice shall be included in
# all copies or substantial portions of the Software.
#
# THE SOFTWARE IS PROVIDED "AS IS", WITHOUT WARRANTY OF ANY KIND, EXPRESS OR
# IMPLIED, INCLUDING BUT NOT LIMITED TO THE WARRANTIES OF MERCHANTABILITY,
# FITNESS FOR A PARTICULAR PURPOSE AND NONINFRINGEMENT. IN NO EVENT SHALL THE
# AUTHORS OR COPYRIGHT HOLDERS BE LIABLE FOR ANY CLAIM, DAMAGES OR OTHER
# LIABILITY, WHETHER IN AN ACTION OF CONTRACT, TORT OR OTHERWISE, ARISING FROM,
# OUT OF OR IN CONNECTION WITH THE SOFTWARE OR THE USE OR OTHER DEALINGS IN
# THE SOFTWARE.
#

require 'pathname'
if ENV['XCODE']
  require 'xcodeproj'
end

# Usage: rake sync (only intended to be used in a fork with remote 'upstream' set to urho3d/Urho3D)
desc 'Fetch and merge upstream urho3d/Urho3D to a Urho3D fork'
task :sync do
  system "cwb=`git symbolic-ref -q --short HEAD || git rev-parse --short HEAD`; export cwb && git fetch upstream && git checkout master && git pull && git merge -m 'Sync at #{Time.now.localtime}.' upstream/master && git push && git checkout $cwb"
end

# Usage: rake scaffolding dir=/path/to/new/project/root
desc 'Create a new project using Urho3D as external library'
task :scaffolding do
  abort 'Usage: rake scaffolding dir=/path/to/new/project/root' unless ENV['dir']
  abs_path = ENV['dir'][0, 1] == '/' ? ENV['dir'] : "#{Dir.pwd}/#{ENV['dir']}"
  scaffolding abs_path
  abs_path = Pathname.new(abs_path).realpath
  puts "\nNew project created in #{abs_path}\n\n"
  puts "To build the new project, you may need to first define and export either 'URHO3D_HOME' or 'URHO3D_INSTALL_PREFIX' environment variable"
  puts "Please see http://urho3d.github.io/documentation/a00004.html for more detail. For example:\n\n"
  puts "$ URHO3D_HOME=#{Dir.pwd}; export URHO3D_HOME\n$ cd #{abs_path}\n$ ./cmake_gcc.sh -DENABLE_64BIT=1 -DENABLE_LUAJIT=1\n$ cd Build\n$ make\n\n"
end

# Usage: NOT intended to be used manually (if you insist then try: rake travis_ci)
desc 'Configure, build, and test Urho3D project'
task :travis_ci do
  if ENV['PACKAGE_UPLOAD']
    $configuration = 'Release'
    $testing = 0
  else
    $configuration = 'Debug'
    $testing = 1
  end
  if ENV['XCODE']
    # xctool or xcodebuild
    xcode_travis_ci
  else
    # GCC or Clang
    makefile_travis_ci
  end
end

# Usage: NOT intended to be used manually (if you insist then try: GIT_NAME=... GIT_EMAIL=... GH_TOKEN=... rake travis_ci_site_update)
desc 'Update site documentation to GitHub Pages'
task :travis_ci_site_update do
  # Pull or clone
  system 'cd doc-Build 2>/dev/null && git pull -q -r || git clone --depth=1 -q https://github.com/urho3d/urho3d.github.io.git doc-Build' or abort 'Failed to pull/clone'
  # Update credits from Readme.txt to about.md
  system "ruby -lne 'BEGIN { credits = false }; puts $_ if credits; credits = true if /bugfixes by:/; credits = false if /^$/' Readme.txt |ruby -i -le 'credits = STDIN.read; puts ARGF.read.gsub(/(?<=bugfixes by\n).*?(?=##)/m, credits)' doc-Build/about.md" or abort 'Failed to update credits'
  # Setup doxygen to use minimal theme
  system "ruby -i -pe 'BEGIN { a = {%q{HTML_HEADER} => %q{minimal-header.html}, %q{HTML_FOOTER} => %q{minimal-footer.html}, %q{HTML_STYLESHEET} => %q{minimal-doxygen.css}, %q{HTML_COLORSTYLE_HUE} => 200, %q{HTML_COLORSTYLE_SAT} => 0, %q{HTML_COLORSTYLE_GAMMA} => 20, %q{DOT_IMAGE_FORMAT} => %q{svg}, %q{INTERACTIVE_SVG} => %q{YES}} }; a.each {|k, v| gsub(/\#{k}\s*?=.*?\n/, %Q{\#{k} = \#{v}\n}) }' Docs/Doxyfile" or abort 'Failed to setup doxygen configuration file'
  system 'cp doc-Build/_includes/Doxygen/minimal-* Docs' or abort 'Failed to copy minimal-themed template'
  # Generate and sync doxygen pages
  system 'cd Build && make doc >/dev/null 2>&1 && rsync -a --delete ../Docs/html/ ../doc-Build/documentation' or abort 'Failed to generate/rsync doxygen pages'
  # Supply GIT credentials and push site documentation to urho3d/urho3d.github.io.git
  system "cd doc-Build && pwd && git config user.name '#{ENV['GIT_NAME']}' && git config user.email '#{ENV['GIT_EMAIL']}' && git remote set-url --push origin https://#{ENV['GH_TOKEN']}@github.com/urho3d/urho3d.github.io.git && git add -A . && ( git commit -q -m \"Travis CI: site documentation update at #{Time.now.utc}.\n\nCommit: https://github.com/urho3d/Urho3D/commit/$TRAVIS_COMMIT\n\nMessage: $COMMIT_MESSAGE\" || true) && git push -q >/dev/null 2>&1" or abort 'Failed to update site'
  # Automatically give instruction to do packaging when API has changed, unless the instruction is already given in this commit
  if ENV['PACKAGE_UPLOAD']
    instruction = 'skip'
  else
    instruction = 'package'
  end
  # Supply GIT credentials and push API documentation to urho3d/Urho3D.git (the push may not be successful if detached HEAD is not a fast forward of remote master)
  system "pwd && git config user.name '#{ENV['GIT_NAME']}' && git config user.email '#{ENV['GIT_EMAIL']}' && git remote set-url --push origin https://#{ENV['GH_TOKEN']}@github.com/urho3d/Urho3D.git && git add Docs/*API* && ( git commit -q -m 'Travis CI: API documentation update at #{Time.now.utc}.\n[ci #{instruction}]' || true ) && git push origin HEAD:master -q >/dev/null 2>&1" or abort 'Failed to update API documentation, most likely due to remote master has diverged, the API documentation update will be performed again in the subsequent CI build'
end

# Usage: NOT intended to be used manually (if you insist then try: GIT_NAME=... GIT_EMAIL=... GH_TOKEN=... rake travis_ci_rebase)
desc 'Rebase OSX-CI mirror branch'
task :travis_ci_rebase do
  system "git config user.name '#{ENV['GIT_NAME']}' && git config user.email '#{ENV['GIT_EMAIL']}' && git remote set-url --push origin https://#{ENV['GH_TOKEN']}@github.com/#{ENV['TRAVIS_REPO_SLUG']}.git && git fetch origin OSX-CI:OSX-CI && git rebase origin/master OSX-CI && git push -qf -u origin OSX-CI >/dev/null 2>&1" or abort 'Failed to rebase OSX-CI mirror branch'
end

# Usage: NOT intended to be used manually (if you insist then try: rake travis_ci_package_upload)
desc 'Make binary package and upload it to a designated central hosting server'
task :travis_ci_package_upload do
  if ENV['ANDROID']
    platform_prefix = 'android-'
  elsif ENV['WINDOWS']
    platform_prefix = 'mingw-'
  elsif ENV['IOS']
    platform_prefix = 'ios-'
  else
    platform_prefix = ''
  end
  # Generate the documentation if necessary
  unless ENV['SITE_UPDATE']
    system 'echo Generate documentation'
    if ENV['XCODE']
      xcode_build(ENV['IOS'], "#{platform_prefix}Build/Urho3D.xcodeproj", 'doc', false, '>/dev/null') or abort 'Failed to generate documentation'
    else
      system "cd #{platform_prefix}Build && make doc >/dev/null" or abort 'Failed to generate documentation'
    end
  end
  # Make the package
  if ENV['IOS']
    # Build Mach-O universal binary consisting of iphoneos (universal ARM archs including 'arm64' if 64-bit is enabled) and iphonesimulator (i386 arch and also x86_64 arch if 64-bit is enabled)
    system 'echo Rebuild Urho3D library as Mach-O universal binary'
    xcode_build(0, "#{platform_prefix}Build/Urho3D.xcodeproj", 'Urho3D_universal', false) or abort 'Failed to build Mach-O universal binary'
    # There is a bug in CMake/CPack that causes the 'package' scheme failed to build for IOS platform, workaround by calling cpack directly
    system "cd #{platform_prefix}Build && cpack -G TGZ 2>/dev/null" or abort 'Failed to make binary package'
  elsif ENV['XCODE']
    xcode_build(ENV['IOS'], "#{platform_prefix}Build/Urho3D.xcodeproj", 'package', false) or abort 'Failed to make binary package'
  else
    system "cd #{platform_prefix}Build && make package" or abort 'Failed to make binary package'
  end
  # Upload the package
  setup_digital_keys
  system "scp #{platform_prefix}Build/Urho3D-* urho-travis-ci@frs.sourceforge.net:/home/frs/project/urho3d/Urho3D/Snapshots" or abort 'Failed to upload binary package'
  # Sync readme and license files, just in case they are updated in the repo
  if ENV['SITE_UPDATE']
    system 'for f in Readme.txt License.txt; do mtime=$(git log --format=%ai -n1 $f); touch -d "$mtime" $f; done' or abort 'Failed to acquire file modified time'
    system 'rsync -e ssh -az Readme.txt License.txt urho-travis-ci@frs.sourceforge.net:/home/frs/project/urho3d/Urho3D' or abort 'Failed to sync readme and license files'
  end
end

def scaffolding(dir)
  system "bash -c \"mkdir -p #{dir}/{Source,Bin} && cp Source/Tools/Urho3DPlayer/Urho3DPlayer.* #{dir}/Source && for f in {.,}*.sh; do ln -sf `pwd`/\\$f #{dir}; done && ln -sf `pwd`/Bin/{Core,}Data #{dir}/Bin\" && cat <<EOF >#{dir}/Source/CMakeLists.txt
# Set project name
project (Scaffolding)

# Set minimum version
cmake_minimum_required (VERSION 2.8.6)

if (COMMAND cmake_policy)
    cmake_policy (SET CMP0003 NEW)
endif ()

# Set CMake modules search path
set (CMAKE_MODULE_PATH
    \\$ENV{URHO3D_HOME}/Source/CMake/Modules
    \\$ENV{URHO3D_INSTALL_PREFIX}/share/Urho3D/CMake/Modules
    \\${CMAKE_INSTALL_PREFIX}/share/Urho3D/CMake/Modules
    CACHE PATH \"Path to Urho3D-specific CMake modules\")

# Include Urho3D Cmake common module
include (Urho3D-CMake-common)

# Find Urho3D library
find_package (Urho3D REQUIRED)
include_directories (\\${URHO3D_INCLUDE_DIRS})

# Define target name
set (TARGET_NAME Main)

# Define source files
define_source_files ()

# Setup target with resource copying
setup_main_executable ()

# Setup test cases
add_test (NAME ExternalLibAS COMMAND \\${TARGET_NAME} Data/Scripts/12_PhysicsStressTest.as -w -timeout \\${TEST_TIME_OUT})
add_test (NAME ExternalLibLua COMMAND \\${TARGET_NAME} Data/LuaScripts/12_PhysicsStressTest.lua -w -timeout \\${TEST_TIME_OUT})
EOF" or abort 'Failed to create new project using Urho3D as external library'
end

def makefile_travis_ci
  if ENV['WINDOWS']
    # LuaJIT on MinGW build is not possible on Ubuntu 12.04 LTS as its GCC cross-compiler version is too old. Fallback to use Lua library instead.
    jit = ''
    amalg = ''
    # Lua on MinGW build requires tolua++ tool to be built natively first
    system 'MINGW_PREFIX= ./cmake_gcc.sh -DURHO3D_LIB_TYPE=$URHO3D_LIB_TYPE -DENABLE_64BIT=$ENABLE_64BIT -DENABLE_LUA=1 -DENABLE_TOOLS=0' or abort 'Failed to configure native build for tolua++ target'
    system 'cd Build/ThirdParty/toluapp/src/bin && make' or abort 'Failed to build tolua++ tool'
    ENV['SKIP_NATIVE'] = '1'
  else
    jit = 'JIT'
    amalg = '-DENABLE_AMALG=1'
  end
  system "./cmake_gcc.sh -DURHO3D_LIB_TYPE=$URHO3D_LIB_TYPE -DENABLE_64BIT=$ENABLE_64BIT -DENABLE_LUA#{jit}=1 #{amalg} -DENABLE_SAMPLES=1 -DENABLE_TOOLS=1 -DENABLE_EXTRAS=1 -DENABLE_TESTING=#{$testing} -DCMAKE_BUILD_TYPE=#{$configuration}" or abort 'Failed to configure Urho3D library build'
  if ENV['ANDROID']
    # LuaJIT on Android build requires tolua++ and buildvm-android tools to be built natively first
    system 'cd Build/ThirdParty/toluapp/src/bin && make' or abort 'Failed to build tolua++ tool'
    system 'cd Build/ThirdParty/LuaJIT/generated/buildvm-android && make' or abort 'Failed to build buildvm-android tool'
    # Reconfigure Android build one more time now that we have the tools built
    ENV['SKIP_NATIVE'] = '1'
    system './cmake_gcc.sh' or abort 'Failed to reconfigure Urho3D library for Android build'
    platform_prefix = 'android-'
  elsif ENV['WINDOWS']
    platform_prefix = 'mingw-'
  else
    platform_prefix = ''
  end
  # Only 64-bit Linux environment with virtual framebuffer X server support and not MinGW build; or OSX build environment are capable to run tests
  if $testing == 1 and (ENV['ENABLE_64BIT'] and ENV['WINDOWS'].to_i != 1 or ENV['OSX'])
    test = '&& make test'
  else
    test = ''
  end
  system "cd #{platform_prefix}Build && make #{test}" or abort 'Failed to build or test Urho3D library'
  # Create a new project on the fly that uses newly built Urho3D library
  scaffolding "#{platform_prefix}Build/generated/externallib"
<<<<<<< HEAD
  system "URHO3D_HOME=`pwd`; export URHO3D_HOME && cd #{platform_prefix}Build/generated/externallib && echo '\nUsing Urho3D as external library in external project' && ./cmake_gcc.sh -DENABLE_64BIT=$ENABLE_64BIT -DENABLE_LUA#{jit}=1 #{amalg} -DENABLE_TESTING=1 -DCMAKE_BUILD_TYPE=#{configuration} && cd #{platform_prefix}Build && make #{test}" or abort 'Failed to configure/build/test temporary project using Urho3D as external library' 
=======
  system "URHO3D_HOME=`pwd`; export URHO3D_HOME && cd #{platform_prefix}Build/generated/externallib && echo '\nUsing Urho3D as external library in external project' && ./cmake_gcc.sh -DENABLE_64BIT=$ENABLE_64BIT -DENABLE_LUA#{jit}=1 -DENABLE_TESTING=#{$testing} -DCMAKE_BUILD_TYPE=#{$configuration} && cd #{platform_prefix}Build && make #{test}" or abort 'Failed to configure/build/test temporary project using Urho3D as external library' 
>>>>>>> a2daae55
end

def xcode_travis_ci
  if ENV['IOS']
    # IOS platform does not support LuaJIT
    jit = ''
    amalg = ''
    platform_prefix = 'ios-'
    # Lua on IOS build requires tolua++ tool to be built natively first
    system "./cmake_macosx.sh -DURHO3D_LIB_TYPE=$URHO3D_LIB_TYPE -DENABLE_64BIT=$ENABLE_64BIT -DENABLE_LUA=1 -DENABLE_TOOLS=0" or abort 'Failed to configure native build for tolua++ target'
    xcode_build(0, 'Build/Urho3D.xcodeproj', 'tolua++') or abort 'Failed to build tolua++ tool'
  else
    jit = 'JIT'
    amalg = '-DENABLE_AMALG=1'
    platform_prefix = ''
  end
  system "./cmake_macosx.sh -DIOS=$IOS -DURHO3D_LIB_TYPE=$URHO3D_LIB_TYPE -DENABLE_64BIT=$ENABLE_64BIT -DENABLE_LUA#{jit}=1 #{amalg} -DENABLE_SAMPLES=1 -DENABLE_TOOLS=1 -DENABLE_EXTRAS=1 -DENABLE_TESTING=#{$testing}" or abort 'Failed to configure Urho3D library build'
  xcode_build(ENV['IOS'], "#{platform_prefix}Build/Urho3D.xcodeproj") or abort 'Failed to build or test Urho3D library'
  # Create a new project on the fly that uses newly built Urho3D library
  scaffolding "#{platform_prefix}Build/generated/externallib"
<<<<<<< HEAD
  system "URHO3D_HOME=`pwd`; export URHO3D_HOME && cd #{platform_prefix}Build/generated/externallib && echo '\nUsing Urho3D as external library in external project' && ./cmake_macosx.sh -DIOS=$IOS -DENABLE_64BIT=$ENABLE_64BIT -DENABLE_LUA#{jit}=1 #{amalg} -DENABLE_TESTING=1" or abort 'Failed to configure temporary project using Urho3D as external library'
=======
  system "URHO3D_HOME=`pwd`; export URHO3D_HOME && cd #{platform_prefix}Build/generated/externallib && echo '\nUsing Urho3D as external library in external project' && ./cmake_macosx.sh -DIOS=$IOS -DENABLE_64BIT=$ENABLE_64BIT -DENABLE_LUA#{jit}=1 -DENABLE_TESTING=#{$testing}" or abort 'Failed to configure temporary project using Urho3D as external library'
>>>>>>> a2daae55
  xcode_build(ENV['IOS'], "#{platform_prefix}Build/generated/externallib/#{platform_prefix}Build/Scaffolding.xcodeproj") or abort 'Failed to configure/build/test temporary project using Urho3D as external library'
end

def xcode_build(ios, project, scheme = 'ALL_BUILD', autosave = true, extras = '')
  if autosave
    # Save auto-created schemes from Xcode project file
    system "ruby -i -pe 'gsub(/refType = 0; /, %q{})' #{project}/project.pbxproj" or 'Failed to remove legacy refType attributes from the generated Xcode project file'
    system "ruby -i -e 'puts ARGF.read.gsub(/buildSettings = \\{\n\s*?\\};\n\s*?buildStyles = \(.*?\);/m, %q{})' #{project}/project.pbxproj" or 'Failed to remove unsupported PBXProject attributes from the generated Xcode project file'
    xcproj = Xcodeproj::Project.open(project)
    xcproj.recreate_user_schemes
    xcproj.save     # There is a bug in this gem, it does not appear to exit with proper exit status (assume always success for now)
  end
  sdk = ios.to_i == 1 ? '-sdk iphonesimulator' : ''
  # Use xctool when building as its output is nicer
  system "xctool -project #{project} -scheme #{scheme} -configuration #{$configuration} #{sdk} #{extras}" or return 1
  if $testing == 1 and ios.to_i != 1 and scheme == 'ALL_BUILD'     # Disable testing for IOS as we don't have unit tests for IOS platform yet
    # Use xcodebuild when testing as its output is instantaneous (ensure Travis-CI does not kill the process during testing)
    system "xcodebuild -project #{project} -scheme RUN_TESTS -configuration #{$configuration} #{sdk} #{extras}" or return 1
  end
  return 0
end

def setup_digital_keys
  system 'mkdir -p ~/.ssh && chmod 700 ~/.ssh' or abort 'Failed to create ~/.ssh directory'
  system "cat <<EOF >>~/.ssh/known_hosts
frs.sourceforge.net,216.34.181.57 ssh-rsa AAAAB3NzaC1yc2EAAAABIwAAAQEA2uifHZbNexw6cXbyg1JnzDitL5VhYs0E65Hk/tLAPmcmm5GuiGeUoI/B0eUSNFsbqzwgwrttjnzKMKiGLN5CWVmlN1IXGGAfLYsQwK6wAu7kYFzkqP4jcwc5Jr9UPRpJdYIK733tSEmzab4qc5Oq8izKQKIaxXNe7FgmL15HjSpatFt9w/ot/CHS78FUAr3j3RwekHCm/jhPeqhlMAgC+jUgNJbFt3DlhDaRMa0NYamVzmX8D47rtmBbEDU3ld6AezWBPUR5Lh7ODOwlfVI58NAf/aYNlmvl2TZiauBCTa7OPYSyXJnIPbQXg6YQlDknNCr0K769EjeIlAfY87Z4tw==
EOF" or abort 'Failed to append frs.sourceforge.net server public key to known_hosts'
  # Workaround travis encryption key size limitation. Rather than using the solution in their FAQ (using AES to encrypt/decrypt the file and check in the encrypted file into repo), our solution is more pragmatic. The private key below is incomplete. Only the missing portion is encrypted. Much less secure than the original 2048-bit RSA has to offer but good enough for our case. 
  system "cat <<EOF >~/.ssh/id_rsa
-----BEGIN RSA PRIVATE KEY-----
MIIEpQIBAAKCAQEAnZGzFEypdXKY3KDT0Q3NLY4Bv74yKgJ4LIgbXothx8w4CfM0
VeWBL/AE2iRISEWGB07LruM9y+U/wt58WlCVu001GuJuvXwWenlljsvH8qQlErYi
oXlCwAeVVeanILGL8CPS7QlyzOwwnVF6NdcmfDJjTthBVFbvHrWGo5if86zcZyMR
2BB5QVEr5fU0yOPFp0+2p7J3cA6HQSKwjUiDtJ+lM62UQp7InCCT3qeh5KYHQcYb
KVJTyj5iycVuBujHDwNAivLq82ojG7LcKjP+Ia8fblardCOQyFk6pSDM79NJJ2Dg
3ZbYIJeUmqSqFhRW/13Bro7Z1aNGrdh/XZkkHwIDAQABAoIBACHcBFJxYtzVIloO
yVWcFKIcaO3OLjNu0monWVJIu1tW3BfvRijLJ6aoejJyJ4I4RmPdn9FWDZp6CeiT
LL+vn21fWvELBWb8ekwZOCSmT7IpaboKn4h5aUmgl4udA/73iC2zVQkQxbWZb5zu
vEdDk4aOwV5ZBDjecYX01hjjnEOdZHGJlF/H/Xs0hYX6WDG3/r9QCJJ0nfd1/Fk2
zdbZRtAbyRz6ZHiYKnFQ441qRRaEbzunkvTBEwu9iqzlE0s/g49LJL0mKEp7rt/J
4iS3LZTQbJNx5J0ti8ZJKHhvoWb5RJxNimwKvVHC0XBZKTiLMrhnADmcpjLz53F8
$SF_KEY
sx27yCaeBeKXV0tFOeZmgK664VM9EgesjIX4sVOJ5mA3xBJBOtz9n66LjoIlIM58
dvsAnJt7MUBdclL/RBHEjbUxgGBDcazfWSuJe0sGczhnXMN94ox4MSECgYEAx5cv
cs/2KurjtWPanDGSz71LyGNdL/xQrAud0gi49H0tyYr0XmzNoe2CbZ/T5xGSZB92
PBcz4rnHQ/oujo/qwjNpDD0xVLEU70Uy/XiY5/v2111TFC4clfE/syZPywKAztt3
y2l5z+QdsNigRPDhKw+7CFYaAnYBEISxR6nabT8CgYEAqHrM8fdn2wsCNE6XvkZQ
O7ZANHNIKVnaRqW/8HW7EFAWQrlQTgzFbtR4uNBIqAtPsvwSx8Pk652+OR1VKfSv
ya3dtqY3rY/ErXWyX0nfPQEbYj/oh8LbS6zPw75yIorP3ACIwMw3GRNWIvkdAGTn
BMUgpWHUDLWWpWRrSzNi90ECgYEAkxxzQ6vW5OFGv17/NdswO+BpqCTc/c5646SY
ScRWFxbhFclOvv5xPqYiWYzRkmIYRaYO7tGnU7jdD9SqVjfrsAJWrke4QZVYOdgG
cl9eTLchxLGr15b5SOeNrQ1TCO4qZM3M6Wgv+bRI0h2JW+c0ABpTIBzehOvXcwZq
6MhgD98CgYEAtOPqc4aoIRUy+1oijpWs+wU7vAc8fe4sBHv5fsv7naHuPqZgyQYY
32a54xZxlsBw8T5P4BDy40OR7fu+6miUfL+WxUdII4fD3grlIPw6bpNE0bCDykv5
RLq28S11hDrKf/ZetXNuIprfTlhl6ISBy+oWQibhXmFZSxEiXNV6hCQ=
-----END RSA PRIVATE KEY-----
EOF" or abort 'Failed to create user private key to id_rsa'
  system 'chmod 600 ~/.ssh/id_rsa' or abort 'Failed to change id_rsa file permission'
end<|MERGE_RESOLUTION|>--- conflicted
+++ resolved
@@ -213,11 +213,7 @@
   system "cd #{platform_prefix}Build && make #{test}" or abort 'Failed to build or test Urho3D library'
   # Create a new project on the fly that uses newly built Urho3D library
   scaffolding "#{platform_prefix}Build/generated/externallib"
-<<<<<<< HEAD
-  system "URHO3D_HOME=`pwd`; export URHO3D_HOME && cd #{platform_prefix}Build/generated/externallib && echo '\nUsing Urho3D as external library in external project' && ./cmake_gcc.sh -DENABLE_64BIT=$ENABLE_64BIT -DENABLE_LUA#{jit}=1 #{amalg} -DENABLE_TESTING=1 -DCMAKE_BUILD_TYPE=#{configuration} && cd #{platform_prefix}Build && make #{test}" or abort 'Failed to configure/build/test temporary project using Urho3D as external library' 
-=======
-  system "URHO3D_HOME=`pwd`; export URHO3D_HOME && cd #{platform_prefix}Build/generated/externallib && echo '\nUsing Urho3D as external library in external project' && ./cmake_gcc.sh -DENABLE_64BIT=$ENABLE_64BIT -DENABLE_LUA#{jit}=1 -DENABLE_TESTING=#{$testing} -DCMAKE_BUILD_TYPE=#{$configuration} && cd #{platform_prefix}Build && make #{test}" or abort 'Failed to configure/build/test temporary project using Urho3D as external library' 
->>>>>>> a2daae55
+  system "URHO3D_HOME=`pwd`; export URHO3D_HOME && cd #{platform_prefix}Build/generated/externallib && echo '\nUsing Urho3D as external library in external project' && ./cmake_gcc.sh -DENABLE_64BIT=$ENABLE_64BIT -DENABLE_LUA#{jit}=1 #{amalg} -DENABLE_TESTING=#{$testing} -DCMAKE_BUILD_TYPE=#{$configuration} && cd #{platform_prefix}Build && make #{test}" or abort 'Failed to configure/build/test temporary project using Urho3D as external library' 
 end
 
 def xcode_travis_ci
@@ -238,11 +234,7 @@
   xcode_build(ENV['IOS'], "#{platform_prefix}Build/Urho3D.xcodeproj") or abort 'Failed to build or test Urho3D library'
   # Create a new project on the fly that uses newly built Urho3D library
   scaffolding "#{platform_prefix}Build/generated/externallib"
-<<<<<<< HEAD
-  system "URHO3D_HOME=`pwd`; export URHO3D_HOME && cd #{platform_prefix}Build/generated/externallib && echo '\nUsing Urho3D as external library in external project' && ./cmake_macosx.sh -DIOS=$IOS -DENABLE_64BIT=$ENABLE_64BIT -DENABLE_LUA#{jit}=1 #{amalg} -DENABLE_TESTING=1" or abort 'Failed to configure temporary project using Urho3D as external library'
-=======
-  system "URHO3D_HOME=`pwd`; export URHO3D_HOME && cd #{platform_prefix}Build/generated/externallib && echo '\nUsing Urho3D as external library in external project' && ./cmake_macosx.sh -DIOS=$IOS -DENABLE_64BIT=$ENABLE_64BIT -DENABLE_LUA#{jit}=1 -DENABLE_TESTING=#{$testing}" or abort 'Failed to configure temporary project using Urho3D as external library'
->>>>>>> a2daae55
+  system "URHO3D_HOME=`pwd`; export URHO3D_HOME && cd #{platform_prefix}Build/generated/externallib && echo '\nUsing Urho3D as external library in external project' && ./cmake_macosx.sh -DIOS=$IOS -DENABLE_64BIT=$ENABLE_64BIT -DENABLE_LUA#{jit}=1 #{amalg} -DENABLE_TESTING=#{$testing}" or abort 'Failed to configure temporary project using Urho3D as external library'
   xcode_build(ENV['IOS'], "#{platform_prefix}Build/generated/externallib/#{platform_prefix}Build/Scaffolding.xcodeproj") or abort 'Failed to configure/build/test temporary project using Urho3D as external library'
 end
 
