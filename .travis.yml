#
# Copyright (c) 2008-2015 the Urho3D project.
#
# Permission is hereby granted, free of charge, to any person obtaining a copy
# of this software and associated documentation files (the "Software"), to deal
# in the Software without restriction, including without limitation the rights
# to use, copy, modify, merge, publish, distribute, sublicense, and/or sell
# copies of the Software, and to permit persons to whom the Software is
# furnished to do so, subject to the following conditions:
#
# The above copyright notice and this permission notice shall be included in
# all copies or substantial portions of the Software.
#
# THE SOFTWARE IS PROVIDED "AS IS", WITHOUT WARRANTY OF ANY KIND, EXPRESS OR
# IMPLIED, INCLUDING BUT NOT LIMITED TO THE WARRANTIES OF MERCHANTABILITY,
# FITNESS FOR A PARTICULAR PURPOSE AND NONINFRINGEMENT. IN NO EVENT SHALL THE
# AUTHORS OR COPYRIGHT HOLDERS BE LIABLE FOR ANY CLAIM, DAMAGES OR OTHER
# LIABILITY, WHETHER IN AN ACTION OF CONTRACT, TORT OR OTHERWISE, ARISING FROM,
# OUT OF OR IN CONNECTION WITH THE SOFTWARE OR THE USE OR OTHER DEALINGS IN
# THE SOFTWARE.
#

---

language: cpp
cache: ccache
sudo: false
addons: {apt: {packages: &native_deps [libasound2-dev]}}
env:
  global:
    - secure: EwMMVLbHCvh2AMvRrcEI7atNCeUFxk5iLOBH9+dFHyIc0c1XRH3vR0vXMTmr3WEpoZ5AaRhCrT0TTW9knZPYrqSd6deZML4pjksBAOOcs043cAo2WttCQGgvT8PF3DVWivdWmGommZXf7wHz0s9sb1Iynwt2uY/P+307ZWko3Fg=
    - NUMJOBS=4
    - USE_CCACHE=1
    - CCACHE_SLOPPINESS=pch_defines,time_macros
    - CCACHE_COMPRESS=1
    - CCACHE_MAXSIZE=100M
    - URHO3D_C++11=0
    - URHO3D_AMALG=0
matrix:
  fast_finish: true
  include:
    - &Linux-64bit
      addons: {apt: {sources: [kubuntu-backports, ubuntu-toolchain-r-test], packages: [*native_deps, cmake, g++-4.9]}}
      compiler: gcc-64bit-static
      env: LINUX=1 URHO3D_LIB_TYPE=STATIC URHO3D_UPDATE_SOURCE_TREE=1 COVERITY_SCAN_THRESHOLD=100 SF_DEFAULT=linux:Linux-64bit-STATIC.tar.gz
    - &Linux-64bit-shared
      compiler: gcc-64bit-shared
      env: LINUX=1 URHO3D_LIB_TYPE=SHARED
    - <<: *Linux-64bit-shared
      compiler: clang-64bit-static
      env: LINUX=1 URHO3D_LIB_TYPE=STATIC
    - <<: *Linux-64bit-shared
      compiler: clang-64bit-shared
    - &Linux-32bit
      compiler: gcc-32bit-static
      addons: {apt: {packages: [*native_deps, g++-multilib, "libxrandr-dev:i386", "libglapi-mesa:i386", "libgl1-mesa-glx:i386", "libgl1-mesa-dev:i386", "libxext-dev:i386", "libxrender-dev:i386"]}}
      env: LINUX=1 URHO3D_LIB_TYPE=STATIC URHO3D_64BIT=0
    - &Linux-32bit-shared
      <<: *Linux-32bit
      compiler: gcc-32bit-shared
      env: LINUX=1 URHO3D_LIB_TYPE=SHARED URHO3D_64BIT=0
    - <<: *Linux-32bit
      compiler: clang-32bit-static
    - <<: *Linux-32bit-shared
      compiler: clang-32bit-shared
    - &MinGW-64bit
      compiler: x86_64-w64-mingw32-gcc-static
<<<<<<< HEAD
      addons: {apt: {packages: [gcc-mingw-w64-x86-64, g++-mingw-w64-x86-64, binutils-mingw-w64-x86-64]}}
      env: WINDOWS=1 URHO3D_LIB_TYPE=STATIC SF_DEFAULT=windows:Windows-64bit-STATIC.zip
=======
      addons: {apt: {sources: *default_sources, packages: [*default_packages, gcc-mingw-w64-x86-64, g++-mingw-w64-x86-64, binutils-mingw-w64-x86-64]}}
      env: WINDOWS=1 URHO3D_LIB_TYPE=STATIC
>>>>>>> 53a2e384
    - <<: *MinGW-64bit
      compiler: x86_64-w64-mingw32-gcc-shared
      env: WINDOWS=1 URHO3D_LIB_TYPE=SHARED
    - <<: *MinGW-64bit
      compiler: x86_64-w64-mingw32-gcc-d3d9-static
      env: WINDOWS=1 URHO3D_LIB_TYPE=STATIC URHO3D_OPENGL=0
    - <<: *MinGW-64bit
      compiler: x86_64-w64-mingw32-gcc-d3d9-shared
      env: WINDOWS=1 URHO3D_LIB_TYPE=SHARED URHO3D_OPENGL=0
    # Ubuntu 12.04 LTS does not have up-to-date D3D11 headers, disable the CI build jobs for D3D11 for now until Travis-CI upgrades their OS to 14.04 LTS or better
    # <<: *MinGW-64bit
    # compiler: x86_64-w64-mingw32-gcc-d3d11-static
    # env: WINDOWS=1 URHO3D_LIB_TYPE=STATIC URHO3D_D3D11=1
    # <<: *MinGW-64bit
    # compiler: x86_64-w64-mingw32-gcc-d3d11-shared
    # env: WINDOWS=1 URHO3D_LIB_TYPE=SHARED URHO3D_D3D11=1
    - &MinGW-32bit
      compiler: i686-w64-mingw32-gcc-static
      addons: {apt: {packages: [gcc-mingw-w64-i686, g++-mingw-w64-i686, binutils-mingw-w64-i686]}}
      env: WINDOWS=1 URHO3D_LIB_TYPE=STATIC URHO3D_64BIT=0
    - <<: *MinGW-32bit
      compiler: i686-w64-mingw32-gcc-shared
      env: WINDOWS=1 URHO3D_LIB_TYPE=SHARED URHO3D_64BIT=0
    - <<: *MinGW-32bit
      compiler: i686-w64-mingw32-gcc-d3d9-static
      env: WINDOWS=1 URHO3D_LIB_TYPE=STATIC URHO3D_64BIT=0 URHO3D_OPENGL=0
    - <<: *MinGW-32bit
      compiler: i686-w64-mingw32-gcc-d3d9-shared
      env: WINDOWS=1 URHO3D_LIB_TYPE=SHARED URHO3D_64BIT=0 URHO3D_OPENGL=0
    # <<: *MinGW-32bit
    # compiler: i686-w64-mingw32-gcc-d3d11-static
    # env: WINDOWS=1 URHO3D_LIB_TYPE=STATIC URHO3D_64BIT=0 URHO3D_D3D11=1
    # <<: *MinGW-32bit
    # compiler: i686-w64-mingw32-gcc-d3d11-shared
    # env: WINDOWS=1 URHO3D_LIB_TYPE=SHARED URHO3D_64BIT=0 URHO3D_D3D11=1
before_script:
  - export COMMIT_MESSAGE=$(git log --format=%B -n 1 $TRAVIS_COMMIT)
  - if [ $LINUX ]; then if [ "$URHO3D_64BIT" == "0" ]; then export CMAKE_PREFIX_PATH=/usr/lib/i386-linux-gnu; else export DISPLAY=:99.0; bash -e /etc/init.d/xvfb start; fi; fi
  - if [ $WINDOWS ]; then if [ "$URHO3D_64BIT" == "0" ]; then export ARCH=i686; else export ARCH=x86_64; fi && export MINGW_PREFIX=/usr/bin/${ARCH}-w64-mingw32; fi
  # MinGW package on Ubuntu 12.04 LTS does not come with d3dcompiler.h file which is required by our CI build with URHO3D_OPENGL=0.
  # Temporarily workaround the problem by downloading the missing header from Ubuntu 14.04 LTS source package.
  - if [ $URHO3D_OPENGL ]; then mkdir -p ../Build/{,generated/{UsingBuildTree,UsingSDK}/}include/Urho3D/ThirdParty && wget -P ../Build/include/Urho3D/ThirdParty http://bazaar.launchpad.net/~ubuntu-branches/ubuntu/trusty/mingw-w64/trusty/download/package-import%40ubuntu.com-20130624192537-vzn12bb7qd5w3iy8/d3dcompiler.h-20120402093420-bk10a737hzitlkgj-65/d3dcompiler.h && for d in UsingBuildTree UsingSDK; do bash -c "cd ../Build/generated/$d/include/Urho3D/ThirdParty && ln -s ../../../../../include/Urho3D/ThirdParty/d3dcompiler.h ."; done; fi
  - export PATH=$(whereis -b ccache |grep -o '\S*lib\S*'):$PATH
  - if [ $URHO3D_BINDINGS ]; then git clone --depth 1 https://github.com/urho3d/fastcomp-clang.git && export LLVM_CLANG_ROOT=$(pwd)/fastcomp-clang && export CXX=g++-4.9 CC=gcc-4.9 && for compiler in gcc g++; do ln -s $(which ccache) $HOME/$compiler-4.9; done && export PATH=$HOME:$PATH; fi
  # For some reason clang compiler toolchain installation in Travis CI VM does not have symlink in the ccache symlinks directory, so workaround it
  - if [ "$CC"  == "clang" ]; then ln -s $(which ccache) $HOME/clang && ln -s $(which ccache) $HOME/clang++ && export PATH=$HOME:$PATH; fi
  - rake ci_setup_cache
script: rake ci
after_script:
  - rake ci_teardown_cache
  - if [ ${TRAVIS_JOB_NUMBER##*.} == 1 ] && [ "$TRAVIS_PULL_REQUEST" == "false" ]; then rake ci_create_mirrors; fi
notifications: {email: {on_success: never, on_failure: change}}

---

branch: {name: Coverity-Scan, active: no}
language: cpp
compiler: gcc
cache: ccache
sudo: false
addons:
  apt:
    packages: libasound2-dev
  coverity_scan:
    project:
      name: weitjong/Urho3D
      description: Urho3D is a free lightweight, cross-platform 2D and 3D game engine implemented in C++ and released under the MIT license. Greatly inspired by OGRE and Horde3D.
    notification_email: urho3d.travis.ci@gmail.com
    build_command_prepend: rake cmake URHO3D_LUAJIT=1 URHO3D_LUAJIT_AMALG=1 URHO3D_SAMPLES=1 URHO3D_TOOLS=1 URHO3D_EXTRAS=1 URHO3D_DATABASE_SQLITE=1 URHO3D_LIB_TYPE=SHARED
    build_command: rake make numjobs=4
    branch_pattern: .*Coverity-Scan$
env:
  global:
    - secure: EwMMVLbHCvh2AMvRrcEI7atNCeUFxk5iLOBH9+dFHyIc0c1XRH3vR0vXMTmr3WEpoZ5AaRhCrT0TTW9knZPYrqSd6deZML4pjksBAOOcs043cAo2WttCQGgvT8PF3DVWivdWmGommZXf7wHz0s9sb1Iynwt2uY/P+307ZWko3Fg=
    - secure: N4zqaSj/QZ2Z2j5hJc1Y2wBls4tvS0u8bFgutG3dEDxX5HF9tj6nw1wykDY3fvkpFP4gLEUJ6wV9HFXTR6PxwtCly9dsy0Bkb9+4CnRLTTeyUdqJA+Ca2bnjFPsYP/p6+kmOOo9rbYXsT5BGXVsm3euqJiKhCDP2CIG/YDvYtdw=
    - LINUX=1
    - USE_CCACHE=1
    - CCACHE_SLOPPINESS=pch_defines,time_macros
    - CCACHE_COMPRESS=1
    - CCACHE_MAXSIZE=100M
before_script:
  - export TRAVIS_COMMIT=$TRAVIS_COMMIT~
  - export COMMIT_MESSAGE=$(git log --format=%B -n 1 $TRAVIS_COMMIT)
  - export PATH=$(whereis -b ccache |grep -o '\S*lib\S*'):$PATH
  - rake ci_setup_cache
script: true
after_script: rake ci_teardown_cache

---

branch: {name: Annotate, active: no}
language: cpp
compiler: gcc
cache: ccache
sudo: false
addons: {apt: {sources: [kubuntu-backports, ubuntu-toolchain-r-test], packages: [cmake, g++-4.9, libasound2-dev]}}
env:
  global:
    - secure: EwMMVLbHCvh2AMvRrcEI7atNCeUFxk5iLOBH9+dFHyIc0c1XRH3vR0vXMTmr3WEpoZ5AaRhCrT0TTW9knZPYrqSd6deZML4pjksBAOOcs043cAo2WttCQGgvT8PF3DVWivdWmGommZXf7wHz0s9sb1Iynwt2uY/P+307ZWko3Fg=
    - NUMJOBS=4
    - USE_CCACHE=1
    - CCACHE_SLOPPINESS=pch_defines,time_macros
    - CCACHE_COMPRESS=1
    - CCACHE_MAXSIZE=100M
before_script:
  - export TRAVIS_COMMIT=$TRAVIS_COMMIT~
  - export COMMIT_MESSAGE=$(git log --format=%B -n 1 $TRAVIS_COMMIT)
  - git clone --depth 1 https://github.com/urho3d/fastcomp-clang.git && export LLVM_CLANG_ROOT=$(pwd)/fastcomp-clang
  - export PATH=$(whereis -b ccache |grep -o '\S*lib\S*'):$PATH
  - export CXX=g++-4.9 CC=gcc-4.9
  - for compiler in gcc g++; do ln -s $(which ccache) $HOME/$compiler-4.9; done && export PATH=$HOME:$PATH
  - rake ci_setup_cache
script: rake ci_annotate
after_script: rake ci_teardown_cache

---

branch: {name: Android-CI, active: yes}
language: android
android: {components: [build-tools-22.0.1]}
cache: {directories: $HOME/.ccache}
sudo: false
addons: {apt: {packages: &native_deps [libasound2-dev, g++-multilib]}}
env:
  global:
    - secure: EwMMVLbHCvh2AMvRrcEI7atNCeUFxk5iLOBH9+dFHyIc0c1XRH3vR0vXMTmr3WEpoZ5AaRhCrT0TTW9knZPYrqSd6deZML4pjksBAOOcs043cAo2WttCQGgvT8PF3DVWivdWmGommZXf7wHz0s9sb1Iynwt2uY/P+307ZWko3Fg=
    - NUMJOBS=4
    - ANDROID=1
    - ANDROID_TMP=~/tmp
    - CCACHE_SLOPPINESS=pch_defines,time_macros
    - CCACHE_COMPRESS=1
    - CCACHE_MAXSIZE=100M
    - URHO3D_C++11=0
    - URHO3D_AMALG=0
matrix:
  fast_finish: true
  include:
    # x86 and x86_64 emulation currently requires hardware acceleration which Travis-CI cannot provide, so skip AVD for now
    # env: API=21 ABI=x86_64      URHO3D_LIB_TYPE=SHARED INSTALL=sys-img-x86_64-android-21 AVD=test_21_x86_64 USE_CCACHE=2
    # env: API=21 ABI=x86         URHO3D_LIB_TYPE=SHARED INSTALL=sys-img-x86-android-21 AVD=test_21_x86       USE_CCACHE=2

    # Travis CI does not create one cache per job at the moment, so workaround it to have still high cache hit/miss ratio
    # We use jdk key as the cache storage differentiator! Our library is compiled using NDK so it should not be affected by JDK version
    # We have to ensure those jobs with AVD test are run using the correct JDK version, i.e. Oracle JDK 7 which is the default
    # We can only cache 5 jobs due to limited supply of valid JDK versions when using Travis CI native ccache support
    # The other 5 jobs are cached using our own cache store (originally designed for Travis CI legacy build infra)
    - &cache1
      jdk: oraclejdk8
      env: API=21 ABI=x86_64      URHO3D_LIB_TYPE=STATIC INSTALL=sys-img-x86_64-android-21     USE_CCACHE=1
    - &alternative-cache
      cache: false
      env: API=21 ABI=x86_64      URHO3D_LIB_TYPE=SHARED INSTALL=sys-img-x86_64-android-21     USE_CCACHE=2
    - &cache2
      jdk: openjdk7
      env: API=21 ABI=x86         URHO3D_LIB_TYPE=STATIC INSTALL=sys-img-x86-android-21        USE_CCACHE=1
    - <<: *alternative-cache
      env: API=21 ABI=x86         URHO3D_LIB_TYPE=SHARED INSTALL=sys-img-x86-android-21        USE_CCACHE=2
    - &cache3
      jdk: openjdk6
      # ANDROID_ABI=arm64-v8a uses NEON by default, so the following two CI jobs also test NEON code path in the build
      env: API=21 ABI=arm64-v8a   URHO3D_LIB_TYPE=STATIC NO_SDK_SYSIMG=1                       USE_CCACHE=1
    - <<: *alternative-cache
      env: API=21 ABI=arm64-v8a   URHO3D_LIB_TYPE=SHARED NO_SDK_SYSIMG=1                       USE_CCACHE=2
    - <<: *alternative-cache
      env: API=21 ABI=armeabi-v7a URHO3D_LIB_TYPE=STATIC                                       USE_CCACHE=2
    - &cache4
      jdk: oraclejdk7
      env: API=21 ABI=armeabi-v7a URHO3D_LIB_TYPE=SHARED AVD=test_21_armeabi-v7a               USE_CCACHE=1
    - <<: *alternative-cache
      env: API=19 ABI=armeabi-v7a URHO3D_LIB_TYPE=STATIC                                       USE_CCACHE=2
    - &cache5
      env: API=19 ABI=armeabi-v7a URHO3D_LIB_TYPE=SHARED AVD=test_19_armeabi-v7a               USE_CCACHE=1
before_script:
  - export TRAVIS_COMMIT=$TRAVIS_COMMIT~
  - export TAG=$(git describe --exact-match $TRAVIS_COMMIT 2>/dev/null); if [[ $TAG =~ [[:digit:]]+\.[[:digit:]]+ ]]; then export RELEASE_TAG=$TAG; fi
  - export COMMIT_MESSAGE=$(git log --format=%B -n1 $TRAVIS_COMMIT)
  - if [ ${TRAVIS_JOB_NUMBER##*.} -lt $PACKAGE_JOB_END ] && ([ $RELEASE_TAG ] || (! [[ $TRAVIS_BRANCH =~ [^-]+-[^-]+-CI ]] && echo $COMMIT_MESSAGE |grep -cq '\[ci package\]')); then export PACKAGE_UPLOAD=1; fi
  - git clone --depth 1 --branch strip https://github.com/urho3d/android-ndk.git && export ANDROID_NDK=$(pwd)/android-ndk && if ([ $AVD ] || [ $PACKAGE_UPLOAD ]) && [ $INSTALL ]; then (while :; do echo 'y'; sleep 1; done) |android update sdk --no-ui --all --filter $INSTALL; fi
  - if [ "$ABI" == "x86_64" ]; then export C_PATH=$(pwd)/android-ndk/toolchains/x86_64-4.9/prebuilt/linux-x86_64/bin C_PREFIX=x86_64-linux-android; fi
  - if [ "$ABI" == "x86" ]; then export C_PATH=$(pwd)/android-ndk/toolchains/x86-4.9/prebuilt/linux-x86_64/bin C_PREFIX=i686-linux-android; fi
  - if [ "$ABI" == "arm64-v8a" ]; then export C_PATH=$(pwd)/android-ndk/toolchains/aarch64-linux-android-4.9/prebuilt/linux-x86_64/bin C_PREFIX=aarch64-linux-android; fi
  - if [ "$ABI" == "armeabi-v7a" ]; then export C_PATH=$(pwd)/android-ndk/toolchains/arm-linux-androideabi-4.9/prebuilt/linux-x86_64/bin C_PREFIX=arm-linux-androideabi; fi
  - export PATH=$(whereis -b ccache |grep -o '\S*lib\S*'):$C_PATH:$PATH; for f in $C_PATH/$C_PREFIX-{gcc,g++}; do touch -d "2015-01-01 00:00:00 +0800" $f; done
  - rake ci_setup_cache
script: rake ci
after_script: rake ci_teardown_cache

---

branch: {name: RPI-CI, active: yes}
language: cpp
cache: ccache
sudo: false
addons: {apt: {packages: &native_deps [libasound2-dev, g++-multilib]}}
env:
  global:
    - secure: EwMMVLbHCvh2AMvRrcEI7atNCeUFxk5iLOBH9+dFHyIc0c1XRH3vR0vXMTmr3WEpoZ5AaRhCrT0TTW9knZPYrqSd6deZML4pjksBAOOcs043cAo2WttCQGgvT8PF3DVWivdWmGommZXf7wHz0s9sb1Iynwt2uY/P+307ZWko3Fg=
    - NUMJOBS=4
    - RPI=1
    - PACKAGE_JOB_END=5
    - USE_CCACHE=1
    - CCACHE_SLOPPINESS=pch_defines,time_macros
    - CCACHE_COMPRESS=1
    - CCACHE_MAXSIZE=100M
    - URHO3D_C++11=0
    - URHO3D_AMALG=0
matrix:
  fast_finish: true
  include:
    - compiler: gcc-armeabi-v6-static
      env: URHO3D_LIB_TYPE=STATIC
    - compiler: gcc-armeabi-v6-shared
      env: URHO3D_LIB_TYPE=SHARED
    - compiler: gcc-armeabi-v7a-static
      env: URHO3D_LIB_TYPE=STATIC RPI_ABI=armeabi-v7a
    - compiler: gcc-armeabi-v7a-shared
      env: URHO3D_LIB_TYPE=SHARED RPI_ABI=armeabi-v7a
    - compiler: gcc-armeabi-v7a-with-NEON-static
      env: URHO3D_LIB_TYPE=STATIC RPI_ABI='armeabi-v7a with NEON'
    - compiler: gcc-armeabi-v7a-with-NEON-shared
      env: URHO3D_LIB_TYPE=SHARED RPI_ABI='armeabi-v7a with NEON'
before_script:
  - git clone --depth 1 https://github.com/raspberrypi/tools.git rpi-tools && export RPI_PREFIX=$(pwd)/rpi-tools/arm-bcm2708/gcc-linaro-arm-linux-gnueabihf-raspbian-x64/bin/arm-linux-gnueabihf && git clone --depth 1 --branch strip https://github.com/urho3d/rpi-sysroot.git && export RPI_SYSROOT=$(pwd)/rpi-sysroot && for f in $RPI_PREFIX-{gcc,g++}; do touch -d "2015-01-01 00:00:00 +0800" $f; done
  - export TRAVIS_COMMIT=$TRAVIS_COMMIT~
  - export COMMIT_MESSAGE=$(git log --format=%B -n 1 $TRAVIS_COMMIT)
  - if [ ${TRAVIS_JOB_NUMBER##*.} -lt $PACKAGE_JOB_END ] && ([ $RELEASE_TAG ] || (! [[ $TRAVIS_BRANCH =~ [^-]+-[^-]+-CI ]] && echo $COMMIT_MESSAGE |grep -cq '\[ci package\]')); then export PACKAGE_UPLOAD=1; fi
  - export PATH=$(whereis -b ccache |grep -o '\S*lib\S*'):${RPI_PREFIX%/*}:$PATH
  - rake ci_setup_cache
script: rake ci
after_script: rake ci_teardown_cache

---

branch: {name: OSX-CI, active: yes}
language: objective-c
osx_image: xcode7.1
env:
  global:
    - secure: EwMMVLbHCvh2AMvRrcEI7atNCeUFxk5iLOBH9+dFHyIc0c1XRH3vR0vXMTmr3WEpoZ5AaRhCrT0TTW9knZPYrqSd6deZML4pjksBAOOcs043cAo2WttCQGgvT8PF3DVWivdWmGommZXf7wHz0s9sb1Iynwt2uY/P+307ZWko3Fg=
    - NUMJOBS=3
    - OSX=1
    - USE_CCACHE=2
    - CCACHE_SLOPPINESS=pch_defines,time_macros
    - CCACHE_COMPRESS=1
    - CCACHE_MAXSIZE=300M
    - URHO3D_C++11=0
    - URHO3D_AMALG=0
  matrix:
    - MAKEFILE=1    URHO3D_LIB_TYPE=STATIC
    - MAKEFILE=1    URHO3D_LIB_TYPE=SHARED
    - MAKEFILE=1    URHO3D_LIB_TYPE=STATIC URHO3D_64BIT=0
    - MAKEFILE=1    URHO3D_LIB_TYPE=SHARED URHO3D_64BIT=0
    - XCODE=1       URHO3D_LIB_TYPE=STATIC DEPLOYMENT_TARGET=10.11 SF_DEFAULT=mac:OSX-64bit-STATIC.tar.gz
    - XCODE=1       URHO3D_LIB_TYPE=SHARED DEPLOYMENT_TARGET=10.11
    - XCODE=1       URHO3D_LIB_TYPE=STATIC DEPLOYMENT_TARGET=10.11 URHO3D_64BIT=0
    - XCODE=1       URHO3D_LIB_TYPE=SHARED DEPLOYMENT_TARGET=10.11 URHO3D_64BIT=0
    - XCODE=1 IOS=1 URHO3D_LIB_TYPE=STATIC DEPLOYMENT_TARGET=9.1  URHO3D_64BIT=0
    - XCODE=1 IOS=1 URHO3D_LIB_TYPE=STATIC DEPLOYMENT_TARGET=9.1
matrix:
  fast_finish: true
before_script:
  - if [ $IOS ]; then export CI_START_TIME=$(date +%s); fi
  - export TRAVIS_COMMIT=$TRAVIS_COMMIT~
  - export COMMIT_MESSAGE=$(git log --format=%B -n 1 $TRAVIS_COMMIT)
  - if [ $XCODE ] && ([ $RELEASE_TAG ] || (! [[ $TRAVIS_BRANCH =~ [^-]+-[^-]+-CI ]] && echo $COMMIT_MESSAGE |grep -cq '\[ci package\]')); then export PACKAGE_UPLOAD=1; fi
  - travis_retry brew update >/dev/null && travis_retry brew install ccache cmake
  - if [ $PACKAGE_UPLOAD ]; then travis_retry brew install doxygen graphviz; fi
  - export PATH=$(brew info ccache |grep -o '\S*lib\S*'):$PATH
  - if [ $XCODE ]; then sudo cp -p $(which ccache) $(dirname $(xcodebuild -find-executable clang)) && for compiler in clang clang++; do path=$(xcodebuild -find-executable $compiler); sudo mv $path{,.orig} && sudo ln -sf $(dirname $path)/clang.orig /usr/bin/$compiler && sudo ln -sf ccache $path; done; fi
  - rake ci_setup_cache
script: rake ci
after_script: rake ci_teardown_cache

---

branch: {name: Emscripten-CI, active: yes}
language: cpp
cache: ccache
sudo: false
addons: {apt: {sources: [kubuntu-backports, ubuntu-toolchain-r-test], packages: [cmake, g++-4.9, libasound2-dev]}}
env:
  global:
    - secure: EwMMVLbHCvh2AMvRrcEI7atNCeUFxk5iLOBH9+dFHyIc0c1XRH3vR0vXMTmr3WEpoZ5AaRhCrT0TTW9knZPYrqSd6deZML4pjksBAOOcs043cAo2WttCQGgvT8PF3DVWivdWmGommZXf7wHz0s9sb1Iynwt2uY/P+307ZWko3Fg=
    - NUMJOBS=3
    - HTML5=1
    - EMSCRIPTEN_SHARE_DATA=1
    - USE_CCACHE=1
    - CCACHE_SLOPPINESS=pch_defines,time_macros
    - CCACHE_COMPRESS=1
    - CCACHE_MAXSIZE=100M
    - URHO3D_C++11=0
    - URHO3D_AMALG=0
matrix:
  fast_finish: true
  include:
    - compiler: gcc-archived-bitcode
      env: URHO3D_LIB_TYPE=STATIC
    - compiler: gcc-linked-bitcode
      env: URHO3D_LIB_TYPE=SHARED
before_script:
  - export TRAVIS_COMMIT=$TRAVIS_COMMIT~
  - export COMMIT_MESSAGE=$(git log --format=%B -n 1 $TRAVIS_COMMIT)
  - export DISPLAY=:99.0; bash -e /etc/init.d/xvfb start
  - git clone --depth 1 https://github.com/urho3d/emscripten-sdk.git && emscripten-sdk/emsdk activate --build=Release sdk-master-64bit && source emscripten-sdk/emsdk_env.sh
  - export PATH=$(whereis -b ccache |grep -o '\S*lib\S*'):$PATH; for f in $EMSCRIPTEN/{emcc,em++}; do touch -d "2015-09-01 00:00:00 +0800" $f; done
  - rake ci_setup_cache
script: rake ci
after_script: rake ci_teardown_cache

...

# vi: set ts=2 sw=2 expandtab:<|MERGE_RESOLUTION|>--- conflicted
+++ resolved
@@ -65,13 +65,8 @@
       compiler: clang-32bit-shared
     - &MinGW-64bit
       compiler: x86_64-w64-mingw32-gcc-static
-<<<<<<< HEAD
       addons: {apt: {packages: [gcc-mingw-w64-x86-64, g++-mingw-w64-x86-64, binutils-mingw-w64-x86-64]}}
-      env: WINDOWS=1 URHO3D_LIB_TYPE=STATIC SF_DEFAULT=windows:Windows-64bit-STATIC.zip
-=======
-      addons: {apt: {sources: *default_sources, packages: [*default_packages, gcc-mingw-w64-x86-64, g++-mingw-w64-x86-64, binutils-mingw-w64-x86-64]}}
       env: WINDOWS=1 URHO3D_LIB_TYPE=STATIC
->>>>>>> 53a2e384
     - <<: *MinGW-64bit
       compiler: x86_64-w64-mingw32-gcc-shared
       env: WINDOWS=1 URHO3D_LIB_TYPE=SHARED
