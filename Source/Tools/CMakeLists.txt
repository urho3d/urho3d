#
# Copyright (c) 2008-2015 the Urho3D project.
#
# Permission is hereby granted, free of charge, to any person obtaining a copy
# of this software and associated documentation files (the "Software"), to deal
# in the Software without restriction, including without limitation the rights
# to use, copy, modify, merge, publish, distribute, sublicense, and/or sell
# copies of the Software, and to permit persons to whom the Software is
# furnished to do so, subject to the following conditions:
#
# The above copyright notice and this permission notice shall be included in
# all copies or substantial portions of the Software.
#
# THE SOFTWARE IS PROVIDED "AS IS", WITHOUT WARRANTY OF ANY KIND, EXPRESS OR
# IMPLIED, INCLUDING BUT NOT LIMITED TO THE WARRANTIES OF MERCHANTABILITY,
# FITNESS FOR A PARTICULAR PURPOSE AND NONINFRINGEMENT. IN NO EVENT SHALL THE
# AUTHORS OR COPYRIGHT HOLDERS BE LIABLE FOR ANY CLAIM, DAMAGES OR OTHER
# LIABILITY, WHETHER IN AN ACTION OF CONTRACT, TORT OR OTHERWISE, ARISING FROM,
# OUT OF OR IN CONNECTION WITH THE SOFTWARE OR THE USE OR OTHER DEALINGS IN
# THE SOFTWARE.
#

# Set project name
project (Urho3D-Tools)

# Find Urho3D library
find_package (Urho3D REQUIRED)
include_directories (${URHO3D_INCLUDE_DIRS})

# Urho3DPlayer target is rather special, although it is here, it is not a tool because it is built into target platform binary as opposed to host platform
if (NOT EMSCRIPTEN)
    add_subdirectory (Urho3DPlayer)
endif ()

# Build PackageTool using host compiler toolchain
if (CMAKE_CROSSCOMPILING AND URHO3D_PACKAGING)
    # When cross-compiling, build the host tool as external project
    include (ExternalProject)
    if (IOS)
        # For iOS target, ensure the host environment is cleared first; Also workaround a known CMake/Xcode generator bug which prevents it from installing binaries correctly
        set (IOS_FIX CMAKE_COMMAND /usr/bin/env -i PATH=$ENV{PATH} ${CMAKE_COMMAND} BUILD_COMMAND bash -c "sed -i '' 's/EFFECTIVE_PLATFORM_NAME//g' CMakeScripts/install_postBuildPhase.make*")
    endif ()
    ExternalProject_Add (PackageTool
        SOURCE_DIR ${CMAKE_SOURCE_DIR}/Source/Tools/PackageTool
        CMAKE_ARGS -DDEST_RUNTIME_DIR=${CMAKE_BINARY_DIR}/bin/tool -DBAKED_CMAKE_SOURCE_DIR=${CMAKE_SOURCE_DIR} -DBAKED_CMAKE_BINARY_DIR=${CMAKE_BINARY_DIR} ${IOS_FIX})
    if (CMAKE_HOST_WIN32 AND NOT URHO3D_MKLINK)
        add_dependencies (PackageTool Urho3D)   # Ensure Urho3D headers are fresh when building PackageTool externally on Windows host system without MKLINK
    endif ()
    install (PROGRAMS ${CMAKE_BINARY_DIR}/bin/tool/PackageTool DESTINATION ${DEST_RUNTIME_DIR}/tool)
endif ()

# All tools must be natively built and output to bin/tool subdir to differentiate them from target platfrom binaries in the bin directory
set_tool_output_directories ()

if (URHO3D_TOOLS)
    # Urho3D tools
    add_subdirectory (AssetImporter)
    #add_subdirectory (OgreImporter)
    add_subdirectory (PackageTool)
    add_subdirectory (RampGenerator)
    #add_subdirectory (SpritePacker)
    if (URHO3D_ANGELSCRIPT)
        add_subdirectory (ScriptCompiler)
    endif ()
<<<<<<< HEAD
    #add_subdirectory (TestGame)
elseif ((NOT CMAKE_CROSSCOMPILING AND NOT IOS) AND URHO3D_PACKAGING)
=======
elseif (NOT CMAKE_CROSSCOMPILING AND URHO3D_PACKAGING)
>>>>>>> afd95f09
    # PackageTool target is required but we are not cross-compiling, so build it as per normal
    add_subdirectory (PackageTool)
endif ()
<|MERGE_RESOLUTION|>--- conflicted
+++ resolved
@@ -1,73 +1,68 @@
-#
-# Copyright (c) 2008-2015 the Urho3D project.
-#
-# Permission is hereby granted, free of charge, to any person obtaining a copy
-# of this software and associated documentation files (the "Software"), to deal
-# in the Software without restriction, including without limitation the rights
-# to use, copy, modify, merge, publish, distribute, sublicense, and/or sell
-# copies of the Software, and to permit persons to whom the Software is
-# furnished to do so, subject to the following conditions:
-#
-# The above copyright notice and this permission notice shall be included in
-# all copies or substantial portions of the Software.
-#
-# THE SOFTWARE IS PROVIDED "AS IS", WITHOUT WARRANTY OF ANY KIND, EXPRESS OR
-# IMPLIED, INCLUDING BUT NOT LIMITED TO THE WARRANTIES OF MERCHANTABILITY,
-# FITNESS FOR A PARTICULAR PURPOSE AND NONINFRINGEMENT. IN NO EVENT SHALL THE
-# AUTHORS OR COPYRIGHT HOLDERS BE LIABLE FOR ANY CLAIM, DAMAGES OR OTHER
-# LIABILITY, WHETHER IN AN ACTION OF CONTRACT, TORT OR OTHERWISE, ARISING FROM,
-# OUT OF OR IN CONNECTION WITH THE SOFTWARE OR THE USE OR OTHER DEALINGS IN
-# THE SOFTWARE.
-#
-
-# Set project name
-project (Urho3D-Tools)
-
-# Find Urho3D library
-find_package (Urho3D REQUIRED)
-include_directories (${URHO3D_INCLUDE_DIRS})
-
-# Urho3DPlayer target is rather special, although it is here, it is not a tool because it is built into target platform binary as opposed to host platform
-if (NOT EMSCRIPTEN)
-    add_subdirectory (Urho3DPlayer)
-endif ()
-
-# Build PackageTool using host compiler toolchain
-if (CMAKE_CROSSCOMPILING AND URHO3D_PACKAGING)
-    # When cross-compiling, build the host tool as external project
-    include (ExternalProject)
-    if (IOS)
-        # For iOS target, ensure the host environment is cleared first; Also workaround a known CMake/Xcode generator bug which prevents it from installing binaries correctly
-        set (IOS_FIX CMAKE_COMMAND /usr/bin/env -i PATH=$ENV{PATH} ${CMAKE_COMMAND} BUILD_COMMAND bash -c "sed -i '' 's/EFFECTIVE_PLATFORM_NAME//g' CMakeScripts/install_postBuildPhase.make*")
-    endif ()
-    ExternalProject_Add (PackageTool
-        SOURCE_DIR ${CMAKE_SOURCE_DIR}/Source/Tools/PackageTool
-        CMAKE_ARGS -DDEST_RUNTIME_DIR=${CMAKE_BINARY_DIR}/bin/tool -DBAKED_CMAKE_SOURCE_DIR=${CMAKE_SOURCE_DIR} -DBAKED_CMAKE_BINARY_DIR=${CMAKE_BINARY_DIR} ${IOS_FIX})
-    if (CMAKE_HOST_WIN32 AND NOT URHO3D_MKLINK)
-        add_dependencies (PackageTool Urho3D)   # Ensure Urho3D headers are fresh when building PackageTool externally on Windows host system without MKLINK
-    endif ()
-    install (PROGRAMS ${CMAKE_BINARY_DIR}/bin/tool/PackageTool DESTINATION ${DEST_RUNTIME_DIR}/tool)
-endif ()
-
-# All tools must be natively built and output to bin/tool subdir to differentiate them from target platfrom binaries in the bin directory
-set_tool_output_directories ()
-
-if (URHO3D_TOOLS)
-    # Urho3D tools
-    add_subdirectory (AssetImporter)
-    #add_subdirectory (OgreImporter)
-    add_subdirectory (PackageTool)
-    add_subdirectory (RampGenerator)
-    #add_subdirectory (SpritePacker)
-    if (URHO3D_ANGELSCRIPT)
-        add_subdirectory (ScriptCompiler)
-    endif ()
-<<<<<<< HEAD
-    #add_subdirectory (TestGame)
-elseif ((NOT CMAKE_CROSSCOMPILING AND NOT IOS) AND URHO3D_PACKAGING)
-=======
-elseif (NOT CMAKE_CROSSCOMPILING AND URHO3D_PACKAGING)
->>>>>>> afd95f09
-    # PackageTool target is required but we are not cross-compiling, so build it as per normal
-    add_subdirectory (PackageTool)
-endif ()
+#
+# Copyright (c) 2008-2015 the Urho3D project.
+#
+# Permission is hereby granted, free of charge, to any person obtaining a copy
+# of this software and associated documentation files (the "Software"), to deal
+# in the Software without restriction, including without limitation the rights
+# to use, copy, modify, merge, publish, distribute, sublicense, and/or sell
+# copies of the Software, and to permit persons to whom the Software is
+# furnished to do so, subject to the following conditions:
+#
+# The above copyright notice and this permission notice shall be included in
+# all copies or substantial portions of the Software.
+#
+# THE SOFTWARE IS PROVIDED "AS IS", WITHOUT WARRANTY OF ANY KIND, EXPRESS OR
+# IMPLIED, INCLUDING BUT NOT LIMITED TO THE WARRANTIES OF MERCHANTABILITY,
+# FITNESS FOR A PARTICULAR PURPOSE AND NONINFRINGEMENT. IN NO EVENT SHALL THE
+# AUTHORS OR COPYRIGHT HOLDERS BE LIABLE FOR ANY CLAIM, DAMAGES OR OTHER
+# LIABILITY, WHETHER IN AN ACTION OF CONTRACT, TORT OR OTHERWISE, ARISING FROM,
+# OUT OF OR IN CONNECTION WITH THE SOFTWARE OR THE USE OR OTHER DEALINGS IN
+# THE SOFTWARE.
+#
+
+# Set project name
+project (Urho3D-Tools)
+
+# Find Urho3D library
+find_package (Urho3D REQUIRED)
+include_directories (${URHO3D_INCLUDE_DIRS})
+
+# Urho3DPlayer target is rather special, although it is here, it is not a tool because it is built into target platform binary as opposed to host platform
+if (NOT EMSCRIPTEN)
+    add_subdirectory (Urho3DPlayer)
+endif ()
+
+# Build PackageTool using host compiler toolchain
+if (CMAKE_CROSSCOMPILING AND URHO3D_PACKAGING)
+    # When cross-compiling, build the host tool as external project
+    include (ExternalProject)
+    if (IOS)
+        # For iOS target, ensure the host environment is cleared first; Also workaround a known CMake/Xcode generator bug which prevents it from installing binaries correctly
+        set (IOS_FIX CMAKE_COMMAND /usr/bin/env -i PATH=$ENV{PATH} ${CMAKE_COMMAND} BUILD_COMMAND bash -c "sed -i '' 's/EFFECTIVE_PLATFORM_NAME//g' CMakeScripts/install_postBuildPhase.make*")
+    endif ()
+    ExternalProject_Add (PackageTool
+        SOURCE_DIR ${CMAKE_SOURCE_DIR}/Source/Tools/PackageTool
+        CMAKE_ARGS -DDEST_RUNTIME_DIR=${CMAKE_BINARY_DIR}/bin/tool -DBAKED_CMAKE_SOURCE_DIR=${CMAKE_SOURCE_DIR} -DBAKED_CMAKE_BINARY_DIR=${CMAKE_BINARY_DIR} ${IOS_FIX})
+    if (CMAKE_HOST_WIN32 AND NOT URHO3D_MKLINK)
+        add_dependencies (PackageTool Urho3D)   # Ensure Urho3D headers are fresh when building PackageTool externally on Windows host system without MKLINK
+    endif ()
+    install (PROGRAMS ${CMAKE_BINARY_DIR}/bin/tool/PackageTool DESTINATION ${DEST_RUNTIME_DIR}/tool)
+endif ()
+
+# All tools must be natively built and output to bin/tool subdir to differentiate them from target platfrom binaries in the bin directory
+set_tool_output_directories ()
+
+if (URHO3D_TOOLS)
+    # Urho3D tools
+    add_subdirectory (AssetImporter)
+    add_subdirectory (OgreImporter)
+    add_subdirectory (PackageTool)
+    add_subdirectory (RampGenerator)
+    add_subdirectory (SpritePacker)
+    if (URHO3D_ANGELSCRIPT)
+        add_subdirectory (ScriptCompiler)
+    endif ()
+elseif (NOT CMAKE_CROSSCOMPILING AND URHO3D_PACKAGING)
+    # PackageTool target is required but we are not cross-compiling, so build it as per normal
+    add_subdirectory (PackageTool)
+endif ()