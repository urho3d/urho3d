#
# Copyright (c) 2008-2015 the Urho3D project.
#
# Permission is hereby granted, free of charge, to any person obtaining a copy
# of this software and associated documentation files (the "Software"), to deal
# in the Software without restriction, including without limitation the rights
# to use, copy, modify, merge, publish, distribute, sublicense, and/or sell
# copies of the Software, and to permit persons to whom the Software is
# furnished to do so, subject to the following conditions:
#
# The above copyright notice and this permission notice shall be included in
# all copies or substantial portions of the Software.
#
# THE SOFTWARE IS PROVIDED "AS IS", WITHOUT WARRANTY OF ANY KIND, EXPRESS OR
# IMPLIED, INCLUDING BUT NOT LIMITED TO THE WARRANTIES OF MERCHANTABILITY,
# FITNESS FOR A PARTICULAR PURPOSE AND NONINFRINGEMENT. IN NO EVENT SHALL THE
# AUTHORS OR COPYRIGHT HOLDERS BE LIABLE FOR ANY CLAIM, DAMAGES OR OTHER
# LIABILITY, WHETHER IN AN ACTION OF CONTRACT, TORT OR OTHERWISE, ARISING FROM,
# OUT OF OR IN CONNECTION WITH THE SOFTWARE OR THE USE OR OTHER DEALINGS IN
# THE SOFTWARE.
#

---

language: cpp
cache: ccache
sudo: false
addons: {apt: {packages: &native_deps [libasound2-dev]}}
env:
  global:
    - secure: EwMMVLbHCvh2AMvRrcEI7atNCeUFxk5iLOBH9+dFHyIc0c1XRH3vR0vXMTmr3WEpoZ5AaRhCrT0TTW9knZPYrqSd6deZML4pjksBAOOcs043cAo2WttCQGgvT8PF3DVWivdWmGommZXf7wHz0s9sb1Iynwt2uY/P+307ZWko3Fg=
    - NUMJOBS=4
    - USE_CCACHE=1
    - CCACHE_SLOPPINESS=pch_defines,time_macros
    - CCACHE_COMPRESS=1
    - CCACHE_MAXSIZE=100M
    - URHO3D_C++11=0
    - URHO3D_AMALG=0
matrix:
  fast_finish: true
  include:
    - &Linux-64bit
      addons: {apt: {sources: [kubuntu-backports, ubuntu-toolchain-r-test], packages: [*native_deps, cmake, g++-4.9]}}
      compiler: gcc-64bit-static
      env: LINUX=1 URHO3D_LIB_TYPE=STATIC URHO3D_UPDATE_SOURCE_TREE=1 COVERITY_SCAN_THRESHOLD=100 SF_DEFAULT=linux:Linux-64bit-STATIC.tar.gz
    - &Linux-64bit-shared
      compiler: gcc-64bit-shared
      env: LINUX=1 URHO3D_LIB_TYPE=SHARED
    - <<: *Linux-64bit-shared
      compiler: clang-64bit-static
      env: LINUX=1 URHO3D_LIB_TYPE=STATIC
    - <<: *Linux-64bit-shared
      compiler: clang-64bit-shared
    - &Linux-32bit
      compiler: gcc-32bit-static
      addons: {apt: {packages: [*native_deps, g++-multilib, "libxrandr-dev:i386", "libglapi-mesa:i386", "libgl1-mesa-glx:i386", "libgl1-mesa-dev:i386", "libxext-dev:i386", "libxrender-dev:i386"]}}
      env: LINUX=1 URHO3D_LIB_TYPE=STATIC URHO3D_64BIT=0
    - &Linux-32bit-shared
      <<: *Linux-32bit
      compiler: gcc-32bit-shared
      env: LINUX=1 URHO3D_LIB_TYPE=SHARED URHO3D_64BIT=0
    - <<: *Linux-32bit
      compiler: clang-32bit-static
    - <<: *Linux-32bit-shared
      compiler: clang-32bit-shared
    - &MinGW-64bit
      compiler: x86_64-w64-mingw32-gcc-static
      addons: {apt: {packages: [gcc-mingw-w64-x86-64, g++-mingw-w64-x86-64, binutils-mingw-w64-x86-64]}}
      env: WINDOWS=1 URHO3D_LIB_TYPE=STATIC SF_DEFAULT=windows:Windows-64bit-STATIC.zip
    - <<: *MinGW-64bit
      compiler: x86_64-w64-mingw32-gcc-shared
      env: WINDOWS=1 URHO3D_LIB_TYPE=SHARED
    - <<: *MinGW-64bit
      compiler: x86_64-w64-mingw32-gcc-d3d9-static
      env: WINDOWS=1 URHO3D_LIB_TYPE=STATIC URHO3D_OPENGL=0
    - <<: *MinGW-64bit
      compiler: x86_64-w64-mingw32-gcc-d3d9-shared
      env: WINDOWS=1 URHO3D_LIB_TYPE=SHARED URHO3D_OPENGL=0
    # Ubuntu 12.04 LTS does not have up-to-date D3D11 headers, disable the CI build jobs for D3D11 for now until Travis-CI upgrades their OS to 14.04 LTS or better
    # <<: *MinGW-64bit
    # compiler: x86_64-w64-mingw32-gcc-d3d11-static
    # env: WINDOWS=1 URHO3D_LIB_TYPE=STATIC URHO3D_D3D11=1
    # <<: *MinGW-64bit
    # compiler: x86_64-w64-mingw32-gcc-d3d11-shared
    # env: WINDOWS=1 URHO3D_LIB_TYPE=SHARED URHO3D_D3D11=1
    - &MinGW-32bit
      compiler: i686-w64-mingw32-gcc-static
      addons: {apt: {packages: [gcc-mingw-w64-i686, g++-mingw-w64-i686, binutils-mingw-w64-i686]}}
      env: WINDOWS=1 URHO3D_LIB_TYPE=STATIC URHO3D_64BIT=0
    - <<: *MinGW-32bit
      compiler: i686-w64-mingw32-gcc-shared
      env: WINDOWS=1 URHO3D_LIB_TYPE=SHARED URHO3D_64BIT=0
    - <<: *MinGW-32bit
      compiler: i686-w64-mingw32-gcc-d3d9-static
      env: WINDOWS=1 URHO3D_LIB_TYPE=STATIC URHO3D_64BIT=0 URHO3D_OPENGL=0
    - <<: *MinGW-32bit
      compiler: i686-w64-mingw32-gcc-d3d9-shared
      env: WINDOWS=1 URHO3D_LIB_TYPE=SHARED URHO3D_64BIT=0 URHO3D_OPENGL=0
    # <<: *MinGW-32bit
    # compiler: i686-w64-mingw32-gcc-d3d11-static
    # env: WINDOWS=1 URHO3D_LIB_TYPE=STATIC URHO3D_64BIT=0 URHO3D_D3D11=1
    # <<: *MinGW-32bit
    # compiler: i686-w64-mingw32-gcc-d3d11-shared
    # env: WINDOWS=1 URHO3D_LIB_TYPE=SHARED URHO3D_64BIT=0 URHO3D_D3D11=1
before_script:
  - export COMMIT_MESSAGE=$(git log --format=%B -n 1 $TRAVIS_COMMIT)
  - if [ $LINUX ]; then if [ "$URHO3D_64BIT" == "0" ]; then export CMAKE_PREFIX_PATH=/usr/lib/i386-linux-gnu; else export DISPLAY=:99.0; bash -e /etc/init.d/xvfb start; fi; fi
  - if [ $WINDOWS ]; then if [ "$URHO3D_64BIT" == "0" ]; then export ARCH=i686; else export ARCH=x86_64; fi && export MINGW_PREFIX=/usr/bin/${ARCH}-w64-mingw32; fi
  # MinGW package on Ubuntu 12.04 LTS does not come with d3dcompiler.h file which is required by our CI build with URHO3D_OPENGL=0.
  # Temporarily workaround the problem by downloading the missing header from Ubuntu 14.04 LTS source package.
  - if [ $URHO3D_OPENGL ]; then mkdir -p ../Build/{,generated/{UsingBuildTree,UsingSDK}/}include/Urho3D/ThirdParty && wget -P ../Build/include/Urho3D/ThirdParty http://bazaar.launchpad.net/~ubuntu-branches/ubuntu/trusty/mingw-w64/trusty/download/package-import%40ubuntu.com-20130624192537-vzn12bb7qd5w3iy8/d3dcompiler.h-20120402093420-bk10a737hzitlkgj-65/d3dcompiler.h && for d in UsingBuildTree UsingSDK; do bash -c "cd ../Build/generated/$d/include/Urho3D/ThirdParty && ln -s ../../../../../include/Urho3D/ThirdParty/d3dcompiler.h ."; done; fi
  - export PATH=$(whereis -b ccache |grep -o '\S*lib\S*'):$PATH
  - if [ $URHO3D_BINDINGS ]; then git clone --depth 1 https://github.com/urho3d/fastcomp-clang.git && export LLVM_CLANG_ROOT=$(pwd)/fastcomp-clang && export CXX=g++-4.9 CC=gcc-4.9 && for compiler in gcc g++; do ln -s $(which ccache) $HOME/$compiler-4.9; done && export PATH=$HOME:$PATH; fi
  # For some reason clang compiler toolchain installation in Travis CI VM does not have symlink in the ccache symlinks directory, so workaround it
  - if [ "$CC"  == "clang" ]; then ln -s $(which ccache) $HOME/clang && ln -s $(which ccache) $HOME/clang++ && export PATH=$HOME:$PATH; fi
  - rake ci_setup_cache
script: rake ci
after_script:
  - rake ci_teardown_cache
  - if [ ${TRAVIS_JOB_NUMBER##*.} == 1 ] && [ "$TRAVIS_PULL_REQUEST" == "false" ]; then rake ci_create_mirrors; fi
notifications: {email: {on_success: never, on_failure: change}}

---

branch: {name: Coverity-Scan, active: no}
language: cpp
compiler: gcc
cache: ccache
sudo: false
addons:
  apt:
    packages: libasound2-dev
  coverity_scan:
    project:
      name: weitjong/Urho3D
      description: Urho3D is a free lightweight, cross-platform 2D and 3D game engine implemented in C++ and released under the MIT license. Greatly inspired by OGRE and Horde3D.
    notification_email: urho3d.travis.ci@gmail.com
    build_command_prepend: rake cmake URHO3D_LUAJIT=1 URHO3D_LUAJIT_AMALG=1 URHO3D_SAMPLES=1 URHO3D_TOOLS=1 URHO3D_EXTRAS=1 URHO3D_DATABASE_SQLITE=1 URHO3D_LIB_TYPE=SHARED
    build_command: rake make numjobs=4
    branch_pattern: .*Coverity-Scan$
env:
  global:
    - secure: EwMMVLbHCvh2AMvRrcEI7atNCeUFxk5iLOBH9+dFHyIc0c1XRH3vR0vXMTmr3WEpoZ5AaRhCrT0TTW9knZPYrqSd6deZML4pjksBAOOcs043cAo2WttCQGgvT8PF3DVWivdWmGommZXf7wHz0s9sb1Iynwt2uY/P+307ZWko3Fg=
    - secure: N4zqaSj/QZ2Z2j5hJc1Y2wBls4tvS0u8bFgutG3dEDxX5HF9tj6nw1wykDY3fvkpFP4gLEUJ6wV9HFXTR6PxwtCly9dsy0Bkb9+4CnRLTTeyUdqJA+Ca2bnjFPsYP/p6+kmOOo9rbYXsT5BGXVsm3euqJiKhCDP2CIG/YDvYtdw=
    - LINUX=1
    - USE_CCACHE=1
    - CCACHE_SLOPPINESS=pch_defines,time_macros
    - CCACHE_COMPRESS=1
    - CCACHE_MAXSIZE=100M
before_script:
  - export TRAVIS_COMMIT=$TRAVIS_COMMIT~
  - export COMMIT_MESSAGE=$(git log --format=%B -n 1 $TRAVIS_COMMIT)
  - export PATH=$(whereis -b ccache |grep -o '\S*lib\S*'):$PATH
  - rake ci_setup_cache
script: true
after_script: rake ci_teardown_cache

---

branch: {name: Annotate, active: no}
language: cpp
compiler: gcc
cache: ccache
sudo: false
addons: {apt: {sources: [kubuntu-backports, ubuntu-toolchain-r-test], packages: [cmake, g++-4.9, libasound2-dev]}}
env:
  global:
    - secure: EwMMVLbHCvh2AMvRrcEI7atNCeUFxk5iLOBH9+dFHyIc0c1XRH3vR0vXMTmr3WEpoZ5AaRhCrT0TTW9knZPYrqSd6deZML4pjksBAOOcs043cAo2WttCQGgvT8PF3DVWivdWmGommZXf7wHz0s9sb1Iynwt2uY/P+307ZWko3Fg=
    - NUMJOBS=4
    - USE_CCACHE=1
    - CCACHE_SLOPPINESS=pch_defines,time_macros
    - CCACHE_COMPRESS=1
    - CCACHE_MAXSIZE=100M
before_script:
  - export TRAVIS_COMMIT=$TRAVIS_COMMIT~
  - export COMMIT_MESSAGE=$(git log --format=%B -n 1 $TRAVIS_COMMIT)
  - git clone --depth 1 https://github.com/urho3d/fastcomp-clang.git && export LLVM_CLANG_ROOT=$(pwd)/fastcomp-clang
  - export PATH=$(whereis -b ccache |grep -o '\S*lib\S*'):$PATH
  - export CXX=g++-4.9 CC=gcc-4.9
  - for compiler in gcc g++; do ln -s $(which ccache) $HOME/$compiler-4.9; done && export PATH=$HOME:$PATH
  - rake ci_setup_cache
script: rake ci_annotate
after_script: rake ci_teardown_cache

---

branch: {name: Android-CI, active: yes}
language: android
android: {components: [build-tools-22.0.1]}
cache: {directories: $HOME/.ccache}
sudo: false
addons: {apt: {packages: &native_deps [libasound2-dev, g++-multilib]}}
env:
  global:
    - secure: EwMMVLbHCvh2AMvRrcEI7atNCeUFxk5iLOBH9+dFHyIc0c1XRH3vR0vXMTmr3WEpoZ5AaRhCrT0TTW9knZPYrqSd6deZML4pjksBAOOcs043cAo2WttCQGgvT8PF3DVWivdWmGommZXf7wHz0s9sb1Iynwt2uY/P+307ZWko3Fg=
    - NUMJOBS=4
    - ANDROID=1
    - ANDROID_TMP=~/tmp
    - CCACHE_SLOPPINESS=pch_defines,time_macros
    - CCACHE_COMPRESS=1
    - CCACHE_MAXSIZE=100M
    - URHO3D_C++11=0
    - URHO3D_AMALG=0
matrix:
  fast_finish: true
  include:
    # x86 and x86_64 emulation currently requires hardware acceleration which Travis-CI cannot provide, so skip AVD for now
    # env: API=21 ABI=x86_64      URHO3D_LIB_TYPE=SHARED INSTALL=sys-img-x86_64-android-21 AVD=test_21_x86_64 USE_CCACHE=2
    # env: API=21 ABI=x86         URHO3D_LIB_TYPE=SHARED INSTALL=sys-img-x86-android-21 AVD=test_21_x86       USE_CCACHE=2

    # Travis CI does not create one cache per job at the moment, so workaround it to have still high cache hit/miss ratio
    # We use jdk key as the cache storage differentiator! Our library is compiled using NDK so it should not be affected by JDK version
    # We have to ensure those jobs with AVD test are run using the correct JDK version, i.e. Oracle JDK 7 which is the default
    # We can only cache 5 jobs due to limited supply of valid JDK versions when using Travis CI native ccache support
    # The other 5 jobs are cached using our own cache store (originally designed for Travis CI legacy build infra)
    - &cache1
      jdk: oraclejdk8
      env: API=21 ABI=x86_64      URHO3D_LIB_TYPE=STATIC INSTALL=sys-img-x86_64-android-21     USE_CCACHE=1
    - &alternative-cache
      cache: false
      env: API=21 ABI=x86_64      URHO3D_LIB_TYPE=SHARED INSTALL=sys-img-x86_64-android-21     USE_CCACHE=2
    - &cache2
      jdk: openjdk7
      env: API=21 ABI=x86         URHO3D_LIB_TYPE=STATIC INSTALL=sys-img-x86-android-21        USE_CCACHE=1
    - <<: *alternative-cache
      env: API=21 ABI=x86         URHO3D_LIB_TYPE=SHARED INSTALL=sys-img-x86-android-21        USE_CCACHE=2
    - &cache3
      jdk: openjdk6
      # ANDROID_ABI=arm64-v8a uses NEON by default, so the following two CI jobs also test NEON code path in the build
      env: API=21 ABI=arm64-v8a   URHO3D_LIB_TYPE=STATIC NO_SDK_SYSIMG=1                       USE_CCACHE=1
    - <<: *alternative-cache
      env: API=21 ABI=arm64-v8a   URHO3D_LIB_TYPE=SHARED NO_SDK_SYSIMG=1                       USE_CCACHE=2
    - <<: *alternative-cache
      env: API=21 ABI=armeabi-v7a URHO3D_LIB_TYPE=STATIC                                       USE_CCACHE=2
    - &cache4
      jdk: oraclejdk7
      env: API=21 ABI=armeabi-v7a URHO3D_LIB_TYPE=SHARED AVD=test_21_armeabi-v7a               USE_CCACHE=1
    - <<: *alternative-cache
      env: API=19 ABI=armeabi-v7a URHO3D_LIB_TYPE=STATIC                                       USE_CCACHE=2
    - &cache5
      env: API=19 ABI=armeabi-v7a URHO3D_LIB_TYPE=SHARED AVD=test_19_armeabi-v7a               USE_CCACHE=1
before_script:
  - export TRAVIS_COMMIT=$TRAVIS_COMMIT~
<<<<<<< HEAD
  - export COMMIT_MESSAGE=$(git log --format=%B -n 1 $TRAVIS_COMMIT)
=======
  - export TAG=$(git describe --exact-match $TRAVIS_COMMIT 2>/dev/null); if [[ $TAG =~ [[:digit:]]+\.[[:digit:]]+ ]]; then export RELEASE_TAG=$TAG; fi
  - export COMMIT_MESSAGE=$(git log --format=%B -n1 $TRAVIS_COMMIT)
  - if [ ${TRAVIS_JOB_NUMBER##*.} -lt $PACKAGE_JOB_END ] && ([ $RELEASE_TAG ] || (! [[ $TRAVIS_BRANCH =~ [^-]+-[^-]+-CI ]] && echo $COMMIT_MESSAGE |grep -cq '\[ci package\]')); then export PACKAGE_UPLOAD=1; fi
  - git clone --depth 1 --branch strip https://github.com/urho3d/android-ndk.git && export ANDROID_NDK=$(pwd)/android-ndk && if ([ $AVD ] || [ $PACKAGE_UPLOAD ]) && [ $INSTALL ]; then (while :; do echo 'y'; sleep 1; done) |android update sdk --no-ui --all --filter $INSTALL; fi
>>>>>>> a049b136
  - if [ "$ABI" == "x86_64" ]; then export C_PATH=$(pwd)/android-ndk/toolchains/x86_64-4.9/prebuilt/linux-x86_64/bin C_PREFIX=x86_64-linux-android; fi
  - if [ "$ABI" == "x86" ]; then export C_PATH=$(pwd)/android-ndk/toolchains/x86-4.9/prebuilt/linux-x86_64/bin C_PREFIX=i686-linux-android; fi
  - if [ "$ABI" == "arm64-v8a" ]; then export C_PATH=$(pwd)/android-ndk/toolchains/aarch64-linux-android-4.9/prebuilt/linux-x86_64/bin C_PREFIX=aarch64-linux-android; fi
  - if [ "$ABI" == "armeabi-v7a" ]; then export C_PATH=$(pwd)/android-ndk/toolchains/arm-linux-androideabi-4.9/prebuilt/linux-x86_64/bin C_PREFIX=arm-linux-androideabi; fi
  - export PATH=$(whereis -b ccache |grep -o '\S*lib\S*'):$C_PATH:$PATH; for f in $C_PATH/$C_PREFIX-{gcc,g++}; do touch -d "2015-01-01 00:00:00 +0800" $f; done
  - rake ci_setup_cache
script: rake ci
after_script: rake ci_teardown_cache

---

branch: {name: RPI-CI, active: yes}
language: cpp
cache: ccache
sudo: false
addons: {apt: {packages: &native_deps [libasound2-dev, g++-multilib]}}
env:
  global:
    - secure: EwMMVLbHCvh2AMvRrcEI7atNCeUFxk5iLOBH9+dFHyIc0c1XRH3vR0vXMTmr3WEpoZ5AaRhCrT0TTW9knZPYrqSd6deZML4pjksBAOOcs043cAo2WttCQGgvT8PF3DVWivdWmGommZXf7wHz0s9sb1Iynwt2uY/P+307ZWko3Fg=
    - NUMJOBS=4
    - RPI=1
    - PACKAGE_JOB_END=5
    - USE_CCACHE=1
    - CCACHE_SLOPPINESS=pch_defines,time_macros
    - CCACHE_COMPRESS=1
    - CCACHE_MAXSIZE=100M
    - URHO3D_C++11=0
    - URHO3D_AMALG=0
matrix:
  fast_finish: true
  include:
    - compiler: gcc-armeabi-v6-static
      env: URHO3D_LIB_TYPE=STATIC
    - compiler: gcc-armeabi-v6-shared
      env: URHO3D_LIB_TYPE=SHARED
    - compiler: gcc-armeabi-v7a-static
      env: URHO3D_LIB_TYPE=STATIC RPI_ABI=armeabi-v7a
    - compiler: gcc-armeabi-v7a-shared
      env: URHO3D_LIB_TYPE=SHARED RPI_ABI=armeabi-v7a
    - compiler: gcc-armeabi-v7a-with-NEON-static
      env: URHO3D_LIB_TYPE=STATIC RPI_ABI='armeabi-v7a with NEON'
    - compiler: gcc-armeabi-v7a-with-NEON-shared
      env: URHO3D_LIB_TYPE=SHARED RPI_ABI='armeabi-v7a with NEON'
before_script:
  - git clone --depth 1 https://github.com/raspberrypi/tools.git rpi-tools && export RPI_PREFIX=$(pwd)/rpi-tools/arm-bcm2708/gcc-linaro-arm-linux-gnueabihf-raspbian-x64/bin/arm-linux-gnueabihf && git clone --depth 1 --branch strip https://github.com/urho3d/rpi-sysroot.git && export RPI_SYSROOT=$(pwd)/rpi-sysroot && for f in $RPI_PREFIX-{gcc,g++}; do touch -d "2015-01-01 00:00:00 +0800" $f; done
  - export TRAVIS_COMMIT=$TRAVIS_COMMIT~
  - export COMMIT_MESSAGE=$(git log --format=%B -n 1 $TRAVIS_COMMIT)
<<<<<<< HEAD
=======
  - if [ ${TRAVIS_JOB_NUMBER##*.} -lt $PACKAGE_JOB_END ] && ([ $RELEASE_TAG ] || (! [[ $TRAVIS_BRANCH =~ [^-]+-[^-]+-CI ]] && echo $COMMIT_MESSAGE |grep -cq '\[ci package\]')); then export PACKAGE_UPLOAD=1; fi
>>>>>>> a049b136
  - export PATH=$(whereis -b ccache |grep -o '\S*lib\S*'):${RPI_PREFIX%/*}:$PATH
  - rake ci_setup_cache
script: rake ci
after_script: rake ci_teardown_cache

---

branch: {name: OSX-CI, active: yes}
language: objective-c
osx_image: xcode7.1
env:
  global:
    - secure: EwMMVLbHCvh2AMvRrcEI7atNCeUFxk5iLOBH9+dFHyIc0c1XRH3vR0vXMTmr3WEpoZ5AaRhCrT0TTW9knZPYrqSd6deZML4pjksBAOOcs043cAo2WttCQGgvT8PF3DVWivdWmGommZXf7wHz0s9sb1Iynwt2uY/P+307ZWko3Fg=
    - NUMJOBS=3
    - OSX=1
    - USE_CCACHE=2
    - CCACHE_SLOPPINESS=pch_defines,time_macros
    - CCACHE_COMPRESS=1
    - CCACHE_MAXSIZE=300M
    - URHO3D_C++11=0
    - URHO3D_AMALG=0
  matrix:
    - MAKEFILE=1    URHO3D_LIB_TYPE=STATIC
    - MAKEFILE=1    URHO3D_LIB_TYPE=SHARED
    - MAKEFILE=1    URHO3D_LIB_TYPE=STATIC URHO3D_64BIT=0
    - MAKEFILE=1    URHO3D_LIB_TYPE=SHARED URHO3D_64BIT=0
    - XCODE=1       URHO3D_LIB_TYPE=STATIC DEPLOYMENT_TARGET=10.11 SF_DEFAULT=mac:OSX-64bit-STATIC.tar.gz
    - XCODE=1       URHO3D_LIB_TYPE=SHARED DEPLOYMENT_TARGET=10.11
    - XCODE=1       URHO3D_LIB_TYPE=STATIC DEPLOYMENT_TARGET=10.11 URHO3D_64BIT=0
    - XCODE=1       URHO3D_LIB_TYPE=SHARED DEPLOYMENT_TARGET=10.11 URHO3D_64BIT=0
    - XCODE=1 IOS=1 URHO3D_LIB_TYPE=STATIC DEPLOYMENT_TARGET=9.1  URHO3D_64BIT=0
    - XCODE=1 IOS=1 URHO3D_LIB_TYPE=STATIC DEPLOYMENT_TARGET=9.1
matrix:
  fast_finish: true
before_script:
  - if [ $IOS ]; then export CI_START_TIME=$(date +%s); fi
  - export TRAVIS_COMMIT=$TRAVIS_COMMIT~
  - export COMMIT_MESSAGE=$(git log --format=%B -n 1 $TRAVIS_COMMIT)
<<<<<<< HEAD
  - if [ $XCODE ]; then rvm gemset use global && travis_retry gem install xcpretty; fi
  - travis_retry brew update >/dev/null && travis_retry brew install ccache
=======
  - if [ $XCODE ] && ([ $RELEASE_TAG ] || (! [[ $TRAVIS_BRANCH =~ [^-]+-[^-]+-CI ]] && echo $COMMIT_MESSAGE |grep -cq '\[ci package\]')); then export PACKAGE_UPLOAD=1; fi
  - travis_retry brew update >/dev/null && travis_retry brew install ccache cmake
  - if [ $PACKAGE_UPLOAD ]; then travis_retry brew install doxygen graphviz; fi
>>>>>>> a049b136
  - export PATH=$(brew info ccache |grep -o '\S*lib\S*'):$PATH
  - if [ $XCODE ]; then sudo cp -p $(which ccache) $(dirname $(xcodebuild -find-executable clang)) && for compiler in clang clang++; do path=$(xcodebuild -find-executable $compiler); sudo mv $path{,.orig} && sudo ln -sf $(dirname $path)/clang.orig /usr/bin/$compiler && sudo ln -sf ccache $path; done; fi
  - rake ci_setup_cache
script: rake ci
after_script: rake ci_teardown_cache

---

branch: {name: Emscripten-CI, active: yes}
language: cpp
cache: ccache
sudo: false
addons: {apt: {sources: [kubuntu-backports, ubuntu-toolchain-r-test], packages: [cmake, g++-4.9, libasound2-dev]}}
env:
  global:
    - secure: EwMMVLbHCvh2AMvRrcEI7atNCeUFxk5iLOBH9+dFHyIc0c1XRH3vR0vXMTmr3WEpoZ5AaRhCrT0TTW9knZPYrqSd6deZML4pjksBAOOcs043cAo2WttCQGgvT8PF3DVWivdWmGommZXf7wHz0s9sb1Iynwt2uY/P+307ZWko3Fg=
    - NUMJOBS=3
    - HTML5=1
    - EMSCRIPTEN_SHARE_DATA=1
    - USE_CCACHE=1
    - CCACHE_SLOPPINESS=pch_defines,time_macros
    - CCACHE_COMPRESS=1
    - CCACHE_MAXSIZE=100M
    - URHO3D_C++11=0
    - URHO3D_AMALG=0
matrix:
  fast_finish: true
  include:
    - compiler: gcc-archived-bitcode
      env: URHO3D_LIB_TYPE=STATIC
    - compiler: gcc-linked-bitcode
      env: URHO3D_LIB_TYPE=SHARED
before_script:
  - export TRAVIS_COMMIT=$TRAVIS_COMMIT~
  - export COMMIT_MESSAGE=$(git log --format=%B -n 1 $TRAVIS_COMMIT)
  - export DISPLAY=:99.0; bash -e /etc/init.d/xvfb start
  - git clone --depth 1 https://github.com/urho3d/emscripten-sdk.git && emscripten-sdk/emsdk activate --build=Release sdk-master-64bit && source emscripten-sdk/emsdk_env.sh
  - export PATH=$(whereis -b ccache |grep -o '\S*lib\S*'):$PATH; for f in $EMSCRIPTEN/{emcc,em++}; do touch -d "2015-09-01 00:00:00 +0800" $f; done
  - rake ci_setup_cache
script: rake ci
after_script: rake ci_teardown_cache

...

# vi: set ts=2 sw=2 expandtab:<|MERGE_RESOLUTION|>--- conflicted
+++ resolved
@@ -241,14 +241,10 @@
       env: API=19 ABI=armeabi-v7a URHO3D_LIB_TYPE=SHARED AVD=test_19_armeabi-v7a               USE_CCACHE=1
 before_script:
   - export TRAVIS_COMMIT=$TRAVIS_COMMIT~
-<<<<<<< HEAD
-  - export COMMIT_MESSAGE=$(git log --format=%B -n 1 $TRAVIS_COMMIT)
-=======
   - export TAG=$(git describe --exact-match $TRAVIS_COMMIT 2>/dev/null); if [[ $TAG =~ [[:digit:]]+\.[[:digit:]]+ ]]; then export RELEASE_TAG=$TAG; fi
   - export COMMIT_MESSAGE=$(git log --format=%B -n1 $TRAVIS_COMMIT)
   - if [ ${TRAVIS_JOB_NUMBER##*.} -lt $PACKAGE_JOB_END ] && ([ $RELEASE_TAG ] || (! [[ $TRAVIS_BRANCH =~ [^-]+-[^-]+-CI ]] && echo $COMMIT_MESSAGE |grep -cq '\[ci package\]')); then export PACKAGE_UPLOAD=1; fi
   - git clone --depth 1 --branch strip https://github.com/urho3d/android-ndk.git && export ANDROID_NDK=$(pwd)/android-ndk && if ([ $AVD ] || [ $PACKAGE_UPLOAD ]) && [ $INSTALL ]; then (while :; do echo 'y'; sleep 1; done) |android update sdk --no-ui --all --filter $INSTALL; fi
->>>>>>> a049b136
   - if [ "$ABI" == "x86_64" ]; then export C_PATH=$(pwd)/android-ndk/toolchains/x86_64-4.9/prebuilt/linux-x86_64/bin C_PREFIX=x86_64-linux-android; fi
   - if [ "$ABI" == "x86" ]; then export C_PATH=$(pwd)/android-ndk/toolchains/x86-4.9/prebuilt/linux-x86_64/bin C_PREFIX=i686-linux-android; fi
   - if [ "$ABI" == "arm64-v8a" ]; then export C_PATH=$(pwd)/android-ndk/toolchains/aarch64-linux-android-4.9/prebuilt/linux-x86_64/bin C_PREFIX=aarch64-linux-android; fi
@@ -296,10 +292,7 @@
   - git clone --depth 1 https://github.com/raspberrypi/tools.git rpi-tools && export RPI_PREFIX=$(pwd)/rpi-tools/arm-bcm2708/gcc-linaro-arm-linux-gnueabihf-raspbian-x64/bin/arm-linux-gnueabihf && git clone --depth 1 --branch strip https://github.com/urho3d/rpi-sysroot.git && export RPI_SYSROOT=$(pwd)/rpi-sysroot && for f in $RPI_PREFIX-{gcc,g++}; do touch -d "2015-01-01 00:00:00 +0800" $f; done
   - export TRAVIS_COMMIT=$TRAVIS_COMMIT~
   - export COMMIT_MESSAGE=$(git log --format=%B -n 1 $TRAVIS_COMMIT)
-<<<<<<< HEAD
-=======
   - if [ ${TRAVIS_JOB_NUMBER##*.} -lt $PACKAGE_JOB_END ] && ([ $RELEASE_TAG ] || (! [[ $TRAVIS_BRANCH =~ [^-]+-[^-]+-CI ]] && echo $COMMIT_MESSAGE |grep -cq '\[ci package\]')); then export PACKAGE_UPLOAD=1; fi
->>>>>>> a049b136
   - export PATH=$(whereis -b ccache |grep -o '\S*lib\S*'):${RPI_PREFIX%/*}:$PATH
   - rake ci_setup_cache
 script: rake ci
@@ -338,14 +331,9 @@
   - if [ $IOS ]; then export CI_START_TIME=$(date +%s); fi
   - export TRAVIS_COMMIT=$TRAVIS_COMMIT~
   - export COMMIT_MESSAGE=$(git log --format=%B -n 1 $TRAVIS_COMMIT)
-<<<<<<< HEAD
-  - if [ $XCODE ]; then rvm gemset use global && travis_retry gem install xcpretty; fi
-  - travis_retry brew update >/dev/null && travis_retry brew install ccache
-=======
   - if [ $XCODE ] && ([ $RELEASE_TAG ] || (! [[ $TRAVIS_BRANCH =~ [^-]+-[^-]+-CI ]] && echo $COMMIT_MESSAGE |grep -cq '\[ci package\]')); then export PACKAGE_UPLOAD=1; fi
   - travis_retry brew update >/dev/null && travis_retry brew install ccache cmake
   - if [ $PACKAGE_UPLOAD ]; then travis_retry brew install doxygen graphviz; fi
->>>>>>> a049b136
   - export PATH=$(brew info ccache |grep -o '\S*lib\S*'):$PATH
   - if [ $XCODE ]; then sudo cp -p $(which ccache) $(dirname $(xcodebuild -find-executable clang)) && for compiler in clang clang++; do path=$(xcodebuild -find-executable $compiler); sudo mv $path{,.orig} && sudo ln -sf $(dirname $path)/clang.orig /usr/bin/$compiler && sudo ln -sf ccache $path; done; fi
   - rake ci_setup_cache
