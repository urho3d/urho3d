--- conflicted
+++ resolved
@@ -50,11 +50,7 @@
       compiler: clang-64bit-shared
     - &Linux-32bit
       compiler: gcc-32bit-static
-<<<<<<< HEAD
       addons: {apt: {packages: [*native_deps, g++-multilib, "libxrandr-dev:i386", "libglapi-mesa:i386", "libgl1-mesa-glx:i386", "libgl1-mesa-dev:i386", "libxext-dev:i386", "libxrender-dev:i386"]}}
-=======
-      addons: {apt: {sources: *default_sources, packages: [*linux_packages, g++-multilib, "libxrandr-dev:i386", "libglapi-mesa:i386", "libgl1-mesa-glx:i386", "libgl1-mesa-dev:i386", "libxext-dev:i386", "libxrender-dev:i386"]}}
->>>>>>> 5ad7f4b4
       env: LINUX=1 URHO3D_LIB_TYPE=STATIC URHO3D_64BIT=0
     - &Linux-32bit-shared
       <<: *Linux-32bit
