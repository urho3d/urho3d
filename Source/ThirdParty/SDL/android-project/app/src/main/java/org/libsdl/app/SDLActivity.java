--- conflicted
+++ resolved
@@ -1,11 +1,13 @@
+// Modified by Lasse Oorni and Yao Wei Tjong for Urho3D
+
 package org.libsdl.app;
 
 import java.io.IOException;
 import java.io.InputStream;
-import java.util.Arrays;
 import java.util.Hashtable;
 import java.lang.reflect.Method;
 import java.lang.Math;
+import java.util.List;
 
 import android.app.*;
 import android.content.*;
@@ -31,11 +33,8 @@
 import android.content.pm.PackageManager;
 import android.content.pm.ApplicationInfo;
 
-<<<<<<< HEAD
-=======
 import io.urho3d.UrhoActivity;
 
->>>>>>> 28be877a
 /**
     SDL Activity
 */
@@ -109,19 +108,16 @@
         return mMotionListener;
     }
 
+    // Urho3D - default implementation returns the last shared lib being loaded
+    private static String mMainSharedLib;
+
     /**
      * This method returns the name of the shared object with the application entry point
      * It can be overridden by derived classes.
      */
     protected String getMainSharedObject() {
-        String library;
-        String[] libraries = SDLActivity.mSingleton.getLibraries();
-        if (libraries.length > 0) {
-            library = "lib" + libraries[libraries.length - 1] + ".so";
-        } else {
-            library = "libmain.so";
-        }
-        return getContext().getApplicationInfo().nativeLibraryDir + "/" + library;
+        // Urho3D - should not be called before the library is loaded.
+        return mMainSharedLib;
     }
 
     /**
@@ -132,31 +128,12 @@
         return "SDL_main";
     }
 
-    /**
-     * This method is called by SDL before loading the native shared libraries.
-     * It can be overridden to provide names of shared libraries to be loaded.
-     * The default implementation returns the defaults. It never returns null.
-     * An array returned by a new implementation must at least contain "SDL2".
-     * Also keep in mind that the order the libraries are loaded may matter.
-     * @return names of shared libraries to be loaded (e.g. "SDL2", "main").
-     */
-    protected String[] getLibraries() {
-        return new String[] {
-            "hidapi",
-            "SDL2",
-            // "SDL2_image",
-            // "SDL2_mixer",
-            // "SDL2_net",
-            // "SDL2_ttf",
-            "main"
-        };
-    }
-
-    // Load the .so
-    public void loadLibraries() {
-       for (String lib : getLibraries()) {
-          SDL.loadLibrary(lib);
-       }
+    // Urho3D - avoid hardcoding of the library list
+    protected void onLoadLibrary(List<String> libraryNames) {
+        for (final String name : libraryNames) {
+            SDL.loadLibrary(name);
+        }
+        mMainSharedLib = "lib" + libraryNames.get(libraryNames.size() - 1) + ".so";
     }
 
     /**
@@ -166,7 +143,8 @@
      * @return arguments for the native application.
      */
     protected String[] getArguments() {
-        return new String[0];
+        // Urho3D - the default implementation returns the "app_process" as the first argument instead of empty array
+        return new String[]{"app_process"};
     }
 
     public static void initialize() {
@@ -201,16 +179,11 @@
             Log.v(TAG, "modify thread properties failed " + e.toString());
         }
 
-        // Load shared libraries
+        // Urho3D - auto load all the shared libraries available in the library path
         String errorMsgBrokenLib = "";
         try {
-            loadLibraries();
-        } catch(UnsatisfiedLinkError e) {
-            System.err.println(e.getMessage());
-            mBrokenLibraries = true;
-            errorMsgBrokenLib = e.getMessage();
+            onLoadLibrary(UrhoActivity.getLibraryNames(this));
         } catch(Exception e) {
-            System.err.println(e.getMessage());
             mBrokenLibraries = true;
             errorMsgBrokenLib = e.getMessage();
         }
@@ -288,6 +261,10 @@
             return;
         }
 
+        if (mHIDDeviceManager != null) {
+            mHIDDeviceManager.setFrozen(true);
+        }
+
         SDLActivity.handleNativeState();
     }
 
@@ -299,6 +276,10 @@
            return;
         }
 
+        if (mHIDDeviceManager != null) {
+            mHIDDeviceManager.setFrozen(false);
+        }
+
         SDLActivity.handleNativeState();
     }
 
@@ -307,10 +288,6 @@
     protected void onPause() {
         Log.v(TAG, "onPause()");
         super.onPause();
-
-        if (mHIDDeviceManager != null) {
-            mHIDDeviceManager.setFrozen(true);
-        }
         if (!mHasMultiWindow) {
             pauseNativeThread();
         }
@@ -320,10 +297,6 @@
     protected void onResume() {
         Log.v(TAG, "onResume()");
         super.onResume();
-
-        if (mHIDDeviceManager != null) {
-            mHIDDeviceManager.setFrozen(false);
-        }
         if (!mHasMultiWindow) {
             resumeNativeThread();
         }
@@ -458,9 +431,7 @@
         }
 
         // Default system back button behavior.
-        if (!isFinishing()) {
-            super.onBackPressed();
-        }
+        super.onBackPressed();
     }
 
     // Called by JNI from SDL.
@@ -473,9 +444,7 @@
         runOnUiThread(new Runnable() {
             @Override
             public void run() {
-                if (!SDLActivity.this.isFinishing()) {
-                    SDLActivity.this.superOnBackPressed();
-                }
+                SDLActivity.this.superOnBackPressed();
             }
         });
     }
@@ -494,8 +463,10 @@
 
         int keyCode = event.getKeyCode();
         // Ignore certain special keys so they're handled by Android
+        // Urho3D - also ignore the Home key
         if (keyCode == KeyEvent.KEYCODE_VOLUME_DOWN ||
             keyCode == KeyEvent.KEYCODE_VOLUME_UP ||
+            keyCode == KeyEvent.KEYCODE_HOME ||
             keyCode == KeyEvent.KEYCODE_CAMERA ||
             keyCode == KeyEvent.KEYCODE_ZOOM_IN || /* API 11 */
             keyCode == KeyEvent.KEYCODE_ZOOM_OUT /* API 11 */
@@ -642,8 +613,6 @@
                     imm.hideSoftInputFromWindow(mTextEdit.getWindowToken(), 0);
 
                     mScreenKeyboardShown = false;
-
-                    mSurface.requestFocus();
                 }
                 break;
             case COMMAND_SET_KEEP_SCREEN_ON:
@@ -735,7 +704,7 @@
                 }
             }
 
-            if (bShouldWait && (SDLActivity.getContext() != null)) {
+            if (bShouldWait) {
                 // We'll wait for the surfaceChanged() method, which will notify us
                 // when called.  That way, we know our current size is really the
                 // size we need, instead of grabbing a size that's still got
@@ -788,7 +757,6 @@
     public static native void nativeSetenv(String name, String value);
     public static native void onNativeOrientationChanged(int orientation);
     public static native void nativeAddTouch(int touchId, String name);
-    public static native void nativePermissionResult(int requestCode, boolean result);
 
     /**
      * This method is called by SDL using JNI.
@@ -823,62 +791,39 @@
      */
     public void setOrientationBis(int w, int h, boolean resizable, String hint)
     {
-        int orientation_landscape = -1;
-        int orientation_portrait = -1;
-
-        /* If set, hint "explicitly controls which UI orientations are allowed". */
+        int orientation = -1;
+
         if (hint.contains("LandscapeRight") && hint.contains("LandscapeLeft")) {
-            orientation_landscape = ActivityInfo.SCREEN_ORIENTATION_SENSOR_LANDSCAPE;
+            orientation = ActivityInfo.SCREEN_ORIENTATION_SENSOR_LANDSCAPE;
         } else if (hint.contains("LandscapeRight")) {
-            orientation_landscape = ActivityInfo.SCREEN_ORIENTATION_LANDSCAPE;
+            orientation = ActivityInfo.SCREEN_ORIENTATION_LANDSCAPE;
         } else if (hint.contains("LandscapeLeft")) {
-            orientation_landscape = ActivityInfo.SCREEN_ORIENTATION_REVERSE_LANDSCAPE;
-        }
-
-        if (hint.contains("Portrait") && hint.contains("PortraitUpsideDown")) {
-            orientation_portrait = ActivityInfo.SCREEN_ORIENTATION_SENSOR_PORTRAIT;
+            orientation = ActivityInfo.SCREEN_ORIENTATION_REVERSE_LANDSCAPE;
+        } else if (hint.contains("Portrait") && hint.contains("PortraitUpsideDown")) {
+            orientation = ActivityInfo.SCREEN_ORIENTATION_SENSOR_PORTRAIT;
         } else if (hint.contains("Portrait")) {
-            orientation_portrait = ActivityInfo.SCREEN_ORIENTATION_PORTRAIT;
+            orientation = ActivityInfo.SCREEN_ORIENTATION_PORTRAIT;
         } else if (hint.contains("PortraitUpsideDown")) {
-            orientation_portrait = ActivityInfo.SCREEN_ORIENTATION_REVERSE_PORTRAIT;
-        }
-
-        boolean is_landscape_allowed = (orientation_landscape == -1 ? false : true);
-        boolean is_portrait_allowed = (orientation_portrait == -1 ? false : true);
-        int req = -1; /* Requested orientation */
-
-        /* No valid hint, nothing is explicitly allowed */
-        if (!is_portrait_allowed && !is_landscape_allowed) {
+            orientation = ActivityInfo.SCREEN_ORIENTATION_REVERSE_PORTRAIT;
+        }
+
+        /* no valid hint */
+        if (orientation == -1) {
             if (resizable) {
-                /* All orientations are allowed */
-                req = ActivityInfo.SCREEN_ORIENTATION_FULL_SENSOR;
+                /* no fixed orientation */
             } else {
-                /* Fixed window and nothing specified. Get orientation from w/h of created window */
-                req = (w > h ? ActivityInfo.SCREEN_ORIENTATION_SENSOR_LANDSCAPE : ActivityInfo.SCREEN_ORIENTATION_SENSOR_PORTRAIT);
-            }
-        } else {
-            /* At least one orientation is allowed */
-            if (resizable) {
-                if (is_portrait_allowed && is_landscape_allowed) {
-                    /* hint allows both landscape and portrait, promote to full sensor */
-                    req = ActivityInfo.SCREEN_ORIENTATION_FULL_SENSOR;
+                if (w > h) {
+                    orientation = ActivityInfo.SCREEN_ORIENTATION_SENSOR_LANDSCAPE;
                 } else {
-                    /* Use the only one allowed "orientation" */
-                    req = (is_landscape_allowed ? orientation_landscape : orientation_portrait);
-                }
-            } else {
-                /* Fixed window and both orientations are allowed. Choose one. */
-                if (is_portrait_allowed && is_landscape_allowed) {
-                    req = (w > h ? orientation_landscape : orientation_portrait);
-                } else {
-                    /* Use the only one allowed "orientation" */
-                    req = (is_landscape_allowed ? orientation_landscape : orientation_portrait);
-                }
-            }
-        }
-
-        Log.v("SDL", "setOrientation() requestedOrientation=" + req + " width=" + w +" height="+ h +" resizable=" + resizable + " hint=" + hint);
-        mSingleton.setRequestedOrientation(req);
+                    orientation = ActivityInfo.SCREEN_ORIENTATION_SENSOR_PORTRAIT;
+                }
+            }
+        }
+
+        Log.v("SDL", "setOrientation() orientation=" + orientation + " width=" + w +" height="+ h +" resizable=" + resizable + " hint=" + hint);
+        if (orientation != -1) {
+            mSingleton.setRequestedOrientation(orientation);
+        }
     }
 
     /**
@@ -1005,9 +950,6 @@
         if (Build.MANUFACTURER.equals("Amlogic") && Build.MODEL.equals("X96-W")) {
             return true;
         }
-        if (Build.MANUFACTURER.equals("Amlogic") && Build.MODEL.startsWith("TV")) {
-            return true;
-        }
         return false;
     }
 
@@ -1017,9 +959,6 @@
     public static boolean isTablet() {
         DisplayMetrics metrics = new DisplayMetrics();
         Activity activity = (Activity)getContext();
-        if (activity == null) {
-            return false;
-        }
         activity.getWindowManager().getDefaultDisplay().getMetrics(metrics);
 
         double dWidthInches = metrics.widthPixels / (double)metrics.xdpi;
@@ -1035,9 +974,6 @@
      * This method is called by SDL using JNI.
      */
     public static boolean isChromebook() {
-        if (getContext() == null) {
-            return false;
-        }
         return getContext().getPackageManager().hasSystemFeature("org.chromium.arc.device_management");
     }
 
@@ -1609,32 +1545,6 @@
         }
         return true;
     }
-
-    /**
-     * This method is called by SDL using JNI.
-     */
-    public static void requestPermission(String permission, int requestCode) {
-        if (Build.VERSION.SDK_INT < 23) {
-            nativePermissionResult(requestCode, true);
-            return;
-        }
-
-        Activity activity = (Activity)getContext();
-        if (activity.checkSelfPermission(permission) != PackageManager.PERMISSION_GRANTED) {
-            activity.requestPermissions(new String[]{permission}, requestCode);
-        } else {
-            nativePermissionResult(requestCode, true);
-        }
-    }
-
-    @Override
-    public void onRequestPermissionsResult(int requestCode, String[] permissions, int[] grantResults) {
-        if (grantResults.length > 0 && grantResults[0] == PackageManager.PERMISSION_GRANTED) {
-            nativePermissionResult(requestCode, true);
-        } else {
-            nativePermissionResult(requestCode, false);
-        }
-    }
 }
 
 /**
@@ -1660,7 +1570,7 @@
 
         Log.v("SDL", "Finished main function");
 
-        if (SDLActivity.mSingleton == null || SDLActivity.mSingleton.isFinishing()) {
+        if (SDLActivity.mSingleton.isFinishing()) {
             // Activity is already being destroyed
         } else {
             // Let's finish the Activity
@@ -1895,9 +1805,7 @@
 
         if (source == InputDevice.SOURCE_UNKNOWN) {
             InputDevice device = InputDevice.getDevice(deviceId);
-            if (device != null) {
-                source = device.getSources();
-            }
+            source = device.getSources();
         }
 
         if ((source & InputDevice.SOURCE_KEYBOARD) != 0) {
