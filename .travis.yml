--- conflicted
+++ resolved
@@ -33,12 +33,9 @@
     - USE_CCACHE=1
     - CCACHE_SLOPPINESS=pch_defines,time_macros
     - CCACHE_COMPRESS=1
-<<<<<<< HEAD
-    - URHO3D_MODERN_CPP=0
-    - URHO3D_AMALG=0
-=======
-    - CCACHE_MAXSIZE=100M
->>>>>>> 8238ba6e
+    - CCACHE_MAXSIZE=100M
+    - URHO3D_MODERN_CPP=0
+    - URHO3D_AMALG=0
 matrix:
   fast_finish: true
   include:
@@ -114,14 +111,7 @@
   # For some reason clang compiler toolchain installation in Travis CI VM does not have symlink in the ccache symlinks directory, so workaround it
   - if [ "$CC"  == "clang" ]; then ln -s $(which ccache) $HOME/clang && ln -s $(which ccache) $HOME/clang++ && export PATH=$HOME:$PATH; fi
   - rake ci_setup_cache
-<<<<<<< HEAD
-script: rake ci
-=======
-script:
-  - rake ci
-  - if [ $SITE_UPDATE ]; then rake ci_site_update || ! [ $RELEASE_TAG ]; fi
-  - if [ $PACKAGE_UPLOAD ]; then rake ci_package_upload && if [ $LINUX ] && [ ! "$URHO3D_64BIT" == "0" ]; then rake ci_package_upload URHO3D_USE_LIB64_RPM=1; fi || ! [ $RELEASE_TAG ]; fi
->>>>>>> 8238ba6e
+script: rake ci
 after_script:
   - rake ci_teardown_cache
   - if [ ${TRAVIS_JOB_NUMBER##*.} == 1 ] && [ "$TRAVIS_PULL_REQUEST" == "false" ]; then rake ci_create_mirrors; fi
@@ -177,12 +167,9 @@
     - ANDROID_TMP=~/tmp
     - CCACHE_SLOPPINESS=pch_defines,time_macros
     - CCACHE_COMPRESS=1
-<<<<<<< HEAD
-    - URHO3D_MODERN_CPP=0
-    - URHO3D_AMALG=0
-=======
-    - CCACHE_MAXSIZE=100M
->>>>>>> 8238ba6e
+    - CCACHE_MAXSIZE=100M
+    - URHO3D_MODERN_CPP=0
+    - URHO3D_AMALG=0
 matrix:
   fast_finish: true
   include:
@@ -230,13 +217,7 @@
   - if [ "$ABI" == "armeabi-v7a" ]; then export C_PATH=$(pwd)/android-ndk/toolchains/arm-linux-androideabi-4.9/prebuilt/linux-x86_64/bin C_PREFIX=arm-linux-androideabi; fi
   - export PATH=$(whereis -b ccache |grep -o '\S*lib\S*'):$C_PATH:$PATH; for f in $C_PATH/$C_PREFIX-{gcc,g++}; do touch -d "2015-01-01 00:00:00 +0800" $f; done
   - rake ci_setup_cache
-<<<<<<< HEAD
-script: rake ci
-=======
-script:
-  - rake ci
-  - if [ $PACKAGE_UPLOAD ]; then rake ci_package_upload || ! [ $RELEASE_TAG ]; fi
->>>>>>> 8238ba6e
+script: rake ci
 after_script: rake ci_teardown_cache
 
 ---
@@ -254,12 +235,9 @@
     - USE_CCACHE=1
     - CCACHE_SLOPPINESS=pch_defines,time_macros
     - CCACHE_COMPRESS=1
-<<<<<<< HEAD
-    - URHO3D_MODERN_CPP=0
-    - URHO3D_AMALG=0
-=======
-    - CCACHE_MAXSIZE=100M
->>>>>>> 8238ba6e
+    - CCACHE_MAXSIZE=100M
+    - URHO3D_MODERN_CPP=0
+    - URHO3D_AMALG=0
 matrix:
   fast_finish: true
   include:
@@ -277,13 +255,7 @@
   - export COMMIT_MESSAGE=$(git log --format=%B -n 1 $TRAVIS_COMMIT)
   - export PATH=$(whereis -b ccache |grep -o '\S*lib\S*'):${RPI_PREFIX%/*}:$PATH
   - rake ci_setup_cache
-<<<<<<< HEAD
-script: rake ci
-=======
-script:
-  - rake ci
-  - if [ $PACKAGE_UPLOAD ]; then rake ci_package_upload || ! [ $RELEASE_TAG ]; fi
->>>>>>> 8238ba6e
+script: rake ci
 after_script: rake ci_teardown_cache
 
 ---
@@ -298,12 +270,9 @@
     - USE_CCACHE=2
     - CCACHE_SLOPPINESS=pch_defines,time_macros
     - CCACHE_COMPRESS=1
-<<<<<<< HEAD
-    - URHO3D_MODERN_CPP=0
-    - URHO3D_AMALG=0
-=======
     - CCACHE_MAXSIZE=300M
->>>>>>> 8238ba6e
+    - URHO3D_MODERN_CPP=0
+    - URHO3D_AMALG=0
   matrix:
     - MAKEFILE=1    URHO3D_LIB_TYPE=STATIC
     - MAKEFILE=1    URHO3D_LIB_TYPE=SHARED
@@ -326,13 +295,7 @@
   - export PATH=$(brew info ccache |grep -o '\S*lib\S*'):$PATH
   - if [ $XCODE ]; then cp -p $(which ccache) $(dirname $(xcodebuild -find-executable clang)) && for compiler in clang clang++; do path=$(xcodebuild -find-executable $compiler); mv $path{,.orig} && sudo ln -sf $(dirname $path)/clang.orig /usr/bin/$compiler && ln -s ccache $path; done; fi
   - rake ci_setup_cache
-<<<<<<< HEAD
-script: rake ci
-=======
-script:
-  - rake ci
-  - if [ $PACKAGE_UPLOAD ]; then rake ci_package_upload || ! [ $RELEASE_TAG ]; fi
->>>>>>> 8238ba6e
+script: rake ci
 after_script: rake ci_teardown_cache
 
 ---
@@ -350,14 +313,9 @@
     # USE_CCACHE=2
     - CCACHE_SLOPPINESS=pch_defines,time_macros
     - CCACHE_COMPRESS=1
-<<<<<<< HEAD
-    # TODO: Remove CCACHE_CPP2 env var when Emscripten version has reached beyond 1.31.3
-    - CCACHE_CPP2=1
-    - URHO3D_MODERN_CPP=0
-    - URHO3D_AMALG=0
-=======
-    - CCACHE_MAXSIZE=100M
->>>>>>> 8238ba6e
+    - CCACHE_MAXSIZE=100M
+    - URHO3D_MODERN_CPP=0
+    - URHO3D_AMALG=0
   matrix:
     - URHO3D_LIB_TYPE=STATIC
 matrix:
@@ -371,17 +329,9 @@
   - travis_retry brew update >/dev/null && travis_retry brew install ccache
   - wget https://s3.amazonaws.com/mozilla-games/emscripten/releases/emsdk-portable.tar.gz && tar xfz emsdk-portable.tar.gz && rm emsdk-portable.tar.gz && cd emsdk_portable && ./emsdk update >/dev/null && sed -i.bak 's/-xvf/-xf/g' emsdk && ./emsdk install latest >/dev/null && ./emsdk activate latest >/dev/null && source ./emsdk_env.sh && export EMSCRIPTEN_ROOT_PATH=$EMSCRIPTEN && export EMSCRIPTEN=1
   - export PATH=$(brew info ccache |grep -o '\S*lib\S*'):$EMSCRIPTEN_ROOT_PATH:$PATH
-<<<<<<< HEAD
-  - rake ci_setup_cache
-script: rake ci
-after_script: rake ci_teardown_cache
-=======
   # rake ci_setup_cache
-script:
-  - rake ci
-  - if [ $PACKAGE_UPLOAD ]; then rake ci_package_upload && rake ci_emscripten_samples_update || ! [ $RELEASE_TAG ]; fi
+script: rake ci
 #after_script: rake ci_teardown_cache
->>>>>>> 8238ba6e
 
 # Below samples are excluded from Emscripten CI build due to build time constraint
 data:
