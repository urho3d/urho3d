$#include "Graphics/DebugRenderer.h"

class DebugRenderer : public Component
{
    void SetView(Camera* camera);
    void AddLine(const Vector3& start, const Vector3& end, const Color& color, bool depthTest = true);
    void AddLine(const Vector3& start, const Vector3& end, unsigned color, bool depthTest = true);
    void AddTriangle(const Vector3& v1, const Vector3& v2, const Vector3& v3, const Color& color, bool depthTest = true);
    void AddTriangle(const Vector3& v1, const Vector3& v2, const Vector3& v3, unsigned color, bool depthTest = true);
    void AddNode(Node* node, float scale = 1.0f, bool depthTest = true);
    void AddBoundingBox(const BoundingBox& box, const Color& color, bool depthTest = true);
    void AddBoundingBox(const BoundingBox& box, const Matrix3x4& transform, const Color& color, bool depthTest = true);
    void AddFrustum(const Frustum& frustum, const Color& color, bool depthTest = true);
    void AddPolyhedron(const Polyhedron& poly, const Color& color, bool depthTest = true);
    void AddSphere(const Sphere& sphere, const Color& color, bool depthTest = true);
    void AddSkeleton(const Skeleton& skeleton, const Color& color, bool depthTest = true);
    void AddTriangleMesh(const void* vertexData, unsigned vertexSize, const void* indexData, unsigned indexSize, unsigned indexStart, unsigned indexCount, const Matrix3x4& transform, const Color& color, bool depthTest = true);
<<<<<<< HEAD
    void AddCirCle(const Vector3& center, const Vector3& normal, float radius, const Color& color, int steps = 64, bool depthTest = true);
    void AddCross(const Vector3& center, float size, const Color& color, bool depthTest = true);
    void AddQuad(const Vector3& center, float with, float height, const Color& color, bool depthTest = true);
=======
    void AddCircle(const Vector3& center, const Vector3& normal, float radius, const Color& color, int steps = 64, bool depthTest = true);
    void AddCross(const Vector3& center, float size, const Color& color, bool depthTest = true);
    void AddQuad(const Vector3& center, float width, float height, const Color& color, bool depthTest = true);
>>>>>>> 541d5905
    void Render();

    const Matrix3x4& GetView() const;
    const Matrix4& GetProjection() const;
    const Frustum& GetFrustum() const;
    bool IsInside(const BoundingBox& box) const;

    tolua_readonly tolua_property__get_set Matrix3x4& view;
    tolua_readonly tolua_property__get_set Matrix4& projection;
    tolua_readonly tolua_property__get_set Frustum& frustum;
};
<|MERGE_RESOLUTION|>--- conflicted
+++ resolved
@@ -1,37 +1,31 @@
-$#include "Graphics/DebugRenderer.h"
-
-class DebugRenderer : public Component
-{
-    void SetView(Camera* camera);
-    void AddLine(const Vector3& start, const Vector3& end, const Color& color, bool depthTest = true);
-    void AddLine(const Vector3& start, const Vector3& end, unsigned color, bool depthTest = true);
-    void AddTriangle(const Vector3& v1, const Vector3& v2, const Vector3& v3, const Color& color, bool depthTest = true);
-    void AddTriangle(const Vector3& v1, const Vector3& v2, const Vector3& v3, unsigned color, bool depthTest = true);
-    void AddNode(Node* node, float scale = 1.0f, bool depthTest = true);
-    void AddBoundingBox(const BoundingBox& box, const Color& color, bool depthTest = true);
-    void AddBoundingBox(const BoundingBox& box, const Matrix3x4& transform, const Color& color, bool depthTest = true);
-    void AddFrustum(const Frustum& frustum, const Color& color, bool depthTest = true);
-    void AddPolyhedron(const Polyhedron& poly, const Color& color, bool depthTest = true);
-    void AddSphere(const Sphere& sphere, const Color& color, bool depthTest = true);
-    void AddSkeleton(const Skeleton& skeleton, const Color& color, bool depthTest = true);
-    void AddTriangleMesh(const void* vertexData, unsigned vertexSize, const void* indexData, unsigned indexSize, unsigned indexStart, unsigned indexCount, const Matrix3x4& transform, const Color& color, bool depthTest = true);
-<<<<<<< HEAD
-    void AddCirCle(const Vector3& center, const Vector3& normal, float radius, const Color& color, int steps = 64, bool depthTest = true);
-    void AddCross(const Vector3& center, float size, const Color& color, bool depthTest = true);
-    void AddQuad(const Vector3& center, float with, float height, const Color& color, bool depthTest = true);
-=======
-    void AddCircle(const Vector3& center, const Vector3& normal, float radius, const Color& color, int steps = 64, bool depthTest = true);
-    void AddCross(const Vector3& center, float size, const Color& color, bool depthTest = true);
-    void AddQuad(const Vector3& center, float width, float height, const Color& color, bool depthTest = true);
->>>>>>> 541d5905
-    void Render();
-
-    const Matrix3x4& GetView() const;
-    const Matrix4& GetProjection() const;
-    const Frustum& GetFrustum() const;
-    bool IsInside(const BoundingBox& box) const;
-
-    tolua_readonly tolua_property__get_set Matrix3x4& view;
-    tolua_readonly tolua_property__get_set Matrix4& projection;
-    tolua_readonly tolua_property__get_set Frustum& frustum;
-};
+$#include "Graphics/DebugRenderer.h"
+
+class DebugRenderer : public Component
+{
+    void SetView(Camera* camera);
+    void AddLine(const Vector3& start, const Vector3& end, const Color& color, bool depthTest = true);
+    void AddLine(const Vector3& start, const Vector3& end, unsigned color, bool depthTest = true);
+    void AddTriangle(const Vector3& v1, const Vector3& v2, const Vector3& v3, const Color& color, bool depthTest = true);
+    void AddTriangle(const Vector3& v1, const Vector3& v2, const Vector3& v3, unsigned color, bool depthTest = true);
+    void AddNode(Node* node, float scale = 1.0f, bool depthTest = true);
+    void AddBoundingBox(const BoundingBox& box, const Color& color, bool depthTest = true);
+    void AddBoundingBox(const BoundingBox& box, const Matrix3x4& transform, const Color& color, bool depthTest = true);
+    void AddFrustum(const Frustum& frustum, const Color& color, bool depthTest = true);
+    void AddPolyhedron(const Polyhedron& poly, const Color& color, bool depthTest = true);
+    void AddSphere(const Sphere& sphere, const Color& color, bool depthTest = true);
+    void AddSkeleton(const Skeleton& skeleton, const Color& color, bool depthTest = true);
+    void AddTriangleMesh(const void* vertexData, unsigned vertexSize, const void* indexData, unsigned indexSize, unsigned indexStart, unsigned indexCount, const Matrix3x4& transform, const Color& color, bool depthTest = true);
+    void AddCircle(const Vector3& center, const Vector3& normal, float radius, const Color& color, int steps = 64, bool depthTest = true);
+    void AddCross(const Vector3& center, float size, const Color& color, bool depthTest = true);
+    void AddQuad(const Vector3& center, float width, float height, const Color& color, bool depthTest = true);
+    void Render();
+
+    const Matrix3x4& GetView() const;
+    const Matrix4& GetProjection() const;
+    const Frustum& GetFrustum() const;
+    bool IsInside(const BoundingBox& box) const;
+
+    tolua_readonly tolua_property__get_set Matrix3x4& view;
+    tolua_readonly tolua_property__get_set Matrix4& projection;
+    tolua_readonly tolua_property__get_set Frustum& frustum;
+};