--- conflicted
+++ resolved
@@ -208,12 +208,8 @@
   $build_options = "-DWIN32=#{ENV['WINDOWS']}" if ENV['WINDOWS']
   $build_options = "#{$build_options} -DANDROID_ABI=#{ENV['ABI']}" if ENV['ABI']
   $build_options = "#{$build_options} -DANDROID_NATIVE_API_LEVEL=#{ENV['API']}" if ENV['API']
-<<<<<<< HEAD
   $build_options = "#{$build_options} -DURHO3D_AMALG=#{ENV['URHO3D_AMALG']}" if ENV['URHO3D_AMALG'] && !ENV['WINDOWS']
   ['URHO3D_MODERN_CPP', 'URHO3D_64BIT', 'URHO3D_LIB_TYPE', 'URHO3D_OPENGL', 'URHO3D_D3D11', 'URHO3D_TEST_TIMEOUT', 'ANDROID', 'RPI', 'RPI_ABI', 'EMSCRIPTEN', 'EMSCRIPTEN_SHARE_DATA', 'EMSCRIPTEN_EMRUN_BROWSER'].each { |var| $build_options = "#{$build_options} -D#{var}=#{ENV[var]}" if ENV[var] }
-=======
-  ['URHO3D_64BIT', 'URHO3D_LIB_TYPE', 'URHO3D_OPENGL', 'URHO3D_D3D11', 'URHO3D_TEST_TIMEOUT', 'ANDROID', 'RPI', 'RPI_ABI', 'EMSCRIPTEN', 'EMSCRIPTEN_SHARE_DATA', 'EMSCRIPTEN_EMRUN_BROWSER'].each { |var| $build_options = "#{$build_options} -D#{var}=#{ENV[var]}" if ENV[var] }
->>>>>>> cf68e390
   if ENV['XCODE']
     # xcodebuild
     xcode_ci
@@ -330,11 +326,7 @@
     if ENV['URHO3D_USE_LIB64_RPM']
       system "cd ../Build && cmake . -DURHO3D_USE_LIB64_RPM=#{ENV['URHO3D_USE_LIB64_RPM']}" or abort 'Failed to reconfigure to generate 64-bit RPM package'
     end
-<<<<<<< HEAD
-    wrapper = ENV['URHO3D_64BIT'] ? 'setarch i686' : ''
-=======
     wrapper = ENV['URHO3D_64BIT'] || ENV['RPI'] ? 'setarch i686' : ''
->>>>>>> cf68e390
     system "cd ../Build && #{wrapper} make package" or abort 'Failed to make binary package'
   end
   # Determine the upload location
