--- conflicted
+++ resolved
@@ -34,12 +34,9 @@
     - CCACHE_SLOPPINESS=pch_defines,time_macros
     - CCACHE_COMPRESS=1
     - CCACHE_MAXSIZE=100M
-<<<<<<< HEAD
-    - URHO3D_C++11=0
-    - URHO3D_AMALG=0
-=======
+    - URHO3D_C++11=0
+    - URHO3D_AMALG=0
     - URHO3D_DEPLOYMENT_TARGET=generic
->>>>>>> 7b49e63d
 matrix:
   fast_finish: true
   include:
@@ -118,11 +115,7 @@
   # For some reason clang compiler toolchain installation in Travis CI VM does not have symlink in the ccache symlinks directory, so workaround it
   - if [ "$CC"  == "clang" ]; then ln -s $(which ccache) $HOME/clang && ln -s $(which ccache) $HOME/clang++ && export PATH=$HOME:$PATH; fi
   - rake ci_setup_cache
-<<<<<<< HEAD
-script: rake ci
-=======
 script: rake ci && if [ $SITE_UPDATE ]; then rake ci_site_update; fi && if [ $PACKAGE_UPLOAD ]; then rake ci_package_upload && if [ $LINUX ] && [ ! "$URHO3D_64BIT" == "0" ]; then rake ci_package_upload URHO3D_USE_LIB64_RPM=1; fi; fi
->>>>>>> 7b49e63d
 after_script:
   - rake ci_teardown_cache
   - if [ ${TRAVIS_JOB_NUMBER##*.} == 1 ] && [ "$TRAVIS_PULL_REQUEST" == "false" ]; then rake ci_create_mirrors; fi
@@ -259,11 +252,7 @@
   - if [ "$ABI" == "armeabi-v7a" ]; then export C_PATH=$(pwd)/android-ndk/toolchains/arm-linux-androideabi-4.9/prebuilt/linux-x86_64/bin C_PREFIX=arm-linux-androideabi; fi
   - export PATH=$(whereis -b ccache |grep -o '\S*lib\S*'):$C_PATH:$PATH; for f in $C_PATH/$C_PREFIX-{gcc,g++}; do touch -d "2015-01-01 00:00:00 +0800" $f; done
   - rake ci_setup_cache
-<<<<<<< HEAD
-script: rake ci
-=======
 script: rake ci && if [ $PACKAGE_UPLOAD ]; then rake ci_package_upload; fi
->>>>>>> 7b49e63d
 after_script: rake ci_teardown_cache
 
 ---
@@ -307,11 +296,7 @@
   - if [ ${TRAVIS_JOB_NUMBER##*.} -lt $PACKAGE_JOB_END ] && ([ $RELEASE_TAG ] || (! [[ $TRAVIS_BRANCH =~ [^-]+-[^-]+-CI ]] && echo $COMMIT_MESSAGE |grep -cq '\[ci package\]')); then export PACKAGE_UPLOAD=1; fi
   - export PATH=$(whereis -b ccache |grep -o '\S*lib\S*'):${RPI_PREFIX%/*}:$PATH
   - rake ci_setup_cache
-<<<<<<< HEAD
-script: rake ci
-=======
 script: rake ci && if [ $PACKAGE_UPLOAD ]; then rake ci_package_upload; fi
->>>>>>> 7b49e63d
 after_script: rake ci_teardown_cache
 
 ---
@@ -349,11 +334,7 @@
   - export PATH=$(brew info ccache |grep -o '\S*lib\S*'):$PATH
   - if [ $XCODE ]; then sudo cp -p $(which ccache) $(dirname $(xcodebuild -find-executable clang)) && for compiler in clang clang++; do path=$(xcodebuild -find-executable $compiler); sudo mv $path{,.orig} && sudo ln -sf $(dirname $path)/clang.orig /usr/bin/$compiler && sudo ln -sf ccache $path; done; fi
   - rake ci_setup_cache
-<<<<<<< HEAD
-script: rake ci
-=======
 script: rake ci && if [ $PACKAGE_UPLOAD ]; then rake ci_package_upload; fi
->>>>>>> 7b49e63d
 after_script: rake ci_teardown_cache
 
 ---
@@ -389,11 +370,7 @@
   - git clone --depth 1 https://github.com/urho3d/emscripten-sdk.git && emscripten-sdk/emsdk activate --build=Release sdk-master-64bit && source emscripten-sdk/emsdk_env.sh
   - export PATH=$(whereis -b ccache |grep -o '\S*lib\S*'):$PATH; for f in $EMSCRIPTEN/{emcc,em++}; do touch -d "2015-09-01 00:00:00 +0800" $f; done
   - rake ci_setup_cache
-<<<<<<< HEAD
-script: rake ci
-=======
 script: rake ci && if [ $PACKAGE_UPLOAD ]; then rake ci_package_upload && if [ "$URHO3D_LIB_TYPE" == "SHARED" ]; then rake ci_emscripten_samples_update; fi; fi
->>>>>>> 7b49e63d
 after_script: rake ci_teardown_cache
 
 ...
