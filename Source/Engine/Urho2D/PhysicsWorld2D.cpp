--- conflicted
+++ resolved
@@ -83,22 +83,6 @@
 {
     context->RegisterFactory<PhysicsWorld2D>(SUBSYSTEM_CATEGORY);
 
-<<<<<<< HEAD
-    ACCESSOR_ATTRIBUTE(PhysicsWorld2D, VAR_BOOL, "Draw Shape", GetDrawShape, SetDrawShape, bool, false, AM_DEFAULT);
-    ACCESSOR_ATTRIBUTE(PhysicsWorld2D, VAR_BOOL, "Draw Joint", GetDrawJoint, SetDrawJoint, bool, false, AM_DEFAULT);
-    ACCESSOR_ATTRIBUTE(PhysicsWorld2D, VAR_BOOL, "Draw Aabb", GetDrawAabb, SetDrawAabb, bool, false, AM_DEFAULT);
-    ACCESSOR_ATTRIBUTE(PhysicsWorld2D, VAR_BOOL, "Draw Pair", GetDrawPair, SetDrawPair, bool, false, AM_DEFAULT);
-    ACCESSOR_ATTRIBUTE(PhysicsWorld2D, VAR_BOOL, "Draw CenterOfMass", GetDrawCenterOfMass, SetDrawCenterOfMass, bool, false, AM_DEFAULT);
-    ACCESSOR_ATTRIBUTE(PhysicsWorld2D, VAR_BOOL, "Allow Sleeping", GetAllowSleeping, SetAllowSleeping, bool, false, AM_DEFAULT);
-    ACCESSOR_ATTRIBUTE(PhysicsWorld2D, VAR_BOOL, "Warm Starting", GetWarmStarting, SetWarmStarting, bool, false, AM_DEFAULT);
-    ACCESSOR_ATTRIBUTE(PhysicsWorld2D, VAR_BOOL, "Continuous Physics", GetContinuousPhysics, SetContinuousPhysics, bool, false, AM_DEFAULT);
-    ACCESSOR_ATTRIBUTE(PhysicsWorld2D, VAR_BOOL, "Sub Stepping", GetSubStepping, SetSubStepping, bool, false, AM_DEFAULT);
-    REF_ACCESSOR_ATTRIBUTE(PhysicsWorld2D, VAR_VECTOR2, "Gravity", GetGravity, SetGravity, Vector2, DEFAULT_GRAVITY_2D, AM_DEFAULT);
-    ACCESSOR_ATTRIBUTE(PhysicsWorld2D, VAR_BOOL, "Auto Clear Forces", GetAutoClearForces, SetAutoClearForces, bool, false, AM_DEFAULT);
-    ACCESSOR_ATTRIBUTE(PhysicsWorld2D, VAR_INT, "Velocity Iterations", GetVelocityIterations, SetVelocityIterations, int, DEFAULT_VELOCITY_ITERATIONS, AM_DEFAULT);
-    ACCESSOR_ATTRIBUTE(PhysicsWorld2D, VAR_INT, "Position Iterations", GetPositionIterations, SetPositionIterations, int, DEFAULT_POSITION_ITERATIONS, AM_DEFAULT);
-    COPY_BASE_ATTRIBUTES(PhysicsWorld2D, Component);
-=======
     ACCESSOR_ATTRIBUTE("Draw Shape", GetDrawShape, SetDrawShape, bool, false, AM_DEFAULT);
     ACCESSOR_ATTRIBUTE("Draw Joint", GetDrawJoint, SetDrawJoint, bool, false, AM_DEFAULT);
     ACCESSOR_ATTRIBUTE("Draw Aabb", GetDrawAabb, SetDrawAabb, bool, false, AM_DEFAULT);
@@ -108,11 +92,10 @@
     ACCESSOR_ATTRIBUTE("Warm Starting", GetWarmStarting, SetWarmStarting, bool, false, AM_DEFAULT);
     ACCESSOR_ATTRIBUTE("Continuous Physics", GetContinuousPhysics, SetContinuousPhysics, bool, false, AM_DEFAULT);
     ACCESSOR_ATTRIBUTE("Sub Stepping", GetSubStepping, SetSubStepping, bool, false, AM_DEFAULT);
-    ACCESSOR_ATTRIBUTE("Gravity", GetGravity, SetGravity, Vector2, DEFAULT_GRAVITY, AM_DEFAULT);
+    ACCESSOR_ATTRIBUTE("Gravity", GetGravity, SetGravity, Vector2, DEFAULT_GRAVITY_2D, AM_DEFAULT);
     ACCESSOR_ATTRIBUTE("Auto Clear Forces", GetAutoClearForces, SetAutoClearForces, bool, false, AM_DEFAULT);
     ACCESSOR_ATTRIBUTE("Velocity Iterations", GetVelocityIterations, SetVelocityIterations, int, DEFAULT_VELOCITY_ITERATIONS, AM_DEFAULT);
     ACCESSOR_ATTRIBUTE("Position Iterations", GetPositionIterations, SetPositionIterations, int, DEFAULT_POSITION_ITERATIONS, AM_DEFAULT);
->>>>>>> aaec0d92
 }
 
 void PhysicsWorld2D::DrawDebugGeometry(DebugRenderer* debug, bool depthTest)
