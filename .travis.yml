#
# Copyright (c) 2008-2014 the Urho3D project.
#
# Permission is hereby granted, free of charge, to any person obtaining a copy
# of this software and associated documentation files (the "Software"), to deal
# in the Software without restriction, including without limitation the rights
# to use, copy, modify, merge, publish, distribute, sublicense, and/or sell
# copies of the Software, and to permit persons to whom the Software is
# furnished to do so, subject to the following conditions:
#
# The above copyright notice and this permission notice shall be included in
# all copies or substantial portions of the Software.
#
# THE SOFTWARE IS PROVIDED "AS IS", WITHOUT WARRANTY OF ANY KIND, EXPRESS OR
# IMPLIED, INCLUDING BUT NOT LIMITED TO THE WARRANTIES OF MERCHANTABILITY,
# FITNESS FOR A PARTICULAR PURPOSE AND NONINFRINGEMENT. IN NO EVENT SHALL THE
# AUTHORS OR COPYRIGHT HOLDERS BE LIABLE FOR ANY CLAIM, DAMAGES OR OTHER
# LIABILITY, WHETHER IN AN ACTION OF CONTRACT, TORT OR OTHERWISE, ARISING FROM,
# OUT OF OR IN CONNECTION WITH THE SOFTWARE OR THE USE OR OTHER DEALINGS IN
# THE SOFTWARE.
#

language: cpp
compiler: gcc
env:
  global:
    - secure: EwMMVLbHCvh2AMvRrcEI7atNCeUFxk5iLOBH9+dFHyIc0c1XRH3vR0vXMTmr3WEpoZ5AaRhCrT0TTW9knZPYrqSd6deZML4pjksBAOOcs043cAo2WttCQGgvT8PF3DVWivdWmGommZXf7wHz0s9sb1Iynwt2uY/P+307ZWko3Fg=
    - DISPLAY=:99.0
    - NUMJOBS=3
  matrix:
    - LINUX=1   URHO3D_LIB_TYPE=STATIC REBASE=1
    - LINUX=1   URHO3D_LIB_TYPE=SHARED
    - WINDOWS=1 URHO3D_LIB_TYPE=STATIC
    - WINDOWS=1 URHO3D_LIB_TYPE=SHARED
    - WINDOWS=1 URHO3D_LIB_TYPE=STATIC URHO3D_OPENGL=0
    - WINDOWS=1 URHO3D_LIB_TYPE=SHARED URHO3D_OPENGL=0
    - LINUX=1   URHO3D_LIB_TYPE=STATIC URHO3D_64BIT=0
    - LINUX=1   URHO3D_LIB_TYPE=SHARED URHO3D_64BIT=0
    - WINDOWS=1 URHO3D_LIB_TYPE=STATIC URHO3D_64BIT=0
    - WINDOWS=1 URHO3D_LIB_TYPE=SHARED URHO3D_64BIT=0
    - WINDOWS=1 URHO3D_LIB_TYPE=STATIC URHO3D_64BIT=0 URHO3D_OPENGL=0
    - WINDOWS=1 URHO3D_LIB_TYPE=SHARED URHO3D_64BIT=0 URHO3D_OPENGL=0
matrix:
  fast_finish: true
  include:
    - compiler: clang
      env: LINUX=1 URHO3D_LIB_TYPE=STATIC
    - compiler: clang
      env: LINUX=1 URHO3D_LIB_TYPE=SHARED
    - compiler: clang
      env: LINUX=1 URHO3D_LIB_TYPE=STATIC URHO3D_64BIT=0
    - compiler: clang
      env: LINUX=1 URHO3D_LIB_TYPE=SHARED URHO3D_64BIT=0
before_install:
  - free -tm
<<<<<<< HEAD
  - if [ "$TRAVIS_BRANCH" == "master" ] && [ "$TRAVIS_PULL_REQUEST" == "false" ]; then export REBASE_ON_MASTER_COMMIT=$REBASE; fi
=======
  - mem=($(free -m |head -2 |tail -1)); if [ ${mem[6]} -eq 0 ]; then export BAD_VM=1; fi
  - export TAG=$(git describe --exact-match $TRAVIS_COMMIT 2>/dev/null); if [[ $TAG =~ [[:digit:]]+\.[[:digit:]]+ ]]; then export RELEASE_TAG=$TAG; fi
  - if [ $RELEASE_TAG ] || ([ "$TRAVIS_BRANCH" == "master" ] && [ "$TRAVIS_PULL_REQUEST" == "false" ]); then export SITE_UPDATE_ON_MASTER_COMMIT=$SITE_UPDATE; export COMMIT_MESSAGE=$(git log --format=%B -n 1 $TRAVIS_COMMIT); if [ "$CC" == "gcc" ] && ([ $RELEASE_TAG ] || echo $COMMIT_MESSAGE |grep -cq '\[ci package\]'); then export PACKAGE_UPLOAD=1; fi; fi
  - if [ "$SITE_UPDATE_ON_MASTER_COMMIT" -o "$PACKAGE_UPLOAD" ]; then travis_retry sudo add-apt-repository ppa:george-edison55/precise-backports -y; fi
>>>>>>> aaec0d92
  - travis_retry sudo apt-get update -q -y
install:
  - travis_retry sudo apt-get install -q -y --no-install-recommends libasound2-dev
  - if [ $LINUX ]; then if [ "$URHO3D_64BIT" == "0" ]; then travis_retry sudo apt-get remove -q -y gvfs-daemons && travis_retry sudo apt-get install -q -y libxrandr-dev:i386 libglapi-mesa:i386 libgl1-mesa-glx:i386 libgl1-mesa-dev:i386 libxext-dev:i386 libxrender-dev:i386 g++-multilib && export CMAKE_PREFIX_PATH=/usr/lib/i386-linux-gnu; else bash -e /etc/init.d/xvfb start; fi && if [ $PACKAGE_UPLOAD ]; then travis_retry sudo apt-get install -q -y rpm; fi; fi
  - if [ $WINDOWS ]; then if [ "$URHO3D_64BIT" == "0" ]; then travis_retry sudo apt-get install -q -y gcc-mingw-w64-i686 g++-mingw-w64-i686 binutils-mingw-w64-i686 && export ARCH=i686; else travis_retry sudo apt-get install -q -y gcc-mingw-w64-x86-64 g++-mingw-w64-x86-64 binutils-mingw-w64-x86-64 && export ARCH=x86_64; fi && travis_retry sudo apt-get install -q -y g++-multilib && export MINGW_PREFIX=/usr/bin/${ARCH}-w64-mingw32; fi
  - free -tm
script: rake ci
after_success: if [ $REBASE_ON_MASTER_COMMIT ]; then rake ci_rebase; fi

# vi: set ts=2 sw=2 expandtab:<|MERGE_RESOLUTION|>--- conflicted
+++ resolved
@@ -53,14 +53,8 @@
       env: LINUX=1 URHO3D_LIB_TYPE=SHARED URHO3D_64BIT=0
 before_install:
   - free -tm
-<<<<<<< HEAD
+  - mem=($(free -m |head -2 |tail -1)); if [ ${mem[6]} -eq 0 ]; then export BAD_VM=1; fi
   - if [ "$TRAVIS_BRANCH" == "master" ] && [ "$TRAVIS_PULL_REQUEST" == "false" ]; then export REBASE_ON_MASTER_COMMIT=$REBASE; fi
-=======
-  - mem=($(free -m |head -2 |tail -1)); if [ ${mem[6]} -eq 0 ]; then export BAD_VM=1; fi
-  - export TAG=$(git describe --exact-match $TRAVIS_COMMIT 2>/dev/null); if [[ $TAG =~ [[:digit:]]+\.[[:digit:]]+ ]]; then export RELEASE_TAG=$TAG; fi
-  - if [ $RELEASE_TAG ] || ([ "$TRAVIS_BRANCH" == "master" ] && [ "$TRAVIS_PULL_REQUEST" == "false" ]); then export SITE_UPDATE_ON_MASTER_COMMIT=$SITE_UPDATE; export COMMIT_MESSAGE=$(git log --format=%B -n 1 $TRAVIS_COMMIT); if [ "$CC" == "gcc" ] && ([ $RELEASE_TAG ] || echo $COMMIT_MESSAGE |grep -cq '\[ci package\]'); then export PACKAGE_UPLOAD=1; fi; fi
-  - if [ "$SITE_UPDATE_ON_MASTER_COMMIT" -o "$PACKAGE_UPLOAD" ]; then travis_retry sudo add-apt-repository ppa:george-edison55/precise-backports -y; fi
->>>>>>> aaec0d92
   - travis_retry sudo apt-get update -q -y
 install:
   - travis_retry sudo apt-get install -q -y --no-install-recommends libasound2-dev
