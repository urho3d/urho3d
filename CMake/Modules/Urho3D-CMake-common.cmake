#
# Copyright (c) 2008-2015 the Urho3D project.
#
# Permission is hereby granted, free of charge, to any person obtaining a copy
# of this software and associated documentation files (the "Software"), to deal
# in the Software without restriction, including without limitation the rights
# to use, copy, modify, merge, publish, distribute, sublicense, and/or sell
# copies of the Software, and to permit persons to whom the Software is
# furnished to do so, subject to the following conditions:
#
# The above copyright notice and this permission notice shall be included in
# all copies or substantial portions of the Software.
#
# THE SOFTWARE IS PROVIDED "AS IS", WITHOUT WARRANTY OF ANY KIND, EXPRESS OR
# IMPLIED, INCLUDING BUT NOT LIMITED TO THE WARRANTIES OF MERCHANTABILITY,
# FITNESS FOR A PARTICULAR PURPOSE AND NONINFRINGEMENT. IN NO EVENT SHALL THE
# AUTHORS OR COPYRIGHT HOLDERS BE LIABLE FOR ANY CLAIM, DAMAGES OR OTHER
# LIABILITY, WHETHER IN AN ACTION OF CONTRACT, TORT OR OTHERWISE, ARISING FROM,
# OUT OF OR IN CONNECTION WITH THE SOFTWARE OR THE USE OR OTHER DEALINGS IN
# THE SOFTWARE.
#

# Limit the supported build configurations
set (URHO3D_BUILD_CONFIGURATIONS Release RelWithDebInfo Debug)
set (DOC_STRING "Specify CMake build configuration (single-configuration generator only), possible values are Release (default), RelWithDebInfo, and Debug")
if (CMAKE_CONFIGURATION_TYPES)
    # For multi-configurations generator, such as VS and Xcode
    set (CMAKE_CONFIGURATION_TYPES ${URHO3D_BUILD_CONFIGURATIONS} CACHE STRING "${DOC_STRING}" FORCE)
    unset (CMAKE_BUILD_TYPE)
else ()
    # For single-configuration generator, such as Unix Makefile generator
    if (CMAKE_BUILD_TYPE STREQUAL "")
        # If not specified then default to Release
        set (CMAKE_BUILD_TYPE Release)
    endif ()
    set (CMAKE_BUILD_TYPE ${CMAKE_BUILD_TYPE} CACHE STRING "${DOC_STRING}" FORCE)
endif ()

# Define other useful variables not defined by CMake
if (CMAKE_GENERATOR STREQUAL Xcode)
    set (XCODE TRUE)
endif ()

# Define all supported build options
include (CMakeDependentOption)
option (URHO3D_MODERN_CPP "Enable modern cpp dialect/standard")
option (URHO3D_AMALG "Enable amalgamated build")
cmake_dependent_option (IOS "Setup build for iOS platform" FALSE "XCODE" FALSE)
if (NOT MSVC AND NOT DEFINED URHO3D_DEFAULT_64BIT)  # Only do this once in the initial configure step
    # On non-MSVC compiler, default to build 64-bit when the host system has a 64-bit build environment
    execute_process (COMMAND echo COMMAND ${CMAKE_C_COMPILER} -E -dM - OUTPUT_VARIABLE PREDEFINED_MACROS ERROR_QUIET)
    string (REGEX MATCH "#define +__(x86_64|aarch64)__ +1" matched "${PREDEFINED_MACROS}")
    if (matched)
        set (URHO3D_DEFAULT_64BIT TRUE)
    else ()
        set (URHO3D_DEFAULT_64BIT FALSE)
    endif ()
    set (URHO3D_DEFAULT_64BIT ${URHO3D_DEFAULT_64BIT} CACHE INTERNAL "Default value for URHO3D_64BIT build option")
    # The 'ANDROID' CMake variable is already set by android.toolchain.cmake when it is being used for cross-compiling Android
    # The other arm platform that Urho3D supports that is not Android is Raspberry Pi at the moment
    if (NOT ANDROID AND NOT EMSCRIPTEN)
        string (REGEX MATCH "#define +__arm__ +1" matched "${PREDEFINED_MACROS}")
        if (matched)
            # Set the CMake variable here instead of in raspberrypi.toolchain.cmake because Raspberry Pi can be built natively too on the Raspberry-Pi device itself
            set (RPI TRUE CACHE INTERNAL "Setup build for Raspberry Pi platform")
        endif ()
    endif ()
endif ()
if (ANDROID OR RPI OR EMSCRIPTEN)
    # This build option is not available on Android, Raspberry-Pi, and Emscripten platforms as its value is preset by the chosen toolchain in the build tree
    set (URHO3D_64BIT ${URHO3D_DEFAULT_64BIT})
else ()
    option (URHO3D_64BIT "Enable 64-bit build, on MSVC default to 0, on other compilers the default is set based on the 64-bit capability of the chosen toolchain on host system" ${URHO3D_DEFAULT_64BIT})
endif ()
cmake_dependent_option (URHO3D_ANGELSCRIPT "Enable AngelScript scripting support" TRUE "NOT EMSCRIPTEN" FALSE)
option (URHO3D_LUA "Enable additional Lua scripting support")
cmake_dependent_option (URHO3D_LUAJIT "Enable Lua scripting support using LuaJIT (check LuaJIT's CMakeLists.txt for more options)" FALSE "NOT EMSCRIPTEN" FALSE)
option (URHO3D_NAVIGATION "Enable navigation support" TRUE)
cmake_dependent_option (URHO3D_NETWORK "Enable networking support" TRUE "NOT EMSCRIPTEN" FALSE)
option (URHO3D_PHYSICS "Enable physics support" TRUE)
option (URHO3D_URHO2D "Enable 2D graphics and physics support" TRUE)
if (MINGW AND NOT DEFINED URHO3D_SSE)
    # Certain MinGW versions fail to compile SSE code. This is the initial guess for known "bad" version range, and can be tightened later
    execute_process (COMMAND ${CMAKE_C_COMPILER} -dumpversion OUTPUT_VARIABLE GCC_VERSION ERROR_QUIET)
    if (GCC_VERSION VERSION_LESS 4.9.1)
        message (WARNING "Disabling SSE by default due to MinGW version. It is recommended to upgrade to MinGW with GCC >= 4.9.1. You can also try to re-enable SSE with CMake option -DURHO3D_SSE=1, but this may result in compile errors.")
        set (URHO3D_DEFAULT_SSE FALSE)
    else ()
        set (URHO3D_DEFAULT_SSE TRUE)
    endif ()
else ()
    set (URHO3D_DEFAULT_SSE TRUE)
endif ()
cmake_dependent_option (URHO3D_SSE "Enable SSE instruction set" ${URHO3D_DEFAULT_SSE} "NOT EMSCRIPTEN" FALSE)
if (CMAKE_PROJECT_NAME STREQUAL Urho3D)
    cmake_dependent_option (URHO3D_LUAJIT_AMALG "Enable LuaJIT amalgamated build (LuaJIT only)" FALSE "URHO3D_LUAJIT" FALSE)
    cmake_dependent_option (URHO3D_SAFE_LUA "Enable Lua C++ wrapper safety checks (Lua/LuaJIT only)" FALSE "URHO3D_LUA OR URHO3D_LUAJIT" FALSE)
    option (URHO3D_SAMPLES "Build sample applications")
    cmake_dependent_option (URHO3D_TOOLS "Build tools (native and RPI only)" TRUE "NOT IOS AND NOT ANDROID AND NOT EMSCRIPTEN" FALSE)
    cmake_dependent_option (URHO3D_EXTRAS "Build extras (native and RPI only)" FALSE "NOT IOS AND NOT ANDROID AND NOT EMSCRIPTEN" FALSE)
    option (URHO3D_DOCS "Generate documentation as part of normal build")
    option (URHO3D_DOCS_QUIET "Generate documentation as part of normal build, suppress generation process from sending anything to stdout")
    cmake_dependent_option (URHO3D_MINIDUMPS "Enable minidumps on crash (VS only)" TRUE "MSVC" FALSE)
    option (URHO3D_FILEWATCHER "Enable filewatcher support" TRUE)
    if (CPACK_SYSTEM_NAME STREQUAL Linux)
        cmake_dependent_option (URHO3D_USE_LIB64_RPM "Enable 64-bit RPM CPack generator using /usr/lib64 and disable all other generators (Debian-based host only)" FALSE "URHO3D_64BIT AND NOT HAS_LIB64" FALSE)
        cmake_dependent_option (URHO3D_USE_LIB_DEB "Enable 64-bit DEB CPack generator using /usr/lib and disable all other generators (Redhat-based host only)" FALSE "URHO3D_64BIT AND HAS_LIB64" FALSE)
    endif ()
else ()
    set (URHO3D_HOME "" CACHE PATH "Path to Urho3D build tree or SDK installation location (external project only)")
endif ()
option (URHO3D_PACKAGING "Enable resources packaging support, on Emscripten default to 1, on other platforms default to 0" ${EMSCRIPTEN})
option (URHO3D_PROFILING "Enable profiling support" TRUE)
option (URHO3D_LOGGING "Enable logging support" TRUE)
option (URHO3D_TESTING "Enable testing support")
if (URHO3D_TESTING)
    if (EMSCRIPTEN)
        set (DEFAULT_TIMEOUT 10)
        set (EMSCRIPTEN_EMRUN_BROWSER firefox CACHE STRING "Specify the particular browser to be spawned by emrun during testing (Emscripten cross-compiling build only), use 'emrun --list_browsers' command to get the list of possible values")
    else ()
        set (DEFAULT_TIMEOUT 5)
    endif ()
    set (URHO3D_TEST_TIMEOUT ${DEFAULT_TIMEOUT} CACHE STRING "Number of seconds to test run the executables (when testing support is enabled only), default to 10 on Emscripten platform and 5 on other platforms")
else ()
    unset (URHO3D_TEST_TIMEOUT CACHE)
    if (EMSCRIPTEN_EMRUN_BROWSER)   # Suppress unused variable warning at the same time
        unset (EMSCRIPTEN_EMRUN_BROWSER CACHE)
    endif ()
endif ()
# The URHO3D_OPENGL option is not defined on non-Windows platforms as they should always use OpenGL
if (MSVC)
    # On MSVC compiler, default to false (i.e. prefers Direct3D)
    # OpenGL can be manually enabled with -DURHO3D_OPENGL=1, but Windows graphics card drivers are usually better optimized for Direct3D
    set (DEFAULT_OPENGL FALSE)
else ()
    # On non-MSVC compiler on Windows platform, default to true to enable use of OpenGL instead of Direct3D
    # Direct3D can be manually enabled with -DURHO3D_OPENGL=0, but it is likely to fail unless the MinGW-w64 distribution is used due to dependency to Direct3D headers and libs
    set (DEFAULT_OPENGL TRUE)
endif ()
cmake_dependent_option (URHO3D_OPENGL "Use OpenGL instead of Direct3D (Windows platform only)" ${DEFAULT_OPENGL} "WIN32" TRUE)      # Force the variable to TRUE when not WIN32
# On Windows platform Direct3D11 can be optionally chosen
# Using Direct3D11 on non-MSVC compiler may require copying and renaming Microsoft official libraries (.lib to .a), else link failures or non-functioning graphics may result
cmake_dependent_option (URHO3D_D3D11 "Use Direct3D11 instead of Direct3D9 (Windows platform only); overrides URHO3D_OPENGL option" FALSE "WIN32" FALSE)
if (CMAKE_HOST_WIN32 AND NOT DEFINED URHO3D_MKLINK)
    # Test whether the host system is capable of setting up symbolic link
    execute_process (COMMAND cmd /C mklink test-link CMakeCache.txt RESULT_VARIABLE MKLINK_EXIT_CODE OUTPUT_QUIET ERROR_QUIET)
    if (MKLINK_EXIT_CODE EQUAL 0)
        set (URHO3D_MKLINK TRUE)
        file (REMOVE ${CMAKE_BINARY_DIR}/test-link)
    else ()
        set (URHO3D_MKLINK FALSE)
    endif ()
    set (URHO3D_MKLINK ${URHO3D_MKLINK} CACHE INTERNAL "MKLINK capability on the Windows host system")
endif ()
cmake_dependent_option (URHO3D_STATIC_RUNTIME "Use static C/C++ runtime libraries and eliminate the need for runtime DLLs installation (VS only)" FALSE "MSVC" FALSE)
cmake_dependent_option (URHO3D_WIN32_CONSOLE "Use console main() as entry point when setting up Windows executable targets (Windows platform only)" FALSE "WIN32" FALSE)
cmake_dependent_option (URHO3D_MACOSX_BUNDLE "Use MACOSX_BUNDLE when setting up Mac OS X executable targets (Xcode native build only)" FALSE "XCODE AND NOT IOS" FALSE)
set (URHO3D_LIB_TYPE STATIC CACHE STRING "Specify Urho3D library type, possible values are STATIC (default) and SHARED")
if (CMAKE_CROSSCOMPILING AND NOT ANDROID)
    set (URHO3D_SCP_TO_TARGET "" CACHE STRING "Use scp to transfer executables to target system (non-Android cross-compiling build only), SSH digital key must be setup first for this to work, typical value has a pattern of usr@tgt:remote-loc")
else ()
    unset (URHO3D_SCP_TO_TARGET CACHE)
endif ()
if (ANDROID)
    set (ANDROID TRUE CACHE INTERNAL "Setup build for Android platform")
    cmake_dependent_option (ANDROID_NDK_GDB "Enable ndk-gdb for debugging (Android build only)" FALSE "CMAKE_BUILD_TYPE STREQUAL Debug" FALSE)
else ()
    unset (ANDROID_NDK_GDB CACHE)
endif ()
if (MINGW AND CMAKE_CROSSCOMPILING)
    set (MINGW_PREFIX "" CACHE STRING "Prefix path to MinGW cross-compiler tools (MinGW cross-compiling build only)")
    set (MINGW_SYSROOT "" CACHE PATH "Path to MinGW system root (MinGW cross-compiling build only)")
    # When cross-compiling then we are most probably in Unix-alike host environment which should not have problem to handle long include dirs
    # This change is required to keep ccache happy because it does not like the CMake generated include response file
    foreach (lang C CXX)
        foreach (cat OBJECTS INCLUDES)
            unset (CMAKE_${lang}_USE_RESPONSE_FILE_FOR_${cat})
        endforeach ()
    endforeach ()
endif ()
if (RPI)
    if (NOT RPI_SUPPORTED_ABIS)
        set (RPI_SUPPORTED_ABIS armeabi-v6)
        if (CMAKE_CROSSCOMPILING)
            # We have no way to know for sure so just give all the available options to user
            list (APPEND RPI_SUPPORTED_ABIS armeabi-v7a "armeabi-v7a with NEON" "armeabi-v7a with VFPV4")
        else ()
            # If not cross-compiling then we should be on the host system (device) itself, so below command is safe to be executed
            execute_process (COMMAND uname -m OUTPUT_VARIABLE HOST_MACHINE ERROR_QUIET OUTPUT_STRIP_TRAILING_WHITESPACE)
            if (HOST_MACHINE MATCHES ^armv7)
                list (APPEND RPI_SUPPORTED_ABIS armeabi-v7a "armeabi-v7a with NEON" "armeabi-v7a with VFPV4")
                if (NOT RPI_ABI)
                    set (RPI_ABI armeabi-v7a)   # Set default to this specific target device
                endif ()
            endif ()
        endif ()
        set (RPI_SUPPORTED_ABIS ${RPI_SUPPORTED_ABIS} CACHE INTERNAL "Supported target ABIs for RPI build")
    endif ()
    if (CMAKE_CROSSCOMPILING)
        set (RPI_PREFIX "" CACHE STRING "Prefix path to Raspberry Pi cross-compiler tools (RPI cross-compiling build only)")
        set (RPI_SYSROOT "" CACHE PATH "Path to Raspberry Pi system root (RPI cross-compiling build only)")
    endif ()
    if (RPI_ABI)
        list (FIND RPI_SUPPORTED_ABIS ${RPI_ABI} RPI_ABI_FOUND_INDEX)
        if (RPI_ABI_FOUND_INDEX EQUAL -1)
            string (REPLACE ";" "\", \"" PRINTABLE_RPI_SUPPORTED_ABIS "${RPI_SUPPORTED_ABIS}")  # Stringify for string replace to work
            if (NOT CMAKE_CROSSCOMPILING)
                set (MSG_STR " by this Raspberry Pi device")
            endif ()
            message (FATAL_ERROR "Specified RPI_ABI = \"${RPI_ABI}\" is not supported${MSG_STR}. Supported values are: \"${PRINTABLE_RPI_SUPPORTED_ABIS}\".")
        endif()
    else ()
        set (RPI_ABI armeabi-v6)
    endif ()
    set (RPI_ABI ${RPI_ABI} CACHE STRING "Specify target ABI (RPI build only), possible values are armeabi-v6 (default for RPI 1), armeabi-v7a (default for RPI 2), armeabi-v7a with NEON, and armeabi-v7a with VFPV4" FORCE)
endif ()
if (EMSCRIPTEN)     # CMAKE_CROSSCOMPILING is always true for Emscripten
    set (EMSCRIPTEN_ROOT_PATH "" CACHE PATH "Root path to Emscripten cross-compiler tools (Emscripten cross-compiling build only)")
    set (EMSCRIPTEN_SYSROOT "" CACHE PATH "Path to Emscripten system root (Emscripten cross-compiling build only)")
    option (EMSCRIPTEN_ALLOW_MEMORY_GROWTH "Enable memory growing based on application demand (Emscripten cross-compiling build only)")
    math (EXPR EMSCRIPTEN_TOTAL_MEMORY "32 * 1024 * 1024")     # This option is ignored when EMSCRIPTEN_ALLOW_MEMORY_GROWTH option is set
    set (EMSCRIPTEN_TOTAL_MEMORY ${EMSCRIPTEN_TOTAL_MEMORY} CACHE STRING "Specify the total size of memory to be used (Emscripten cross-compiling build only); default to 33554432 (32MB), this option is ignored when EMSCRIPTEN_ALLOW_MEMORY_GROWTH=1")
    cmake_dependent_option (EMSCRIPTEN_SHARE_DATA "Enable sharing data file support (Emscripten cross-compiling build only)" FALSE "EMSCRIPTEN" FALSE)
endif ()
# Constrain the build option values in cmake-gui, if applicable
if (CMAKE_VERSION VERSION_GREATER 2.8 OR CMAKE_VERSION VERSION_EQUAL 2.8)
    set_property (CACHE URHO3D_LIB_TYPE PROPERTY STRINGS STATIC SHARED)
    if (NOT CMAKE_CONFIGURATION_TYPES)
        set_property (CACHE CMAKE_BUILD_TYPE PROPERTY STRINGS ${URHO3D_BUILD_CONFIGURATIONS})
    endif ()
    if (RPI)
        set_property (CACHE RPI_ABI PROPERTY STRINGS ${RPI_SUPPORTED_ABIS})
    endif ()
endif()

# Enable testing
if (URHO3D_TESTING)
    enable_testing ()
    add_definitions (-DURHO3D_TESTING)
endif ()

# Enable SSE instruction set. Requires Pentium III or Athlon XP processor at minimum.
if (URHO3D_SSE)
    add_definitions (-DURHO3D_SSE)
endif ()

# Enable structured exception handling and minidumps on MSVC only.
if (MSVC AND URHO3D_MINIDUMPS)
    add_definitions (-DURHO3D_MINIDUMPS)
endif ()

# By default use the MSVC dynamic runtime. To eliminate the need to distribute the runtime installer,
# this can be switched off if not using Urho3D as a shared library.
if (MSVC)
    if (URHO3D_STATIC_RUNTIME)
        set (RELEASE_RUNTIME /MT)
        set (DEBUG_RUNTIME /MTd)
    else ()
        set (RELEASE_RUNTIME "")
        set (DEBUG_RUNTIME "")
    endif ()
endif ()

# By default Windows platform setups main executable as Windows application with WinMain() as entry point
# this build option overrides the default to set the main executable as console application with main() as entry point instead
if (URHO3D_WIN32_CONSOLE)
    add_definitions (-DURHO3D_WIN32_CONSOLE)
endif ()

# Enable file watcher support for automatic resource reloads by default.
if (URHO3D_FILEWATCHER)
    add_definitions (-DURHO3D_FILEWATCHER)
endif ()

# Enable profiling by default. If disabled, autoprofileblocks become no-ops and the Profiler subsystem is not instantiated.
if (URHO3D_PROFILING)
    add_definitions (-DURHO3D_PROFILING)
endif ()

# Enable logging by default. If disabled, LOGXXXX macros become no-ops and the Log subsystem is not instantiated.
if (URHO3D_LOGGING)
    add_definitions (-DURHO3D_LOGGING)
endif ()

# If not on Windows platform, enable Unix mode for kNet library
if (NOT WIN32)
    add_definitions (-DKNET_UNIX)
endif ()

# Add definition for Direct3D11
if (URHO3D_D3D11)
    set (URHO3D_OPENGL 0)
    add_definitions (-DURHO3D_D3D11)
endif ()

# Add definition for OpenGL
if (URHO3D_OPENGL)
    add_definitions (-DURHO3D_OPENGL)
endif ()

# Add definitions for GLEW
if (NOT IOS AND NOT ANDROID AND NOT RPI AND URHO3D_OPENGL)
    add_definitions (-DGLEW_STATIC -DGLEW_NO_GLU)
endif ()

# Add definition for AngelScript
if (URHO3D_ANGELSCRIPT)
    add_definitions (-DURHO3D_ANGELSCRIPT)
endif ()

# Default library type is STATIC
if (URHO3D_LIB_TYPE)
    string (TOUPPER ${URHO3D_LIB_TYPE} URHO3D_LIB_TYPE)
endif ()
if (NOT URHO3D_LIB_TYPE STREQUAL SHARED)
    set (URHO3D_LIB_TYPE STATIC)
    add_definitions (-DURHO3D_STATIC_DEFINE)
endif ()

# Add definition for amalgamated build
if (MSVC)
    if (URHO3D_LIB_TYPE STREQUAL SHARED)
        message (STATUS "Reverted back to non-amalgamated build because even conventional build of Urho3D shared library for MSVC is already a CMake-hack by itself")
        set (URHO3D_AMALG 0)
    elseif (URHO3D_AMALG LESS 3)
        set (URHO3D_AMALG 3)    # Force to autosplit to minimal 3 translation units to avoid symbols conflict
    endif ()
endif ()
if (URHO3D_AMALG)
    add_definitions (-DURHO3D_AMALG)
endif ()

# Add definition for Lua and LuaJIT
if (URHO3D_LUAJIT)
    add_definitions (-DURHO3D_LUAJIT)
    set (JIT JIT)
    # Implied URHO3D_LUA
    set (URHO3D_LUA 1)
    # Disable LuaJIT-specific amalgamated build when project-scope amalgamated build is enabled
    if (URHO3D_AMALG AND URHO3D_LUAJIT_AMALG)
        set (URHO3D_LUAJIT_AMALG 0)
    endif ()
endif ()
if (URHO3D_LUA)
    add_definitions (-DURHO3D_LUA)
    # Optionally enable Lua / C++ wrapper safety checks
    if (NOT URHO3D_SAFE_LUA)
        add_definitions (-DTOLUA_RELEASE)
    endif ()
endif ()

# Add definition for Navigation
if (URHO3D_NAVIGATION)
    add_definitions (-DURHO3D_NAVIGATION)
endif ()

# Add definition for Network
if (URHO3D_NETWORK)
    add_definitions (-DURHO3D_NETWORK)
endif ()

# Add definition for Physics
if (URHO3D_PHYSICS)
    add_definitions (-DURHO3D_PHYSICS)
endif ()

# Add definition for Urho2D
if (URHO3D_URHO2D)
    add_definitions (-DURHO3D_URHO2D)
endif ()

<<<<<<< HEAD
# Find DirectX SDK include & library directories for Visual Studio. It is also possible to compile
# without if a recent Windows SDK is installed. The SDK is not searched for with MinGW as it is
# incompatible; rather, it is assumed that MinGW itself comes with the necessary headers & libraries.
=======
# Default library type is STATIC
if (URHO3D_LIB_TYPE)
    string (TOUPPER ${URHO3D_LIB_TYPE} URHO3D_LIB_TYPE)
endif ()
if (NOT URHO3D_LIB_TYPE STREQUAL SHARED)
    set (URHO3D_LIB_TYPE STATIC)
    add_definitions (-DURHO3D_STATIC_DEFINE)
endif ()

# Find Direct3D include & library directories for Visual Studio in MS Windows SDK or DirectX SDK.
# The SDK is not searched for with MinGW as it is incompatible, rather, it is assumed that MinGW
# itself comes with the necessary headers & libraries.
>>>>>>> 11ae5e06
# Note that when building for OpenGL, any libraries are not used, but the include directory may
# be necessary for DirectInput & DirectSound headers, if those are not present in the compiler's own
# default includes.
if (WIN32)
    find_package (Direct3D REQUIRED)
    if (DIRECT3D_INCLUDE_DIRS)
        include_directories (${DIRECT3D_INCLUDE_DIRS})
    endif ()
endif ()

# For Raspbery Pi, find Broadcom VideoCore IV firmware
if (RPI)
    find_package (BCM_VC REQUIRED)
    include_directories (${BCM_VC_INCLUDE_DIRS})
endif ()

# Platform and compiler specific options
if (URHO3D_MODERN_CPP)
    add_definitions (-DURHO3D_MODERN_CPP)
    if (CMAKE_CXX_COMPILER_ID MATCHES GNU)
        # Use gnu++11/gnu++0x instead of c++11/c++0x as the latter does not work as expected when cross compiling
        execute_process (COMMAND ${CMAKE_COMMAND} -E touch test_modern_cpp.cpp)
        foreach (STANDARD gnu++11 gnu++0x)  # Fallback to gnu++0x on older GCC version
            execute_process (COMMAND ${CMAKE_CXX_COMPILER} -o test_modern_cpp.out -c test_modern_cpp.cpp -std=${STANDARD} RESULT_VARIABLE GCC_EXIT_CODE OUTPUT_QUIET ERROR_QUIET)
            if (GCC_EXIT_CODE EQUAL 0)
                set (CMAKE_CXX_FLAGS "${CMAKE_CXX_FLAGS} -std=${STANDARD}")
                break ()
            endif ()
        endforeach ()
        if (NOT GCC_EXIT_CODE EQUAL 0)
            execute_process (COMMAND ${CMAKE_CXX_COMPILER} -dumpversion OUTPUT_VARIABLE GCC_VERSION ERROR_QUIET)
            message (FATAL_ERROR "Your GCC version ${GCC_VERSION} is too old to enable modern C++ support")
        endif ()
        execute_process (COMMAND ${CMAKE_COMMAND} -E remove test_modern_cpp.cpp test_modern_cpp.out)
    elseif (CMAKE_CXX_COMPILER_ID MATCHES Clang)
        # Cannot set CMAKE_CXX_FLAGS here directly because CMake uses the same flags for both C++ and Object-C languages, the latter does not support c++11 dialect
        # Workaround the problem by setting the compiler flags in the source properties for C++ language only in the setup_target() macro
        set (CLANG_CXX_FLAGS -std=c++11)
    elseif (MSVC80)
        message (FATAL_ERROR "Your MSVC version is too told to enable experimental C++11 support")
    endif ()
endif ()
if (IOS)
    # IOS-specific setup
    add_definitions (-DIOS)
    if (URHO3D_64BIT)
        set (CMAKE_OSX_ARCHITECTURES $(ARCHS_STANDARD_INCLUDING_64_BIT))
    else ()
        set (CMAKE_OSX_ARCHITECTURES $(ARCHS_STANDARD_32_BIT))
    endif ()
    set (CMAKE_XCODE_EFFECTIVE_PLATFORMS -iphoneos -iphonesimulator)
    set (CMAKE_OSX_SYSROOT iphoneos)    # Set Base SDK to "Latest iOS"
    execute_process (COMMAND xcodebuild -version -sdk ${CMAKE_OSX_SYSROOT} Path OUTPUT_VARIABLE IOS_SYSROOT OUTPUT_STRIP_TRAILING_WHITESPACE)   # Obtain iOS sysroot path
    set (CMAKE_FIND_ROOT_PATH ${IOS_SYSROOT})
elseif (XCODE)
    # MacOSX-Xcode-specific setup
    if (NOT URHO3D_64BIT)
        set (CMAKE_OSX_ARCHITECTURES $(ARCHS_STANDARD_32_BIT))
    endif ()
    set (CMAKE_OSX_SYSROOT macosx)    # Set Base SDK to "Latest OS X"
    if (NOT CMAKE_OSX_DEPLOYMENT_TARGET)
        # If not set, set to current running build system OS version by default
        execute_process (COMMAND sw_vers -productVersion OUTPUT_VARIABLE CURRENT_OSX_VERSION OUTPUT_STRIP_TRAILING_WHITESPACE)
        string (REGEX REPLACE ^\([^.]+\\.[^.]+\).* \\1 CMAKE_OSX_DEPLOYMENT_TARGET ${CURRENT_OSX_VERSION})
    endif ()
endif ()
if (IOS OR URHO3D_MACOSX_BUNDLE)
    # Common MacOSX and iOS bundle setup
    if (NOT MACOSX_BUNDLE_GUI_IDENTIFIER)
        set (MACOSX_BUNDLE_GUI_IDENTIFIER com.github.urho3d.\${PRODUCT_NAME:bundleIdentifier:lower})
    endif ()
    if (NOT MACOSX_BUNDLE_BUNDLE_NAME)
        set (MACOSX_BUNDLE_BUNDLE_NAME \${PRODUCT_NAME})
    endif ()
endif ()
if (MSVC)
    # Visual Studio-specific setup
    add_definitions (-D_CRT_SECURE_NO_WARNINGS)
    # Note: All CMAKE_xxx_FLAGS variables are not in list context (although they should be)
    set (CMAKE_C_FLAGS_DEBUG "${CMAKE_C_FLAGS_DEBUG} ${DEBUG_RUNTIME}")
    set (CMAKE_C_FLAGS_RELWITHDEBINFO "${CMAKE_C_FLAGS_RELEASE} ${RELEASE_RUNTIME} /fp:fast /Zi /GS-")
    set (CMAKE_C_FLAGS_RELEASE ${CMAKE_C_FLAGS_RELWITHDEBINFO})
    set (CMAKE_CXX_FLAGS_DEBUG "${CMAKE_CXX_FLAGS_DEBUG} ${DEBUG_RUNTIME}")
    set (CMAKE_CXX_FLAGS_RELWITHDEBINFO "${CMAKE_CXX_FLAGS_RELEASE} ${RELEASE_RUNTIME} /fp:fast /Zi /GS- /D _SECURE_SCL=0")
    set (CMAKE_CXX_FLAGS_RELEASE ${CMAKE_CXX_FLAGS_RELWITHDEBINFO})
    # SSE flag is redundant if already compiling as 64bit
    if (URHO3D_SSE AND NOT URHO3D_64BIT)
        set (CMAKE_C_FLAGS "${CMAKE_C_FLAGS} /arch:SSE")
        set (CMAKE_CXX_FLAGS "${CMAKE_CXX_FLAGS} /arch:SSE")
    endif ()
    set (CMAKE_EXE_LINKER_FLAGS_RELWITHDEBINFO "${CMAKE_EXE_LINKER_FLAGS_RELEASE} /OPT:REF /OPT:ICF /DEBUG")
    set (CMAKE_EXE_LINKER_FLAGS_RELEASE "${CMAKE_EXE_LINKER_FLAGS_RELEASE} /OPT:REF /OPT:ICF")
    # Increase the addressing capacity when using amalgamated build
    if (URHO3D_AMALG)
        set (CMAKE_C_FLAGS "${CMAKE_C_FLAGS} /bigobj")
        set (CMAKE_CXX_FLAGS "${CMAKE_CXX_FLAGS} /bigobj")
    endif ()
else ()
    # GCC/Clang-specific setup
    set (CMAKE_CXX_FLAGS "${CMAKE_CXX_FLAGS} -Wno-invalid-offsetof")
    if (ANDROID)
        # Most of the flags are already setup in android.toolchain.cmake module
        set (CMAKE_C_FLAGS "${CMAKE_C_FLAGS} -fstack-protector")
        set (CMAKE_CXX_FLAGS "${CMAKE_CXX_FLAGS} -fstack-protector")
    else ()
        if (RPI)
            add_definitions (-DRPI)
            set (RPI_CFLAGS "-pipe -mfloat-abi=hard -Wno-psabi")    # We only support armhf distros, so turn on hard-float by default
            if (RPI_ABI MATCHES ^armeabi-v7a)
                set (RPI_CFLAGS "${RPI_CFLAGS} -mcpu=cortex-a7")
                if (RPI_ABI MATCHES NEON)
                    set (RPI_CFLAGS "${RPI_CFLAGS} -mfpu=neon-vfpv4")
                elseif (RPI_ABI MATCHES VFPV4)
                    set (RPI_CFLAGS "${RPI_CFLAGS} -mfpu=vfpv4")
                else ()
                    set (RPI_CFLAGS "${RPI_CFLAGS} -mfpu=vfpv4-d16")
                endif ()
            else ()
                set (RPI_CFLAGS "${RPI_CFLAGS} -mcpu=arm1176jzf-s -mfpu=vfp")
            endif ()
            set (CMAKE_C_FLAGS "${CMAKE_C_FLAGS} ${RPI_CFLAGS}")
            set (CMAKE_CXX_FLAGS "${CMAKE_CXX_FLAGS} ${RPI_CFLAGS}")
        else ()
            set (CMAKE_C_FLAGS "${CMAKE_C_FLAGS} -ffast-math")
            set (CMAKE_CXX_FLAGS "${CMAKE_CXX_FLAGS} -ffast-math")
            if (URHO3D_64BIT)
                set (DASH_MBIT -m64)    # This variable is intentionally not defined on Android and RPI platform
            else ()
                set (DASH_MBIT -m32)
                if (URHO3D_SSE)
                    set (CMAKE_C_FLAGS "${CMAKE_C_FLAGS} -msse")
                    set (CMAKE_CXX_FLAGS "${CMAKE_CXX_FLAGS} -msse")
                endif ()
            endif ()
            set (CMAKE_C_FLAGS "${CMAKE_C_FLAGS} ${DASH_MBIT}")
            set (CMAKE_CXX_FLAGS "${CMAKE_CXX_FLAGS} ${DASH_MBIT}")
            set (CMAKE_SHARED_LINKER_FLAGS "${CMAKE_SHARED_LINKER_FLAGS} ${DASH_MBIT}")
        endif ()
        if (EMSCRIPTEN)
            # Emscripten-specific setup
            set (CMAKE_C_FLAGS "${CMAKE_C_FLAGS} -Wno-warn-absolute-paths -Wno-unknown-warning-option")
            set (CMAKE_CXX_FLAGS "${CMAKE_CXX_FLAGS} -Wno-warn-absolute-paths -Wno-unknown-warning-option")
            # Prior to version 1.31.3 emcc does not consistently add the cpp standard and remove Emscripten-specific compiler flags
            # before passing on the work to the underlying LLVM/Clang compiler, this has resulted in preprocessing error when enabling the PCH and ccache
            # (See https://github.com/kripken/emscripten/issues/3365 for more detail)
            if (EMCC_VERSION VERSION_LESS 1.31.3)
                set (CMAKE_CXX_FLAGS "${CMAKE_CXX_FLAGS} -std=c++03")
            endif ()
            set (CMAKE_C_FLAGS_RELEASE "-Oz -DNDEBUG")
            set (CMAKE_CXX_FLAGS_RELEASE "-Oz -DNDEBUG")
            if (DEFINED ENV{CI})
                # Our CI server is slow, so do not optimize and discard all debug info when test building in Debug configuration
                set (CMAKE_C_FLAGS_DEBUG "-g0")
                set (CMAKE_CXX_FLAGS_DEBUG "-g0")
            endif ()
            # CMake does not treat Emscripten as a valid platform yet, certain platform-specific variables cannot be set in the
            # toolchain file as they get overwritten by CMake internally as per Linux platform default, so set them here for now
            set (CMAKE_EXECUTABLE_SUFFIX .html)
        elseif (MINGW)
            # MinGW-specific setup
            set (CMAKE_C_FLAGS "${CMAKE_C_FLAGS} -static -static-libgcc -fno-keep-inline-dllexport")
            set (CMAKE_CXX_FLAGS "${CMAKE_CXX_FLAGS} -static -static-libstdc++ -static-libgcc -fno-keep-inline-dllexport")
            set (CMAKE_SHARED_LINKER_FLAGS "${CMAKE_SHARED_LINKER_FLAGS} -static")
            # Additional compiler flags for Windows ports of GCC
            set (CMAKE_C_FLAGS_RELWITHDEBINFO "-O2 -g -DNDEBUG")
            set (CMAKE_CXX_FLAGS_RELWITHDEBINFO "-O2 -g -DNDEBUG")
            # Reduce GCC optimization level from -O3 to -O2 for stability in RELEASE build configuration
            set (CMAKE_C_FLAGS_RELEASE "-O2 -DNDEBUG")
            set (CMAKE_CXX_FLAGS_RELEASE "-O2 -DNDEBUG")
        endif ()
        set (CMAKE_C_FLAGS_DEBUG "${CMAKE_C_FLAGS_DEBUG} -DDEBUG -D_DEBUG")
        set (CMAKE_CXX_FLAGS_DEBUG "${CMAKE_CXX_FLAGS_DEBUG} -DDEBUG -D_DEBUG")
    endif ()
    if (CMAKE_CXX_COMPILER_ID STREQUAL Clang)
        if (CMAKE_GENERATOR STREQUAL Ninja OR "$ENV{USE_CCACHE}")
            # When ccache support is on, these flags keep the color diagnostics pipe through ccache output and suppress Clang warning due ccache internal preprocessing step
            set (CMAKE_C_FLAGS "${CMAKE_C_FLAGS} -fcolor-diagnostics -Qunused-arguments")
            set (CMAKE_CXX_FLAGS "${CMAKE_CXX_FLAGS} -fcolor-diagnostics -Qunused-arguments")
        endif ()
        # Temporary workaround for Travis CI VM as Ubuntu 12.04 LTS still uses old glibc header files that do not have the necessary patch for Clang to work correctly
        # TODO: Remove this workaround when Travis CI VM has been migrated to Ubuntu 14.04 LTS (or hopefully it will be CentOS :)
        if (DEFINED ENV{CI} AND "$ENV{LINUX}")
            add_definitions (-D__extern_always_inline=inline)
        endif ()
    endif ()
endif ()

# Macro for setting common output directories
macro (set_output_directories OUTPUT_PATH)
    foreach (TYPE ${ARGN})
        set (CMAKE_${TYPE}_OUTPUT_DIRECTORY ${OUTPUT_PATH})
        foreach (CONFIG ${CMAKE_CONFIGURATION_TYPES})
            string (TOUPPER ${CONFIG} CONFIG)
            set (CMAKE_${TYPE}_OUTPUT_DIRECTORY_${CONFIG} ${OUTPUT_PATH})
        endforeach ()
    endforeach ()
endmacro ()

# Set common binary output directory for all platforms
set_output_directories (${CMAKE_BINARY_DIR}/bin RUNTIME PDB)

# Macro for setting symbolic link on platform that supports it
macro (create_symlink SOURCE DESTINATION)
    # Make absolute paths so they work more reliably on cmake-gui
    if (IS_ABSOLUTE ${SOURCE})
        set (ABS_SOURCE ${SOURCE})
    else ()
        set (ABS_SOURCE ${CMAKE_SOURCE_DIR}/${SOURCE})
    endif ()
    if (IS_ABSOLUTE ${DESTINATION})
        set (ABS_DESTINATION ${DESTINATION})
    else ()
        set (ABS_DESTINATION ${CMAKE_BINARY_DIR}/${DESTINATION})
    endif ()
    if (CMAKE_HOST_WIN32)
        if (IS_DIRECTORY ${ABS_SOURCE})
            set (SLASH_D /D)
        else ()
            unset (SLASH_D)
        endif ()
        if (URHO3D_MKLINK)
            if (NOT EXISTS ${ABS_DESTINATION})
                # Have to use string-REPLACE as file-TO_NATIVE_PATH does not work as expected with MinGW on "backward slash" host system
                string (REPLACE / \\ BACKWARD_ABS_DESTINATION ${ABS_DESTINATION})
                string (REPLACE / \\ BACKWARD_ABS_SOURCE ${ABS_SOURCE})
                execute_process (COMMAND cmd /C mklink ${SLASH_D} ${BACKWARD_ABS_DESTINATION} ${BACKWARD_ABS_SOURCE} OUTPUT_QUIET ERROR_QUIET)
            endif ()
        elseif (${ARGN} STREQUAL FALLBACK_TO_COPY)
            if (SLASH_D)
                set (COMMAND COMMAND ${CMAKE_COMMAND} -E copy_directory ${ABS_SOURCE} ${ABS_DESTINATION})
            else ()
                set (COMMAND COMMAND ${CMAKE_COMMAND} -E copy_if_different ${ABS_SOURCE} ${ABS_DESTINATION})
            endif ()
            if (TARGET ${TARGET_NAME})
                # Fallback to copy everytime the target is built
                add_custom_command (TARGET ${TARGET_NAME} POST_BUILD ${COMMAND})
            else ()
                # Fallback to copy only one time
                execute_process (${COMMAND})
            endif ()
        else ()
            message (WARNING "Unable to create symbolic link on this host system, you may need to manually copy file/dir from \"${SOURCE}\" to \"${DESTINATION}\"")
        endif ()
    else ()
        execute_process (COMMAND ${CMAKE_COMMAND} -E create_symlink ${ABS_SOURCE} ${ABS_DESTINATION})
    endif ()
endmacro ()

include (GenerateExportHeader)

# Macro for precompiling header (On MSVC, the dummy C++ implementation file for precompiling the header file would be generated if not already exists)
# This macro should be called before the CMake target has been added
# Typically, user should indirectly call this macro by using the 'PCH' option when calling define_source_file() macro
macro (enable_pch HEADER_PATHNAME)
    # Determine the precompiled header output filename
    get_filename_component (HEADER_FILENAME ${HEADER_PATHNAME} NAME)
    if (CMAKE_COMPILER_IS_GNUCXX)
        # GNU g++
        set (PCH_FILENAME ${HEADER_FILENAME}.gch)
    else ()
        # Clang or MSVC
        set (PCH_FILENAME ${HEADER_FILENAME}.pch)
    endif ()

    if (MSVC)
        get_filename_component (NAME_WE ${HEADER_FILENAME} NAME_WE)
        if (TARGET ${TARGET_NAME})
            foreach (FILE ${SOURCE_FILES})
                if (FILE MATCHES \\.cpp$)
                    if (FILE MATCHES ${NAME_WE}\\.cpp$)
                        # Precompiling header file
                        set_property (SOURCE ${FILE} APPEND_STRING PROPERTY COMPILE_FLAGS " /Fp$(IntDir)${PCH_FILENAME} /Yc${HEADER_FILENAME}")     # Need a leading space for appending
                    else ()
                        # Using precompiled header file
                        get_property (NO_PCH SOURCE ${FILE} PROPERTY NO_PCH)
                        if (NOT NO_PCH)
                            set_property (SOURCE ${FILE} APPEND_STRING PROPERTY COMPILE_FLAGS " /Fp$(IntDir)${PCH_FILENAME} /Yu${HEADER_FILENAME} /FI${HEADER_FILENAME}")
                        endif ()
                    endif ()
                endif ()
            endforeach ()
            unset (${TARGET_NAME}_HEADER_PATHNAME)
        else ()
            # The target has not been created yet, so set an internal variable to come back here again later
            set (${TARGET_NAME}_HEADER_PATHNAME ${HEADER_PATHNAME})
            # But proceed to add the dummy C++ implementation file if necessary
            set (CXX_FILENAME ${NAME_WE}.cpp)
            get_filename_component (PATH ${HEADER_PATHNAME} PATH)
            if (PATH)
                set (PATH ${PATH}/)
            endif ()
            list (FIND SOURCE_FILES ${PATH}${CXX_FILENAME} CXX_FILENAME_FOUND)
            if (CXX_FILENAME_FOUND STREQUAL -1)
                file (WRITE ${CMAKE_CURRENT_BINARY_DIR}/${CXX_FILENAME} "// This is a generated file. DO NOT EDIT!\n\n#include \"${HEADER_FILENAME}\"")
                list (APPEND SOURCE_FILES ${CXX_FILENAME})
            endif ()
        endif ()
    elseif (XCODE)
        if (TARGET ${TARGET_NAME})
            # Precompiling and using precompiled header file
            set_target_properties (${TARGET_NAME} PROPERTIES XCODE_ATTRIBUTE_GCC_PRECOMPILE_PREFIX_HEADER YES XCODE_ATTRIBUTE_GCC_PREFIX_HEADER ${CMAKE_CURRENT_SOURCE_DIR}/${HEADER_PATHNAME})
            unset (${TARGET_NAME}_HEADER_PATHNAME)
        else ()
            # The target has not been created yet, so set an internal variable to come back here again later
            set (${TARGET_NAME}_HEADER_PATHNAME ${HEADER_PATHNAME})
        endif ()
    else ()
        # GCC or Clang
        if (TARGET ${TARGET_NAME})
            # Precompiling header file
            get_directory_property (COMPILE_DEFINITIONS COMPILE_DEFINITIONS)
            get_directory_property (INCLUDE_DIRECTORIES INCLUDE_DIRECTORIES)
            get_target_property (TYPE ${TARGET_NAME} TYPE)
            if (TYPE MATCHES SHARED)
                list (APPEND COMPILE_DEFINITIONS ${TARGET_NAME}_EXPORTS)
                # todo: Reevaluate the replacement of this deprecated function (since CMake 2.8.12) when the CMake minimum required version is set to 2.8.12
                # At the moment it seems using the function is the "only way" to get the export flags into a CMake variable
                # Additionally, CMake implementation of 'VISIBILITY_INLINES_HIDDEN' has a bug (tested in 2.8.12.2) that it erroneously sets the flag for C compiler too
                add_compiler_export_flags (COMPILER_EXPORT_FLAGS)
                if (NOT ANDROID)    # To cater for Android/CMake toolchain which already adds -fPIC flags into the CMake C and CXX compiler flags
                    set (COMPILER_EXPORT_FLAGS "${COMPILER_EXPORT_FLAGS} -fPIC")
                endif ()
            endif ()
            string (REPLACE ";" " -D" COMPILE_DEFINITIONS "-D${COMPILE_DEFINITIONS}")
            string (REPLACE ";" " -I" INCLUDE_DIRECTORIES "-I${INCLUDE_DIRECTORIES}")
            # Make sure the precompiled headers are not stale by creating custom rules to re-compile the header as necessary
            file (MAKE_DIRECTORY ${CMAKE_CURRENT_BINARY_DIR}/${PCH_FILENAME})
            foreach (CONFIG ${CMAKE_CONFIGURATION_TYPES} ${CMAKE_BUILD_TYPE})   # These two vars are mutually exclusive
                # Generate *.rsp containing configuration specific compiler flags
                string (TOUPPER ${CONFIG} UPPERCASE_CONFIG)
                file (WRITE ${CMAKE_CURRENT_BINARY_DIR}/${HEADER_FILENAME}.${CONFIG}.pch.rsp.new "${COMPILE_DEFINITIONS} ${CLANG_CXX_FLAGS} ${CMAKE_CXX_FLAGS} ${CMAKE_CXX_FLAGS_${UPPERCASE_CONFIG}} ${COMPILER_EXPORT_FLAGS} ${INCLUDE_DIRECTORIES} -c -x c++-header")
                execute_process (COMMAND ${CMAKE_COMMAND} -E copy_if_different ${CMAKE_CURRENT_BINARY_DIR}/${HEADER_FILENAME}.${CONFIG}.pch.rsp.new ${CMAKE_CURRENT_BINARY_DIR}/${HEADER_FILENAME}.${CONFIG}.pch.rsp)
                file (REMOVE ${CMAKE_CURRENT_BINARY_DIR}/${HEADER_FILENAME}.${CONFIG}.pch.rsp.new)
                # Determine the dependency list
                execute_process (COMMAND ${CMAKE_CXX_COMPILER} @${CMAKE_CURRENT_BINARY_DIR}/${HEADER_FILENAME}.${CONFIG}.pch.rsp -MTdeps -MM -o ${CMAKE_CURRENT_BINARY_DIR}/${HEADER_FILENAME}.${CONFIG}.pch.deps ${CMAKE_CURRENT_SOURCE_DIR}/${HEADER_PATHNAME} RESULT_VARIABLE CXX_COMPILER_EXIT_CODE)
                if (NOT CXX_COMPILER_EXIT_CODE EQUAL 0)
                    message (FATAL_ERROR "The configured compiler toolchain in the build tree is not able to handle all the compiler flags required to build the project. "
                        "Please kindly update your compiler toolchain to its latest version. If you are using MinGW then make sure it is MinGW-W64 instead of MinGW-W32 or TDM-GCC (Code::Blocks default). "
                        "However, if you think there is something wrong with the compiler flags being used then please file a bug report to the project devs.")
                endif ()
                file (STRINGS ${CMAKE_CURRENT_BINARY_DIR}/${HEADER_FILENAME}.${CONFIG}.pch.deps DEPS)
                string (REGEX REPLACE "^deps: *| *\\; +" ";" DEPS ${DEPS})
                # Create the rule that depends on the included headers
                add_custom_command (OUTPUT ${HEADER_FILENAME}.${CONFIG}.pch.trigger
                    COMMAND ${CMAKE_CXX_COMPILER} @${CMAKE_CURRENT_BINARY_DIR}/${HEADER_FILENAME}.${CONFIG}.pch.rsp -o ${PCH_FILENAME}/${PCH_FILENAME}.${CONFIG} ${CMAKE_CURRENT_SOURCE_DIR}/${HEADER_PATHNAME}
                    COMMAND ${CMAKE_COMMAND} -E touch ${HEADER_FILENAME}.${CONFIG}.pch.trigger
                    DEPENDS ${CMAKE_CURRENT_BINARY_DIR}/${HEADER_FILENAME}.${CONFIG}.pch.rsp ${DEPS}
                    COMMENT "Precompiling header file '${HEADER_FILENAME}' for ${CONFIG} configuration")
            endforeach ()
            # Using precompiled header file
            if ($ENV{COVERITY_SCAN_BRANCH})
                # Coverity scan does not support PCH so workaround by including the actual header file
                set (ABS_PATH_PCH ${CMAKE_CURRENT_SOURCE_DIR}/${HEADER_PATHNAME})
            else ()
                set (ABS_PATH_PCH ${CMAKE_CURRENT_BINARY_DIR}/${HEADER_FILENAME})
            endif ()
            foreach (FILE ${SOURCE_FILES})
                if (FILE MATCHES \\.cpp$)
                    get_property (NO_PCH SOURCE ${FILE} PROPERTY NO_PCH)
                    if (NOT NO_PCH)
                        set_property (SOURCE ${FILE} APPEND_STRING PROPERTY COMPILE_FLAGS " -include ${ABS_PATH_PCH}")
                    endif ()
                endif ()
            endforeach ()
            unset (${TARGET_NAME}_HEADER_PATHNAME)
        else ()
            # The target has not been created yet, so set an internal variable to come back here again later
            set (${TARGET_NAME}_HEADER_PATHNAME ${HEADER_PATHNAME})
            # But proceed to add the dummy source file(s) to trigger the custom command output rule
            if (CMAKE_CONFIGURATION_TYPES)
                # Multi-config, trigger all rules and let the compiler to choose which precompiled header is suitable to use
                foreach (CONFIG ${CMAKE_CONFIGURATION_TYPES})
                    list (APPEND TRIGGERS ${HEADER_FILENAME}.${CONFIG}.pch.trigger)
                endforeach ()
            else ()
                # Single-config, just trigger the corresponding rule matching the current build configuration
                set (TRIGGERS ${HEADER_FILENAME}.${CMAKE_BUILD_TYPE}.pch.trigger)
            endif ()
            list (APPEND SOURCE_FILES ${TRIGGERS})
        endif ()
    endif ()
endmacro ()

# Macro for setting up dependency lib for compilation and linking of a target
macro (setup_target)
    # Include directories
    include_directories (${INCLUDE_DIRS})
    # Link libraries
    define_dependency_libs (${TARGET_NAME})
    target_link_libraries (${TARGET_NAME} ${ABSOLUTE_PATH_LIBS} ${LIBS})
    # Enable PCH if requested
    if (${TARGET_NAME}_HEADER_PATHNAME)
        enable_pch (${${TARGET_NAME}_HEADER_PATHNAME})
    endif ()
    # Set additional linker dependencies (only work for Makefile-based generator according to CMake documentation)
    if (LINK_DEPENDS)
        string (REPLACE ";" "\;" LINK_DEPENDS "${LINK_DEPENDS}")        # Stringify for string replacement
        list (APPEND TARGET_PROPERTIES LINK_DEPENDS "${LINK_DEPENDS}")  # Stringify with semicolons already escaped
        unset (LINK_DEPENDS)
    endif ()
    # CMake does not support IPHONEOS_DEPLOYMENT_TARGET the same manner as it supports CMAKE_OSX_DEPLOYMENT_TARGET
    # The iOS deployment target is set using the corresponding Xcode attribute as target property instead
    if (IOS AND IPHONEOS_DEPLOYMENT_TARGET)
        list (APPEND TARGET_PROPERTIES XCODE_ATTRIBUTE_IPHONEOS_DEPLOYMENT_TARGET ${IPHONEOS_DEPLOYMENT_TARGET})
    endif ()
    if (TARGET_PROPERTIES)
        set_target_properties (${TARGET_NAME} PROPERTIES ${TARGET_PROPERTIES})
        unset (TARGET_PROPERTIES)
    endif ()

    # Workaround CMake/Xcode generator bug where it always appends '/build' path element to SYMROOT attribute and as such the items in Products are always rendered as red as if they are not yet built
    if (XCODE AND NOT CMAKE_PROJECT_NAME MATCHES ^ExternalProject-)
        file (MAKE_DIRECTORY ${CMAKE_BINARY_DIR}/build)
        get_target_property (LOCATION ${TARGET_NAME} LOCATION)
        string (REGEX REPLACE "^.*\\$\\(CONFIGURATION\\)" $(CONFIGURATION) SYMLINK ${LOCATION})
        get_filename_component (DIRECTORY ${SYMLINK} PATH)
        add_custom_command (TARGET ${TARGET_NAME} POST_BUILD
            COMMAND mkdir -p ${DIRECTORY} && ln -sf $<TARGET_FILE:${TARGET_NAME}> ${DIRECTORY}/$<TARGET_FILE_NAME:${TARGET_NAME}>
            WORKING_DIRECTORY ${CMAKE_BINARY_DIR}/build)
    endif ()

    # Workaround CMake problem of sharing CMAKE_CXX_FLAGS for both C++ and Objective-C languages
    if (CLANG_CXX_FLAGS)
        foreach (FILE ${SOURCE_FILES})
            if (FILE MATCHES \\.cpp|\\.cc)
                set_property (SOURCE ${FILE} APPEND_STRING PROPERTY COMPILE_FLAGS " ${CLANG_CXX_FLAGS}")
            endif ()
        endforeach ()
    endif ()
endmacro ()

# Macro for checking the SOURCE_FILES variable is properly initialized
macro (check_source_files)
    if (NOT SOURCE_FILES)
        message (FATAL_ERROR "Could not configure and generate the project file because no source files have been defined yet. "
            "You can define the source files explicitly by setting the SOURCE_FILES variable in your CMakeLists.txt; or "
            "by calling the define_source_files() macro which would by default glob all the C++ source files found in the same scope of "
            "CMakeLists.txt where the macro is being called and the macro would set the SOURCE_FILES variable automatically. "
            "If your source files are not located in the same directory as the CMakeLists.txt or your source files are "
            "more than just C++ language then you probably have to pass in extra arguments when calling the macro in order to make it works. "
            "See the define_source_files() macro definition in the CMake/Modules/Urho3D-CMake-common.cmake for more detail.")
    endif ()
endmacro ()

# Macro for setting up a library target
# Macro arguments:
#  STATIC/SHARED/MODULE/EXCLUDE_FROM_ALL - see CMake help on add_library() command
# CMake variables:
#  SOURCE_FILES - list of source files
#  INCLUDE_DIRS - list of directories for include search path
#  LIBS - list of dependent libraries that are built internally in the project
#  ABSOLUTE_PATH_LIBS - list of dependent libraries that are external to the project
#  LINK_DEPENDS - list of additional files on which a target binary depends for linking (Makefile-based generator only)
#  TARGET_PROPERTIES - list of target properties
macro (setup_library)
    check_source_files ()
    prepare_amalgamated_build ()
    add_library (${TARGET_NAME} ${ARGN} ${SOURCE_FILES})
    setup_target ()

    # Setup the compiler flags for building shared library
    get_target_property (LIB_TYPE ${TARGET_NAME} TYPE)
    if (LIB_TYPE MATCHES SHARED)
        # Hide the symbols that are not explicitly marked for export
        add_compiler_export_flags ()
    endif ()

    if (CMAKE_PROJECT_NAME STREQUAL Urho3D)
        if (NOT ${TARGET_NAME} STREQUAL Urho3D)
            # Only interested in static library type, i.e. exclude shared and module library types
            if (LIB_TYPE MATCHES STATIC)
                set (STATIC_LIBRARY_TARGETS ${STATIC_LIBRARY_TARGETS} ${TARGET_NAME} PARENT_SCOPE)
            endif ()
        endif ()
    elseif (URHO3D_SCP_TO_TARGET)
        add_custom_command (TARGET ${TARGET_NAME} POST_BUILD COMMAND scp $<TARGET_FILE:${TARGET_NAME}> ${URHO3D_SCP_TO_TARGET} || exit 0
            COMMENT "Scp-ing ${TARGET_NAME} library to target system")
    endif ()
endmacro ()

# Macro for setting up an executable target
# Macro arguments:
#  NODEPS - setup executable target without defining Urho3D dependency libraries
#  WIN32/MACOSX_BUNDLE/EXCLUDE_FROM_ALL - see CMake help on add_executable() command
# CMake variables:
#  SOURCE_FILES - list of source files
#  INCLUDE_DIRS - list of directories for include search path
#  LIBS - list of dependent libraries that are built internally in the project
#  ABSOLUTE_PATH_LIBS - list of dependent libraries that are external to the project
#  LINK_DEPENDS - list of additional files on which a target binary depends for linking (Makefile-based generator only)
#  TARGET_PROPERTIES - list of target properties
macro (setup_executable)
    # Parse extra arguments
    cmake_parse_arguments (ARG "NODEPS" "" "" ${ARGN})

    check_source_files ()
    add_executable (${TARGET_NAME} ${ARG_UNPARSED_ARGUMENTS} ${SOURCE_FILES})
    if (ARG_NODEPS)
        define_dependency_libs (Urho3D-nodeps)
    else ()
        define_dependency_libs (Urho3D)
    endif ()
    setup_target ()

    if (URHO3D_SCP_TO_TARGET)
        add_custom_command (TARGET ${TARGET_NAME} POST_BUILD COMMAND scp $<TARGET_FILE:${TARGET_NAME}> ${URHO3D_SCP_TO_TARGET} || exit 0
            COMMENT "Scp-ing ${TARGET_NAME} executable to target system")
    endif ()
    if (DIRECT3D_DLL)
        # Make a copy of the D3D DLL to the runtime directory in the build tree
        add_custom_command (TARGET ${TARGET_NAME} POST_BUILD COMMAND ${CMAKE_COMMAND} -E copy_if_different ${DIRECT3D_DLL} ${CMAKE_RUNTIME_OUTPUT_DIRECTORY})
    endif ()
    # Need to check if the destination variable is defined first because this macro could be called by external project that does not wish to install anything
    if (DEST_RUNTIME_DIR)
        if (EMSCRIPTEN)
            # todo: Just use generator-expression when CMake minimum version is 3.0
            if (CMAKE_VERSION VERSION_LESS 3.0)
                get_target_property (LOCATION ${TARGET_NAME} LOCATION)
                get_filename_component (LOCATION ${LOCATION} DIRECTORY)
            else ()
                set (LOCATION $<TARGET_FILE_DIR:${TARGET_NAME}>)
            endif ()
            unset (FILES)
            foreach (EXT data html html.map html.mem js)
                list (APPEND FILES ${LOCATION}/${TARGET_NAME}.${EXT})
            endforeach ()
            install (FILES ${FILES} DESTINATION ${DEST_BUNDLE_DIR} OPTIONAL)    # We get html.map or html.mem depend on the build configuration
        else ()
            install (TARGETS ${TARGET_NAME} RUNTIME DESTINATION ${DEST_RUNTIME_DIR} BUNDLE DESTINATION ${DEST_BUNDLE_DIR})
            if (DIRECT3D_DLL AND NOT DIRECT3D_DLL_INSTALLED)
                # Make a copy of the D3D DLL to the runtime directory in the installed location
                install (FILES ${DIRECT3D_DLL} DESTINATION ${DEST_RUNTIME_DIR})
                set (DIRECT3D_DLL_INSTALLED TRUE)
            endif ()
        endif ()
    endif ()
endmacro ()

# Macro for setting up linker flags for Mac OS X desktop build
macro (setup_macosx_linker_flags LINKER_FLAGS)
    set (${LINKER_FLAGS} "${${LINKER_FLAGS}} -framework AudioUnit -framework Carbon -framework Cocoa -framework CoreAudio -framework ForceFeedback -framework IOKit -framework OpenGL -framework CoreServices")
endmacro ()

# Macro for setting up linker flags for IOS build
macro (setup_ios_linker_flags LINKER_FLAGS)
    set (${LINKER_FLAGS} "${${LINKER_FLAGS}} -framework AudioToolbox -framework CoreAudio -framework CoreGraphics -framework Foundation -framework OpenGLES -framework QuartzCore -framework UIKit")
endmacro ()

# Macro for setting up linker flags for Emscripten build
macro (setup_emscripten_linker_flags LINKER_FLAGS)
    if (EMSCRIPTEN_ALLOW_MEMORY_GROWTH)
        set (MEMORY_LINKER_FLAGS "-s ALLOW_MEMORY_GROWTH=1")
    else ()
        set (MEMORY_LINKER_FLAGS "-s TOTAL_MEMORY=${EMSCRIPTEN_TOTAL_MEMORY}")
    endif ()
    set (${LINKER_FLAGS} "${${LINKER_FLAGS}} ${MEMORY_LINKER_FLAGS} -s USE_SDL=2 -s NO_EXIT_RUNTIME=1 -s ERROR_ON_UNDEFINED_SYMBOLS=1")
    set (${LINKER_FLAGS}_RELEASE "${${LINKER_FLAGS}_RELEASE} -O3 -s AGGRESSIVE_VARIABLE_ELIMINATION=1")     # Remove variables to make the -O3 regalloc easier
    if (NOT DEFINED ENV{CI})
        set (${LINKER_FLAGS}_DEBUG "${${LINKER_FLAGS}_DEBUG} -g4")     # Preserve LLVM debug information, show line number debug comments, and generate source maps
    endif ()
    if (URHO3D_TESTING)
        set (${LINKER_FLAGS} "${${LINKER_FLAGS}} --emrun")  # Inject code into the generated Module object to enable capture of stdout, stderr and exit()
    endif ()
    # Pass additional source files to linker with the supported flags, such as: js-library, pre-js, post-js, embed-file, preload-file, shell-file
    foreach (FILE ${SOURCE_FILES})
        get_property (EMCC_OPTION SOURCE ${FILE} PROPERTY EMCC_OPTION)
        if (EMCC_OPTION)
            list (APPEND LINK_DEPENDS ${FILE})
            unset (EMCC_FILE_ALIAS)
            unset (EMCC_EXCLUDE_FILE)
            if (EMCC_OPTION STREQUAL embed-file OR EMCC_OPTION STREQUAL preload-file)
                get_property (EMCC_FILE_ALIAS SOURCE ${FILE} PROPERTY EMCC_FILE_ALIAS)
                get_property (EMCC_EXCLUDE_FILE SOURCE ${FILE} PROPERTY EMCC_EXCLUDE_FILE)
                if (EMCC_EXCLUDE_FILE)
                    set (EMCC_EXCLUDE_FILE " --exclude-file ${EMCC_EXCLUDE_FILE}")
                endif ()
            endif ()
            set (${LINKER_FLAGS} "${${LINKER_FLAGS}} --${EMCC_OPTION} ${FILE}${EMCC_FILE_ALIAS}${EMCC_EXCLUDE_FILE}")
        endif ()
    endforeach ()
endmacro ()

# Macro for finding file in Urho3D build tree or Urho3D SDK
macro (find_Urho3D_file VAR NAME)
    # Parse extra arguments
    cmake_parse_arguments (ARG "" "DOC;MSG_MODE" "HINTS;PATHS;PATH_SUFFIXES" ${ARGN})
    # Pass the arguments to the actual find command
    find_file (${VAR} ${NAME} HINTS ${ARG_HINTS} PATHS ${ARG_PATHS} PATH_SUFFIXES ${ARG_PATH_SUFFIXES} DOC ${ARG_DOC} NO_DEFAULT_PATH NO_CMAKE_FIND_ROOT_PATH)
    mark_as_advanced (${VAR})  # Hide it from cmake-gui in non-advanced mode
    if (NOT ${VAR} AND ARG_MSG_MODE)
        message (${ARG_MSG_MODE}
            "Could not find ${VAR} file in the Urho3D build tree or Urho3D SDK. "
            "Please reconfigure and rebuild your Urho3D build tree or reinstall the SDK for the correct target platform.")
    endif ()
endmacro ()

# Macro for finding tool in Urho3D build tree or Urho3D SDK
macro (find_Urho3D_tool VAR NAME)
    # Parse extra arguments
    cmake_parse_arguments (ARG "" "DOC;MSG_MODE" "HINTS;PATHS;PATH_SUFFIXES" ${ARGN})
    # Pass the arguments to the actual find command
    find_program (${VAR} ${NAME} HINTS ${ARG_HINTS} PATHS ${ARG_PATHS} PATH_SUFFIXES ${ARG_PATH_SUFFIXES} DOC ${ARG_DOC} NO_DEFAULT_PATH)
    mark_as_advanced (${VAR})  # Hide it from cmake-gui in non-advanced mode
    if (NOT ${VAR})
        set (${VAR} ${CMAKE_BINARY_DIR}/bin/tool/${NAME})
        if (ARG_MSG_MODE AND NOT CMAKE_PROJECT_NAME STREQUAL Urho3D)
            message (${ARG_MSG_MODE}
                "Could not find ${VAR} tool in the Urho3D build tree or Urho3D SDK. Your project may not build successfully without this tool. "
                "You may have to first rebuild the Urho3D in its build tree or reinstall Urho3D SDK to get this tool built or installed properly. "
                "Alternatively, copy the ${VAR} executable manually into bin/tool subdirectory in your own project build tree.")
        endif ()
    endif ()
endmacro ()

# Macro for setting up an executable target with resources to copy/package/bundle/preload
# Macro arguments:
#  NODEPS - setup executable target without defining Urho3D dependency libraries
#  NOBUNDLE - do not use MACOSX_BUNDLE even when URHO3D_MACOSX_BUNDLE build option is enabled
#  WIN32/MACOSX_BUNDLE/EXCLUDE_FROM_ALL - see CMake help on add_executable() command
# CMake variables:
#  RESOURCE_DIRS - list of resource directories (will be packaged into *.pak when URHO3D_PACKAGING build option is set)
#  RESOURCE_FILES - list of additional resource files (will not be packaged into *.pak in any case)
#  SOURCE_FILES - list of source files
#  INCLUDE_DIRS - list of directories for include search path
#  LIBS - list of dependent libraries that are built internally in the project
#  ABSOLUTE_PATH_LIBS - list of dependent libraries that are external to the project
#  LINK_DEPENDS - list of additional files on which a target binary depends for linking (Makefile-based generator only)
#  TARGET_PROPERTIES - list of target properties
macro (setup_main_executable)
    # Parse extra arguments
    cmake_parse_arguments (ARG "NOBUNDLE;MACOSX_BUNDLE;WIN32" "" "" ${ARGN})

    # Define resources
    if (NOT RESOURCE_DIRS)
        # If the macro caller has not defined the resource dirs then set them based on Urho3D project convention
        foreach (DIR ${CMAKE_SOURCE_DIR}/bin/CoreData ${CMAKE_SOURCE_DIR}/bin/Data)
            # Do not assume external project always follows Urho3D project convention, so double check if this directory exists before using it
            if (IS_DIRECTORY ${DIR})
                list (APPEND RESOURCE_DIRS ${DIR})
            endif ()
        endforeach ()
    endif ()
    if (URHO3D_PACKAGING AND RESOURCE_DIRS)
        # Populate all the variables required by resource packaging
        foreach (DIR ${RESOURCE_DIRS})
            get_filename_component (NAME ${DIR} NAME)
            set (RESOURCE_${DIR}_PATHNAME ${CMAKE_RUNTIME_OUTPUT_DIRECTORY}/${NAME}.pak)
            list (APPEND RESOURCE_PAKS ${RESOURCE_${DIR}_PATHNAME})
            if (EMSCRIPTEN AND NOT EMSCRIPTEN_SHARE_DATA)
                # Set the custom EMCC_OPTION property to preload the *.pak individually
                set_source_files_properties (${RESOURCE_${DIR}_PATHNAME} PROPERTIES EMCC_OPTION preload-file EMCC_FILE_ALIAS "@/${NAME}.pak --use-preload-cache")
            endif ()
        endforeach ()
        # Urho3D project builds the PackageTool as required; external project uses PackageTool found in the Urho3D build tree or Urho3D SDK
        find_Urho3d_tool (PACKAGE_TOOL PackageTool
            HINTS ${CMAKE_BINARY_DIR}/bin/tool ${URHO3D_HOME}/bin/tool
            DOC "Path to PackageTool" MSG_MODE WARNING)
        if (CMAKE_PROJECT_NAME STREQUAL Urho3D)
            set (PACKAGING_DEP DEPENDS PackageTool)
        endif ()
        set (PACKAGING_COMMENT " and packaging")
        set_property (SOURCE ${RESOURCE_PAKS} PROPERTY GENERATED TRUE)
        if (EMSCRIPTEN)
            # Check if shell-file is already added in source files list by external project
            if (NOT CMAKE_PROJECT_NAME STREQUAL Urho3D)
                foreach (FILE ${SOURCE_FILES})
                    get_property (EMCC_OPTION SOURCE ${FILE} PROPERTY EMCC_OPTION)
                    if (EMCC_OPTION STREQUAL shell-file)
                        set (SHELL_HTML_FOUND TRUE)
                        break ()
                    endif ()
                endforeach ()
            endif ()
            if (NOT SHELL_HTML_FOUND)
                # Use custom Urho3D shell.html
                set (SHELL_HTML ${CMAKE_BINARY_DIR}/Source/shell.html)
                list (APPEND SOURCE_FILES ${SHELL_HTML})
                set_source_files_properties (${SHELL_HTML} PROPERTIES EMCC_OPTION shell-file)
            endif ()
            # Set the custom EMCC_OPTION property to peload the generated shared data file
            if (EMSCRIPTEN_SHARE_DATA)
                set (SHARED_RESOURCE_JS ${CMAKE_RUNTIME_OUTPUT_DIRECTORY}/${CMAKE_PROJECT_NAME}.js)
                list (APPEND SOURCE_FILES ${SHARED_RESOURCE_JS} ${SHARED_RESOURCE_JS}.data)
                set_source_files_properties (${SHARED_RESOURCE_JS} PROPERTIES GENERATED TRUE EMCC_OPTION pre-js)
            endif ()
        endif ()
    endif ()
    if (XCODE)
        if (NOT RESOURCE_FILES)
            # Default app bundle icon
            set (RESOURCE_FILES ${CMAKE_SOURCE_DIR}/bin/Data/Textures/UrhoIcon.icns)
            if (IOS)
                # Default app icon on the iOS home screen
                list (APPEND RESOURCE_FILES ${CMAKE_SOURCE_DIR}/bin/Data/Textures/UrhoIcon.png)
            endif ()
        endif ()
        # Group them together under 'Resources' in Xcode IDE
        source_group (Resources FILES ${RESOURCE_DIRS} ${RESOURCE_PAKS} ${RESOURCE_FILES})
        # But only use either paks or dirs
        if (RESOURCE_PAKS)
            set_source_files_properties (${RESOURCE_PAKS} ${RESOURCE_FILES} PROPERTIES MACOSX_PACKAGE_LOCATION Resources)
        else ()
            set_source_files_properties (${RESOURCE_DIRS} ${RESOURCE_FILES} PROPERTIES MACOSX_PACKAGE_LOCATION Resources)
        endif ()
    endif ()
    list (APPEND SOURCE_FILES ${RESOURCE_DIRS} ${RESOURCE_PAKS} ${RESOURCE_FILES})

    if (ANDROID)
        # todo: Fix this later - Android build tree has a hard-coded resource dirs symlinks
        if (URHO3D_PACKAGING)
            message (WARNING "Resource packaging is not fully supported for Android build currently.")
        endif ()
        # Add SDL native init function, SDL_Main() entry point must be defined by one of the source files in ${SOURCE_FILES}
        find_Urho3D_file (ANDROID_MAIN_C_PATH SDL_android_main.c
            HINTS ${URHO3D_HOME}/include/${PATH_SUFFIX}/ThirdParty/SDL/android ${CMAKE_SOURCE_DIR}/Source/ThirdParty/SDL/src/main/android
            DOC "Path to SDL_android_main.c" MSG_MODE FATAL_ERROR)
        list (APPEND SOURCE_FILES ${ANDROID_MAIN_C_PATH})
        # Setup shared library output path
        set_output_directories (${ANDROID_LIBRARY_OUTPUT_PATH} LIBRARY)
        # Finalize amalgamated source collection
        set (AMALG_FINAL_TARGET 1)
        if (AMALG_EXCLUDES)
            set (AMALG_EXCLUDES "(${AMALG_EXCLUDES}|SDL_android_main)")
        else ()
            set (AMALG_EXCLUDES SDL_android_main)
        endif ()
        # Setup target as main shared library
        define_dependency_libs (Urho3D)
        setup_library (SHARED)
        if (DEST_LIBRARY_DIR)
            install (TARGETS ${TARGET_NAME} LIBRARY DESTINATION ${DEST_LIBRARY_DIR} ARCHIVE DESTINATION ${DEST_LIBRARY_DIR})
        endif ()
        # Copy other dependent shared libraries to Android library output path
        foreach (FILE ${ABSOLUTE_PATH_LIBS})
            get_filename_component (EXT ${FILE} EXT)
            if (EXT STREQUAL .so)
                get_filename_component (NAME ${FILE} NAME)
                add_custom_command (TARGET ${TARGET_NAME} POST_BUILD
                    COMMAND ${CMAKE_COMMAND} ARGS -E copy_if_different ${FILE} ${ANDROID_LIBRARY_OUTPUT_PATH}
                    COMMENT "Copying ${NAME} to library output directory")
            endif ()
        endforeach ()
        if (ANDROID_NDK_GDB)
            # Copy the library while it still has debug symbols for ndk-gdb
            add_custom_command (TARGET ${TARGET_NAME} POST_BUILD
                COMMAND ${CMAKE_COMMAND} -E copy_if_different $<TARGET_FILE:${TARGET_NAME}> ${NDK_GDB_SOLIB_PATH}
                COMMENT "Copying lib${TARGET_NAME}.so with debug symbols to ${NDK_GDB_SOLIB_PATH} directory")
        endif ()
        # Strip target main shared library
        add_custom_command (TARGET ${TARGET_NAME} POST_BUILD
            COMMAND ${CMAKE_STRIP} $<TARGET_FILE:${TARGET_NAME}>
            COMMENT "Stripping lib${TARGET_NAME}.so in library output directory")
        # When performing packaging, include the final apk file
        if (CMAKE_PROJECT_NAME STREQUAL Urho3D AND NOT APK_INCLUDED)
            install (FILES ${LIBRARY_OUTPUT_PATH_ROOT}/bin/Urho3D-debug.apk DESTINATION ${DEST_RUNTIME_DIR} OPTIONAL)
            set (APK_INCLUDED 1)
        endif ()
    else ()
        # Setup target as executable
        if (WIN32)
            if (NOT URHO3D_WIN32_CONSOLE OR ARG_WIN32)
                set (EXE_TYPE WIN32)
            endif ()
            list (APPEND TARGET_PROPERTIES DEBUG_POSTFIX _d)
        elseif (IOS)
            set (EXE_TYPE MACOSX_BUNDLE)
            list (APPEND TARGET_PROPERTIES XCODE_ATTRIBUTE_TARGETED_DEVICE_FAMILY 1,2 MACOSX_BUNDLE_INFO_PLIST iOSBundleInfo.plist.template)
            setup_ios_linker_flags (CMAKE_EXE_LINKER_FLAGS)
        elseif (APPLE)
            if ((URHO3D_MACOSX_BUNDLE OR ARG_MACOSX_BUNDLE) AND NOT ARG_NOBUNDLE)
                set (EXE_TYPE MACOSX_BUNDLE)
                list (APPEND TARGET_PROPERTIES MACOSX_BUNDLE_INFO_PLIST MacOSXBundleInfo.plist.template)
            endif ()
            setup_macosx_linker_flags (CMAKE_EXE_LINKER_FLAGS)
        elseif (EMSCRIPTEN)
            setup_emscripten_linker_flags (CMAKE_EXE_LINKER_FLAGS)
        endif ()
        prepare_amalgamated_build (FINALIZED)
        setup_executable (${EXE_TYPE} ${ARG_UNPARSED_ARGUMENTS})
    endif ()

    # Define a custom target for resource modification checking and resource packaging (if enabled)
    if ((EXE_TYPE STREQUAL MACOSX_BUNDLE OR URHO3D_PACKAGING) AND RESOURCE_DIRS)
        # Share a same custom target that checks for a same resource dirs list
        foreach (DIR ${RESOURCE_DIRS})
            string (MD5 MD5 ${DIR})
            set (MD5ALL ${MD5ALL}${MD5})
            if (CMAKE_HOST_WIN32)
                # On Windows host, always assumes there are changes so resource dirs would be repackaged in each build, however, still make sure the *.pak timestamp is not altered unnecessarily
                if (URHO3D_PACKAGING)
                    set (PACKAGING_COMMAND && echo Packaging ${DIR}... && ${PACKAGE_TOOL} ${DIR} ${RESOURCE_${DIR}_PATHNAME}.new -c -q && ${CMAKE_COMMAND} -E copy_if_different ${RESOURCE_${DIR}_PATHNAME}.new ${RESOURCE_${DIR}_PATHNAME} && ${CMAKE_COMMAND} -E remove ${RESOURCE_${DIR}_PATHNAME}.new)
                endif ()
                list (APPEND COMMANDS COMMAND ${CMAKE_COMMAND} -E touch ${DIR} ${PACKAGING_COMMAND})
            else ()
                # On Unix-like hosts, detect the changes in the resource directory recursively so they are only repackaged and/or rebundled (Xcode only) as necessary
                if (URHO3D_PACKAGING)
                    set (PACKAGING_COMMAND && echo Packaging ${DIR}... && ${PACKAGE_TOOL} ${DIR} ${RESOURCE_${DIR}_PATHNAME} -c -q)
                    set (OUTPUT_COMMAND test -e ${RESOURCE_${DIR}_PATHNAME} || \( true ${PACKAGING_COMMAND} \))
                else ()
                    set (OUTPUT_COMMAND true)   # Nothing to output
                endif ()
                list (APPEND COMMANDS COMMAND echo Checking ${DIR}... && bash -c \"\(\( `find ${DIR} -newer ${DIR} |wc -l` \)\)\" && touch -cm ${DIR} ${PACKAGING_COMMAND} || ${OUTPUT_COMMAND})
            endif ()
        endforeach ()
        string (MD5 MD5ALL ${MD5ALL})
        # Ensure the resource check is done before building the main executable target
        if (NOT RESOURCE_CHECK_${MD5ALL})
            set (RESOURCE_CHECK RESOURCE_CHECK)
            while (TARGET ${RESOURCE_CHECK})
                string (RANDOM RANDOM)
                set (RESOURCE_CHECK RESOURCE_CHECK_${RANDOM})
            endwhile ()
            set (RESOURCE_CHECK_${MD5ALL} ${RESOURCE_CHECK} CACHE INTERNAL "Resource check hash map")
        endif ()
        if (NOT TARGET ${RESOURCE_CHECK_${MD5ALL}})
            add_custom_target (${RESOURCE_CHECK_${MD5ALL}} ALL ${COMMANDS} ${PACKAGING_DEP} COMMENT "Checking${PACKAGING_COMMENT} resource directories")
        endif ()
        add_dependencies (${TARGET_NAME} ${RESOURCE_CHECK_${MD5ALL}})
    endif ()

    # Define a custom command for generating a shared data file (if enabled)
    if (EMSCRIPTEN_SHARE_DATA AND RESOURCE_PAKS)
        # When sharing a single data file, all main targets are assumed to use a same set of resource paks
        foreach (FILE ${RESOURCE_PAKS})
            get_filename_component (NAME ${FILE} NAME)
            list (APPEND PAK_NAMES ${NAME})
        endforeach ()
        if (CMAKE_BUILD_TYPE STREQUAL Debug AND EMCC_VERSION VERSION_GREATER 1.32.2)
            set (SEPARATE_METADATA --separate-metadata)
        endif ()
        add_custom_command (OUTPUT ${SHARED_RESOURCE_JS}.data
            COMMAND ${EMPACKAGER} ${SHARED_RESOURCE_JS}.data --preload ${PAK_NAMES} --js-output=${SHARED_RESOURCE_JS} --use-preload-cache ${SEPARATE_METADATA}
            DEPENDS RESOURCE_CHECK ${RESOURCE_PAKS}
            WORKING_DIRECTORY ${CMAKE_RUNTIME_OUTPUT_DIRECTORY}
            COMMENT "Generating shared data file")
    endif ()
endmacro ()

# Macro for adjusting target output name by dropping _suffix from the target name
macro (adjust_target_name)
    if (TARGET_NAME MATCHES _.*$)
        string (REGEX REPLACE _.*$ "" OUTPUT_NAME ${TARGET_NAME})
        set_target_properties (${TARGET_NAME} PROPERTIES OUTPUT_NAME ${OUTPUT_NAME})
    endif ()
endmacro ()

# Macro for setting up a test case
macro (setup_test)
    if (URHO3D_TESTING)
        cmake_parse_arguments (ARG "" "NAME" "OPTIONS" ${ARGN})
        if (NOT ARG_NAME)
            set (ARG_NAME ${TARGET_NAME})
        endif ()
        list (APPEND ARG_OPTIONS -timeout ${URHO3D_TEST_TIMEOUT})
        if (EMSCRIPTEN)
            if (DEFINED ENV{CI})
                # The latency on Travis CI server could be very high at time, so add some adjustment
                # If it is not enough causing a test case failure then so be it because it is better that than wait for it and still ends up in build error due to time limit
                set (EMRUN_TIMEOUT_ADJUSTMENT + 8 * \\${URHO3D_TEST_TIMEOUT})
                set (EMRUN_TIMEOUT_RETURNCODE --timeout_returncode 0)
            endif ()
            math (EXPR EMRUN_TIMEOUT "2 * ${URHO3D_TEST_TIMEOUT} ${EMRUN_TIMEOUT_ADJUSTMENT}")
            add_test (NAME ${ARG_NAME} COMMAND ${EMRUN} --browser ${EMSCRIPTEN_EMRUN_BROWSER} --timeout ${EMRUN_TIMEOUT} ${EMRUN_TIMEOUT_RETURNCODE} --kill_exit ${CMAKE_RUNTIME_OUTPUT_DIRECTORY}/${TARGET_NAME}.html ${ARG_OPTIONS})
        else ()
            add_test (NAME ${ARG_NAME} COMMAND ${TARGET_NAME} ${ARG_OPTIONS})
        endif ()
    endif ()
endmacro ()

# Macro for defining external library dependencies
# The purpose of this macro is emulate CMake to set the external library dependencies transitively
# It works for both targets setup within Urho3D project and outside Urho3D project that uses Urho3D as external static/shared library
macro (define_dependency_libs TARGET)
    # ThirdParty/SDL external dependency
    if (${TARGET} MATCHES SDL|Urho3D)
        if (WIN32)
            list (APPEND LIBS user32 gdi32 winmm imm32 ole32 oleaut32 version uuid)
        elseif (APPLE)
            list (APPEND LIBS dl pthread)
        elseif (ANDROID)
            list (APPEND LIBS dl log android)
        else ()
            # Linux
            if (NOT EMSCRIPTEN)
                list (APPEND LIBS dl pthread rt)
            endif ()
            if (RPI)
                list (APPEND ABSOLUTE_PATH_LIBS ${BCM_VC_LIBRARIES})
            endif ()
        endif ()
    endif ()

    # ThirdParty/kNet & ThirdParty/Civetweb external dependency
    if (${TARGET} MATCHES Civetweb|kNet|Urho3D)
        if (WIN32)
            list (APPEND LIBS ws2_32)
        elseif (NOT ANDROID AND NOT EMSCRIPTEN)
            list (APPEND LIBS pthread)
        endif ()
    endif ()

    # Urho3D/LuaJIT external dependency
    if (URHO3D_LUAJIT AND ${TARGET} MATCHES LuaJIT|Urho3D)
        if (NOT WIN32 AND NOT EMSCRIPTEN)
            list (APPEND LIBS dl m)
        endif ()
    endif ()

    # Urho3D external dependency
    if (${TARGET} STREQUAL Urho3D)
        # Core
        if (WIN32)
            list (APPEND LIBS winmm)
            if (URHO3D_MINIDUMPS)
                list (APPEND LIBS dbghelp)
            endif ()
        elseif (NOT ANDROID AND NOT EMSCRIPTEN)
            list (APPEND LIBS pthread)
        endif ()

        # Graphics
        if (URHO3D_OPENGL)
            if (WIN32)
                list (APPEND LIBS opengl32)
            elseif (ANDROID)
                list (APPEND LIBS GLESv1_CM GLESv2)
            elseif (NOT APPLE AND NOT RPI)
                list (APPEND LIBS GL)
            endif ()
        elseif (DIRECT3D_LIBRARIES)
            # Check if the libs are using absolute path
            list (GET DIRECT3D_LIBRARIES 0 FIRST_LIB)
            if (IS_ABSOLUTE ${FIRST_LIB})
                list (APPEND ABSOLUTE_PATH_LIBS ${DIRECT3D_LIBRARIES})
            else ()
                # Assume the libraries are found from default directories
                list (APPEND LIBS ${DIRECT3D_LIBRARIES})
            endif ()
        endif ()

        # This variable value can either be 'Urho3D' target or an absolute path to an actual static/shared Urho3D library or empty (if we are building the library itself)
        # The former would cause CMake not only to link against the Urho3D library but also to add a dependency to Urho3D target
        if (URHO3D_LIBRARIES)
            if (WIN32 AND URHO3D_LIBRARIES_DBG AND URHO3D_LIBRARIES_REL AND TARGET ${TARGET_NAME})
                # Special handling when both debug and release libraries are found
                target_link_libraries (${TARGET_NAME} debug ${URHO3D_LIBRARIES_DBG} optimized ${URHO3D_LIBRARIES_REL})
            else ()
                list (APPEND ABSOLUTE_PATH_LIBS ${URHO3D_LIBRARIES})
            endif ()
        endif ()
    endif ()

    # LuaJIT specific - extra linker flags for linking against LuaJIT (adapted from LuaJIT's original Makefile)
    if (URHO3D_LUAJIT AND ${TARGET} MATCHES Urho3D)
        # 64-bit Mac OS X
        if (URHO3D_64BIT AND APPLE AND NOT IOS)
            set (CMAKE_EXE_LINKER_FLAGS "${CMAKE_EXE_LINKER_FLAGS} -pagezero_size 10000 -image_base 100000000")
        endif ()
        # GCC-specific
        if (NOT WIN32 AND NOT APPLE AND NOT ANDROID)
            set (CMAKE_EXE_LINKER_FLAGS "${CMAKE_EXE_LINKER_FLAGS} -Wl,-E")
        endif ()
    endif ()
endmacro ()

# Macro for sorting and removing duplicate values
macro (remove_duplicate LIST_NAME)
    if (${LIST_NAME})
        list (SORT ${LIST_NAME})
        list (REMOVE_DUPLICATES ${LIST_NAME})
    endif ()
endmacro ()

# Macro for setting a list from another with option to sort and remove duplicate values
macro (set_list TO_LIST FROM_LIST)
    set (${TO_LIST} ${${FROM_LIST}})
    if (${ARGN} STREQUAL REMOVE_DUPLICATE)
        remove_duplicate (${TO_LIST})
    endif ()
endmacro ()

# Macro for defining source files with optional arguments as follows:
#  GLOB_CPP_PATTERNS <list> - Use the provided globbing patterns for CPP_FILES instead of the default *.cpp
#  GLOB_H_PATTERNS <list> - Use the provided globbing patterns for H_FILES instead of the default *.h
#  EXCLUDE_PATTERNS <list> - Use the provided patterns for excluding matched source files
#  EXTRA_CPP_FILES <list> - Include the provided list of files into CPP_FILES result
#  EXTRA_H_FILES <list> - Include the provided list of files into H_FILES result
#  PCH <value> - Enable precompiled header support on the defined source files using the specified header file
#  PARENT_SCOPE - Glob source files in current directory but set the result in parent-scope's variable ${DIR}_CPP_FILES and ${DIR}_H_FILES instead
#  RECURSE - Option to glob recursively
#  GROUP - Option to group source files based on its relative path to the corresponding parent directory (only works when PARENT_SCOPE option is not in use)
macro (define_source_files)
    # Parse the arguments
    cmake_parse_arguments (ARG "PARENT_SCOPE;RECURSE;GROUP" "PCH" "EXTRA_CPP_FILES;EXTRA_H_FILES;GLOB_CPP_PATTERNS;GLOB_H_PATTERNS;EXCLUDE_PATTERNS" ${ARGN})

    # Source files are defined by globbing source files in current source directory and also by including the extra source files if provided
    if (NOT ARG_GLOB_CPP_PATTERNS)
        set (ARG_GLOB_CPP_PATTERNS *.cpp)    # Default glob pattern
    endif ()
    if (NOT ARG_GLOB_H_PATTERNS)
        set (ARG_GLOB_H_PATTERNS *.h)
    endif ()
    if (ARG_RECURSE)
        set (ARG_RECURSE _RECURSE)
    else ()
        unset (ARG_RECURSE)
    endif ()
    file (GLOB${ARG_RECURSE} CPP_FILES RELATIVE ${CMAKE_CURRENT_SOURCE_DIR} ${ARG_GLOB_CPP_PATTERNS})
    file (GLOB${ARG_RECURSE} H_FILES RELATIVE ${CMAKE_CURRENT_SOURCE_DIR} ${ARG_GLOB_H_PATTERNS})
    if (ARG_EXCLUDE_PATTERNS)
        set (CPP_FILES_WITH_SENTINEL ";${CPP_FILES};")  # Stringify the lists
        set (H_FILES_WITH_SENTINEL ";${H_FILES};")
        foreach (PATTERN ${ARG_EXCLUDE_PATTERNS})
            foreach (LOOP RANGE 1)
                string (REGEX REPLACE ";${PATTERN};" ";;" CPP_FILES_WITH_SENTINEL "${CPP_FILES_WITH_SENTINEL}")
                string (REGEX REPLACE ";${PATTERN};" ";;" H_FILES_WITH_SENTINEL "${H_FILES_WITH_SENTINEL}")
            endforeach ()
        endforeach ()
        set (CPP_FILES ${CPP_FILES_WITH_SENTINEL})      # Convert strings back to lists, extra sentinels are harmless
        set (H_FILES ${H_FILES_WITH_SENTINEL})
    endif ()
    list (APPEND CPP_FILES ${ARG_EXTRA_CPP_FILES})
    list (APPEND H_FILES ${ARG_EXTRA_H_FILES})
    set (SOURCE_FILES ${CPP_FILES} ${H_FILES})

    # Optionally enable PCH
    if (ARG_PCH)
        enable_pch (${ARG_PCH})
    endif ()

    # Optionally accumulate source files at parent scope
    if (ARG_PARENT_SCOPE)
        get_filename_component (NAME ${CMAKE_CURRENT_SOURCE_DIR} NAME)
        set (${NAME}_CPP_FILES ${CPP_FILES} PARENT_SCOPE)
        set (${NAME}_H_FILES ${H_FILES} PARENT_SCOPE)
    # Optionally put source files into further sub-group (only works when PARENT_SCOPE option is not in use)
    elseif (ARG_GROUP)
        foreach (CPP_FILE ${CPP_FILES})
            get_filename_component (PATH ${CPP_FILE} PATH)
            if (PATH)
                string (REPLACE / \\ PATH ${PATH})
                source_group ("Source Files\\${PATH}" FILES ${CPP_FILE})
            endif ()
        endforeach ()
        foreach (H_FILE ${H_FILES})
            get_filename_component (PATH ${H_FILE} PATH)
            if (PATH)
                string (REPLACE / \\ PATH ${PATH})
                source_group ("Header Files\\${PATH}" FILES ${H_FILE})
            endif ()
        endforeach ()
    endif ()
endmacro ()

# Macro for setting up header files installation for the SDK and the build tree (only support subset of install command arguments)
#  FILES <list> - File list to be installed
#  DIRECTORY <list> - Directory list to be installed
#  FILES_MATCHING - Option to perform file pattern matching on DIRECTORY list
#  USE_FILE_SYMLINK - Option to use file symlinks on the matched files found in the DIRECTORY list
#  BUILD_TREE_ONLY - Option to install the header files into the build tree only
#  PATTERN <list> - Pattern list to be used in file pattern matching option
#  BASE <value> - An absolute base path to be prepended to the destination path when installing to build tree, default to build tree
#  DESTINATION <value> - A relative destination path to be installed to
macro (install_header_files)
    # Need to check if the destination variable is defined first because this macro could be called by external project that does not wish to install anything
    if (DEST_INCLUDE_DIR)
        # Parse the arguments for the underlying install command for the SDK
        cmake_parse_arguments (ARG "FILES_MATCHING;USE_FILE_SYMLINK;BUILD_TREE_ONLY" "BASE;DESTINATION" "FILES;DIRECTORY;PATTERN" ${ARGN})
        unset (INSTALL_MATCHING)
        if (ARG_FILES)
            set (INSTALL_TYPE FILES)
            set (INSTALL_SOURCES ${ARG_FILES})
        elseif (ARG_DIRECTORY)
            set (INSTALL_TYPE DIRECTORY)
            set (INSTALL_SOURCES ${ARG_DIRECTORY})
            if (ARG_FILES_MATCHING)
                set (INSTALL_MATCHING FILES_MATCHING)
                # Our macro supports PATTERN <list> but CMake's install command does not, so convert the list to: PATTERN <value1> PATTERN <value2> ...
                foreach (PATTERN ${ARG_PATTERN})
                    list (APPEND INSTALL_MATCHING PATTERN ${PATTERN})
                endforeach ()
            endif ()
        else ()
            message (FATAL_ERROR "Couldn't setup install command because the install type is not specified.")
        endif ()
        if (NOT ARG_DESTINATION)
            message (FATAL_ERROR "Couldn't setup install command because the install destination is not specified.")
        endif ()
        if (NOT ARG_BUILD_TREE_ONLY AND NOT CMAKE_PROJECT_NAME MATCHES ^ExternalProject-)
            install (${INSTALL_TYPE} ${INSTALL_SOURCES} DESTINATION ${ARG_DESTINATION} ${INSTALL_MATCHING})
        endif ()

        # Reparse the arguments for the create_symlink macro to "install" the header files in the build tree
        if (NOT ARG_BASE)
            set (ARG_BASE ${CMAKE_BINARY_DIR})  # Use build tree as base path
        endif ()
        foreach (INSTALL_SOURCE ${INSTALL_SOURCES})
            if (NOT IS_ABSOLUTE ${INSTALL_SOURCE})
                set (INSTALL_SOURCE ${CMAKE_CURRENT_SOURCE_DIR}/${INSTALL_SOURCE})
            endif ()
            if (INSTALL_SOURCE MATCHES /$)
                # Source is a directory
                if (ARG_USE_FILE_SYMLINK)
                    # Use file symlink for each individual files in the source directory
                    set (GLOBBING_EXPRESSION RELATIVE ${INSTALL_SOURCE})
                    if (ARG_FILES_MATCHING)
                        foreach (PATTERN ${ARG_PATTERN})
                            list (APPEND GLOBBING_EXPRESSION ${INSTALL_SOURCE}${PATTERN})
                        endforeach ()
                    else ()
                        list (APPEND GLOBBING_EXPRESSION ${INSTALL_SOURCE}*)
                    endif ()
                    file (GLOB_RECURSE NAMES ${GLOBBING_EXPRESSION})
                    foreach (NAME ${NAMES})
                        get_filename_component (PATH ${ARG_DESTINATION}/${NAME} PATH)
                        # Recreate the source directory structure in the destination path
                        if (NOT EXISTS ${ARG_BASE}/${PATH})
                            file (MAKE_DIRECTORY ${ARG_BASE}/${PATH})
                        endif ()
                        create_symlink (${INSTALL_SOURCE}${NAME} ${ARG_DESTINATION}/${NAME} FALLBACK_TO_COPY)
                    endforeach ()
                else ()
                    # Use a single symlink pointing to the source directory
                    create_symlink (${INSTALL_SOURCE} ${ARG_DESTINATION} FALLBACK_TO_COPY)
                endif ()
            else ()
                # Source is a file (it could also be actually a directory to be treated as a "file", i.e. for creating symlink pointing to the directory)
                get_filename_component (NAME ${INSTALL_SOURCE} NAME)
                create_symlink (${INSTALL_SOURCE} ${ARG_DESTINATION}/${NAME} FALLBACK_TO_COPY)
            endif ()
        endforeach ()
    endif ()
endmacro ()

# Macro for preparing an amalgamated build
macro (prepare_amalgamated_build)
    if (URHO3D_AMALG)
        if (MSVC)
            set (AMALG_SINGLE_TARGET 1)
        endif ()
        foreach (SOURCE ${SOURCE_FILES})
            get_filename_component (EXT ${SOURCE} EXT)
            if (EXT MATCHES \\.c.*$|\\.mm?$)
                if (AMALG_EXCLUDES AND SOURCE MATCHES "${AMALG_EXCLUDES}")
                    set (EXCLUDED 1)
                else ()
                    foreach (LIST EXTS${AMALG_SINGLE_TARGET} AMALG_EXTS${AMALG_SINGLE_TARGET})
                        list (APPEND ${LIST} ${EXT})
                        list (REMOVE_DUPLICATES ${LIST})
                    endforeach ()
                    set_source_files_properties (${SOURCE} PROPERTIES HEADER_FILE_ONLY TRUE)
                    get_source_file_property (SOURCE ${SOURCE} LOCATION)
                    list (APPEND AMALG_SOURCES${AMALG_SINGLE_TARGET}${EXT} ${SOURCE})
                endif ()
            endif ()
        endforeach ()
        if (NOT AMALG_SINGLE_TARGET)
            get_directory_property (COMPILE_DEFINITIONS COMPILE_DEFINITIONS)
            list (APPEND AMALG_COMPILE_DEFINITIONS ${COMPILE_DEFINITIONS})
            list (REMOVE_DUPLICATES AMALG_COMPILE_DEFINITIONS)
            if (NOT CMAKE_CURRENT_SOURCE_DIR STREQUAL PROJECT_SOURCE_DIR)
                set (AMALG_EXTS ${AMALG_EXTS} PARENT_SCOPE)
                foreach (EXT ${EXTS})
                    set (AMALG_SOURCES${EXT} ${AMALG_SOURCES${EXT}} PARENT_SCOPE)
                endforeach ()
                set (AMALG_COMPILE_DEFINITIONS ${AMALG_COMPILE_DEFINITIONS} PARENT_SCOPE)
            endif ()
        endif ()
        if (APPLE AND NOT EXCLUDED)
            # Apple librarian tool does not like being called with empty list of archive members (i.e. when they are all being optimized out by amalgamated build)
            add_custom_command (OUTPUT dummy.c COMMAND touch dummy.c COMMENT "")
            list (APPEND SOURCE_FILES dummy.c)
        endif ()
        if ("${ARGN}" STREQUAL FINALIZED OR AMALG_FINAL_TARGET OR AMALG_SINGLE_TARGET)
            foreach (EXT ${AMALG_EXTS${AMALG_SINGLE_TARGET}})
                finalize_amalgamated_build ()
            endforeach ()
            if (NOT CMAKE_CURRENT_SOURCE_DIR STREQUAL PROJECT_SOURCE_DIR)
                set (AMALG_EXTS${AMALG_SINGLE_TARGET} "" PARENT_SCOPE)
                set (AMALG_COMPILE_DEFINITIONS${AMALG_SINGLE_TARGET} "" PARENT_SCOPE)
            endif ()
        endif ()
    endif ()
endmacro ()

# Macro for finalizing an amalgamated build
macro (finalize_amalgamated_build)
    list (LENGTH AMALG_SOURCES${AMALG_SINGLE_TARGET}${EXT} LENGTH)
    if (NOT LENGTH LESS URHO3D_AMALG)
        math (EXPR UNIT_LENGTH "${LENGTH} / ${URHO3D_AMALG}")
    else ()
        set (UNIT_LENGTH 1)
    endif ()
    set (START_INDEX 0)
    foreach (UNIT RANGE 1 ${URHO3D_AMALG})
        if (NOT START_INDEX LESS LENGTH)
            break ()
        endif ()
        if (UNIT EQUAL ${URHO3D_AMALG})
            math (EXPR END_INDEX "${LENGTH} - 1")
        else ()
            math (EXPR END_INDEX "${START_INDEX} + ${UNIT_LENGTH} - 1")
        endif ()
        unset (UNIT_SOURCES)
        foreach (INDEX RANGE ${START_INDEX} ${END_INDEX})
            list (GET AMALG_SOURCES${AMALG_SINGLE_TARGET}${EXT} ${INDEX} SOURCE)
            list (APPEND UNIT_SOURCES ${SOURCE})
        endforeach ()
        math (EXPR START_INDEX "${END_INDEX} + 1")
        string (REGEX REPLACE ";([^;]+)" "#include \"\\1\"\n" FILE_CONTENT "// Please DO NOT modify this auto-generated file!\n\n;${UNIT_SOURCES}")
        set (FILENAME ${CMAKE_CURRENT_BINARY_DIR}/generated/AMALG_${UNIT}${EXT})
        file (WRITE ${FILENAME}.tmp ${FILE_CONTENT})
        execute_process (COMMAND ${CMAKE_COMMAND} -E copy_if_different ${FILENAME}.tmp ${FILENAME})
        file (REMOVE ${FILENAME}.tmp)
        set_source_files_properties (${FILENAME} PROPERTIES COMPILE_DEFINITIONS "${AMALG_COMPILE_DEFINITIONS}" GENERATED TRUE)
        list (APPEND SOURCE_FILES ${FILENAME})
        if (MSVC)
            get_source_file_property (COMPILE_FLAGS ${SOURCE} COMPILE_FLAGS)
            if (COMPILE_FLAGS MATCHES "/Yu(.+)")
                get_source_file_property(LOCATION ${CMAKE_MATCH_1} LOCATION)
                get_filename_component (PATH ${LOCATION} PATH)
                include_directories (${PATH})
            endif ()
        endif ()
    endforeach ()
    if (NOT CMAKE_CURRENT_SOURCE_DIR STREQUAL PROJECT_SOURCE_DIR)
        set (AMALG_SOURCES${AMALG_SINGLE_TARGET}${EXT} "" PARENT_SCOPE)
    endif ()
endmacro ()

# Set common project structure for some platforms
if (ANDROID)
    # Enable Android ndk-gdb
    if (ANDROID_NDK_GDB)
        set (NDK_GDB_SOLIB_PATH ${CMAKE_BINARY_DIR}/obj/local/${ANDROID_NDK_ABI_NAME}/)
        file (MAKE_DIRECTORY ${NDK_GDB_SOLIB_PATH})
        set (NDK_GDB_JNI ${CMAKE_BINARY_DIR}/jni)
        set (NDK_GDB_MK "# This is a generated file. DO NOT EDIT!\n\nAPP_ABI := ${ANDROID_NDK_ABI_NAME}\n")
        foreach (MK Android.mk Application.mk)
            if (NOT EXISTS ${NDK_GDB_JNI}/${MK})
                file (WRITE ${NDK_GDB_JNI}/${MK} ${NDK_GDB_MK})
            endif ()
        endforeach ()
        get_directory_property (INCLUDE_DIRECTORIES DIRECTORY ${PROJECT_SOURCE_DIR} INCLUDE_DIRECTORIES)
        string (REPLACE ";" " " INCLUDE_DIRECTORIES "${INCLUDE_DIRECTORIES}")   # Note: need to always "stringify" a variable in list context for replace to work correctly
        set (NDK_GDB_SETUP "# This is a generated file. DO NOT EDIT!\n\nset solib-search-path ${NDK_GDB_SOLIB_PATH}\ndirectory ${INCLUDE_DIRECTORIES}\n")
        file (WRITE ${ANDROID_LIBRARY_OUTPUT_PATH}/gdb.setup ${NDK_GDB_SETUP})
        file (COPY ${ANDROID_NDK}/prebuilt/android-${ANDROID_ARCH_NAME}/gdbserver/gdbserver DESTINATION ${ANDROID_LIBRARY_OUTPUT_PATH})
    else ()
        file (REMOVE ${ANDROID_LIBRARY_OUTPUT_PATH}/gdbserver)
    endif ()
    # Create symbolic links in the build tree
    foreach (I CoreData Data)
        if (NOT EXISTS ${CMAKE_SOURCE_DIR}/Android/assets/${I})
            create_symlink (${CMAKE_SOURCE_DIR}/bin/${I} ${CMAKE_SOURCE_DIR}/Android/assets/${I} FALLBACK_TO_COPY)
        endif ()
    endforeach ()
    foreach (I AndroidManifest.xml build.xml src res assets jni)
        if (EXISTS ${CMAKE_SOURCE_DIR}/Android/${I} AND NOT EXISTS ${CMAKE_BINARY_DIR}/${I})    # No-ops when 'Android' is used as build tree
            create_symlink (${CMAKE_SOURCE_DIR}/Android/${I} ${CMAKE_BINARY_DIR}/${I} FALLBACK_TO_COPY)
        endif ()
    endforeach ()
elseif (EMSCRIPTEN)
    # Create Urho3D custom HTML shell that also embeds our own project logo
    if (NOT EXISTS ${CMAKE_BINARY_DIR}/Source/shell.html)
        file (READ ${EMSCRIPTEN_ROOT_PATH}/src/shell.html SHELL_HTML)
        string (REPLACE "<!doctype html>" "<!-- This is a generated file. DO NOT EDIT!-->\n\n<!doctype html>" SHELL_HTML "${SHELL_HTML}")     # Stringify to preserve semicolons
        string (REPLACE "<body>" "<body>\n\n<a href=\"http://urho3d.github.io\" title=\"Urho3D Homepage\"><img src=\"http://urho3d.github.io/assets/images/logo.png\" alt=\"link to http://urho3d.github.io\" height=\"80\" width=\"320\" /></a>\n" SHELL_HTML "${SHELL_HTML}")
        file (WRITE ${CMAKE_BINARY_DIR}/Source/shell.html "${SHELL_HTML}")
    endif ()
elseif (NOT CMAKE_CROSSCOMPILING AND NOT CMAKE_HOST_WIN32 AND "$ENV{USE_CCACHE}")
    # Warn user if PATH environment variable has not been correctly set for using ccache
    if (APPLE)
        set (WHEREIS brew info ccache)
    else ()
        set (WHEREIS whereis -b ccache)
    endif ()
    execute_process (COMMAND ${WHEREIS} COMMAND grep -o \\S*lib\\S* RESULT_VARIABLE EXIT_CODE OUTPUT_VARIABLE CCACHE_SYMLINK ERROR_QUIET OUTPUT_STRIP_TRAILING_WHITESPACE)
    if (EXIT_CODE EQUAL 0 AND NOT $ENV{PATH} MATCHES "${CCACHE_SYMLINK}")  # Need to stringify because CCACHE_SYMLINK variable could be empty when the command failed
        message (WARNING "The lib directory containing the ccache symlinks (${CCACHE_SYMLINK}) has not been added in the PATH environment variable. "
            "This is required to enable ccache support for native compiler toolchain. CMake has been configured to use the actual compiler toolchain instead of ccache. "
            "In order to rectify this, the build tree must be regenerated after the PATH environment variable has been adjusted accordingly.")
    endif ()
endif ()

# Post-CMake fixes
if (IOS)
    # TODO: can be removed when CMake minimum required has reached 2.8.12
    if (CMAKE_VERSION VERSION_LESS 2.8.12)
        # Due to a bug in the CMake/Xcode generator (prior to version 2.8.12) where it has wrongly assumed the IOS bundle structure to be the same as MacOSX bundle structure,
        # below temporary fix is required in order to solve the auto-linking issue when dependent libraries are changed
        list (APPEND POST_CMAKE_FIXES COMMAND sed -i '' 's/\/Contents\/MacOS//g' ${CMAKE_BINARY_DIR}/CMakeScripts/XCODE_DEPEND_HELPER.make || exit 0)
    endif ()

    # Due to a bug in the CMake/Xcode generator (still exists in 3.1) that prevents iOS targets (library and bundle) to be installed correctly
    # (see http://public.kitware.com/Bug/bug_relationship_graph.php?bug_id=12506&graph=dependency),
    # below temporary fix is required to work around the bug
    list (APPEND POST_CMAKE_FIXES COMMAND sed -i '' 's/EFFECTIVE_PLATFORM_NAME//g' ${CMAKE_BINARY_DIR}/CMakeScripts/install_postBuildPhase.make* || exit 0)
endif ()
if (POST_CMAKE_FIXES)
    add_custom_target (POST_CMAKE_FIXES ALL ${POST_CMAKE_FIXES} COMMENT "Applying post-cmake fixes")
endif ()
<|MERGE_RESOLUTION|>--- conflicted
+++ resolved
@@ -1,1691 +1,1676 @@
-#
-# Copyright (c) 2008-2015 the Urho3D project.
-#
-# Permission is hereby granted, free of charge, to any person obtaining a copy
-# of this software and associated documentation files (the "Software"), to deal
-# in the Software without restriction, including without limitation the rights
-# to use, copy, modify, merge, publish, distribute, sublicense, and/or sell
-# copies of the Software, and to permit persons to whom the Software is
-# furnished to do so, subject to the following conditions:
-#
-# The above copyright notice and this permission notice shall be included in
-# all copies or substantial portions of the Software.
-#
-# THE SOFTWARE IS PROVIDED "AS IS", WITHOUT WARRANTY OF ANY KIND, EXPRESS OR
-# IMPLIED, INCLUDING BUT NOT LIMITED TO THE WARRANTIES OF MERCHANTABILITY,
-# FITNESS FOR A PARTICULAR PURPOSE AND NONINFRINGEMENT. IN NO EVENT SHALL THE
-# AUTHORS OR COPYRIGHT HOLDERS BE LIABLE FOR ANY CLAIM, DAMAGES OR OTHER
-# LIABILITY, WHETHER IN AN ACTION OF CONTRACT, TORT OR OTHERWISE, ARISING FROM,
-# OUT OF OR IN CONNECTION WITH THE SOFTWARE OR THE USE OR OTHER DEALINGS IN
-# THE SOFTWARE.
-#
-
-# Limit the supported build configurations
-set (URHO3D_BUILD_CONFIGURATIONS Release RelWithDebInfo Debug)
-set (DOC_STRING "Specify CMake build configuration (single-configuration generator only), possible values are Release (default), RelWithDebInfo, and Debug")
-if (CMAKE_CONFIGURATION_TYPES)
-    # For multi-configurations generator, such as VS and Xcode
-    set (CMAKE_CONFIGURATION_TYPES ${URHO3D_BUILD_CONFIGURATIONS} CACHE STRING "${DOC_STRING}" FORCE)
-    unset (CMAKE_BUILD_TYPE)
-else ()
-    # For single-configuration generator, such as Unix Makefile generator
-    if (CMAKE_BUILD_TYPE STREQUAL "")
-        # If not specified then default to Release
-        set (CMAKE_BUILD_TYPE Release)
-    endif ()
-    set (CMAKE_BUILD_TYPE ${CMAKE_BUILD_TYPE} CACHE STRING "${DOC_STRING}" FORCE)
-endif ()
-
-# Define other useful variables not defined by CMake
-if (CMAKE_GENERATOR STREQUAL Xcode)
-    set (XCODE TRUE)
-endif ()
-
-# Define all supported build options
-include (CMakeDependentOption)
-option (URHO3D_MODERN_CPP "Enable modern cpp dialect/standard")
-option (URHO3D_AMALG "Enable amalgamated build")
-cmake_dependent_option (IOS "Setup build for iOS platform" FALSE "XCODE" FALSE)
-if (NOT MSVC AND NOT DEFINED URHO3D_DEFAULT_64BIT)  # Only do this once in the initial configure step
-    # On non-MSVC compiler, default to build 64-bit when the host system has a 64-bit build environment
-    execute_process (COMMAND echo COMMAND ${CMAKE_C_COMPILER} -E -dM - OUTPUT_VARIABLE PREDEFINED_MACROS ERROR_QUIET)
-    string (REGEX MATCH "#define +__(x86_64|aarch64)__ +1" matched "${PREDEFINED_MACROS}")
-    if (matched)
-        set (URHO3D_DEFAULT_64BIT TRUE)
-    else ()
-        set (URHO3D_DEFAULT_64BIT FALSE)
-    endif ()
-    set (URHO3D_DEFAULT_64BIT ${URHO3D_DEFAULT_64BIT} CACHE INTERNAL "Default value for URHO3D_64BIT build option")
-    # The 'ANDROID' CMake variable is already set by android.toolchain.cmake when it is being used for cross-compiling Android
-    # The other arm platform that Urho3D supports that is not Android is Raspberry Pi at the moment
-    if (NOT ANDROID AND NOT EMSCRIPTEN)
-        string (REGEX MATCH "#define +__arm__ +1" matched "${PREDEFINED_MACROS}")
-        if (matched)
-            # Set the CMake variable here instead of in raspberrypi.toolchain.cmake because Raspberry Pi can be built natively too on the Raspberry-Pi device itself
-            set (RPI TRUE CACHE INTERNAL "Setup build for Raspberry Pi platform")
-        endif ()
-    endif ()
-endif ()
-if (ANDROID OR RPI OR EMSCRIPTEN)
-    # This build option is not available on Android, Raspberry-Pi, and Emscripten platforms as its value is preset by the chosen toolchain in the build tree
-    set (URHO3D_64BIT ${URHO3D_DEFAULT_64BIT})
-else ()
-    option (URHO3D_64BIT "Enable 64-bit build, on MSVC default to 0, on other compilers the default is set based on the 64-bit capability of the chosen toolchain on host system" ${URHO3D_DEFAULT_64BIT})
-endif ()
-cmake_dependent_option (URHO3D_ANGELSCRIPT "Enable AngelScript scripting support" TRUE "NOT EMSCRIPTEN" FALSE)
-option (URHO3D_LUA "Enable additional Lua scripting support")
-cmake_dependent_option (URHO3D_LUAJIT "Enable Lua scripting support using LuaJIT (check LuaJIT's CMakeLists.txt for more options)" FALSE "NOT EMSCRIPTEN" FALSE)
-option (URHO3D_NAVIGATION "Enable navigation support" TRUE)
-cmake_dependent_option (URHO3D_NETWORK "Enable networking support" TRUE "NOT EMSCRIPTEN" FALSE)
-option (URHO3D_PHYSICS "Enable physics support" TRUE)
-option (URHO3D_URHO2D "Enable 2D graphics and physics support" TRUE)
-if (MINGW AND NOT DEFINED URHO3D_SSE)
-    # Certain MinGW versions fail to compile SSE code. This is the initial guess for known "bad" version range, and can be tightened later
-    execute_process (COMMAND ${CMAKE_C_COMPILER} -dumpversion OUTPUT_VARIABLE GCC_VERSION ERROR_QUIET)
-    if (GCC_VERSION VERSION_LESS 4.9.1)
-        message (WARNING "Disabling SSE by default due to MinGW version. It is recommended to upgrade to MinGW with GCC >= 4.9.1. You can also try to re-enable SSE with CMake option -DURHO3D_SSE=1, but this may result in compile errors.")
-        set (URHO3D_DEFAULT_SSE FALSE)
-    else ()
-        set (URHO3D_DEFAULT_SSE TRUE)
-    endif ()
-else ()
-    set (URHO3D_DEFAULT_SSE TRUE)
-endif ()
-cmake_dependent_option (URHO3D_SSE "Enable SSE instruction set" ${URHO3D_DEFAULT_SSE} "NOT EMSCRIPTEN" FALSE)
-if (CMAKE_PROJECT_NAME STREQUAL Urho3D)
-    cmake_dependent_option (URHO3D_LUAJIT_AMALG "Enable LuaJIT amalgamated build (LuaJIT only)" FALSE "URHO3D_LUAJIT" FALSE)
-    cmake_dependent_option (URHO3D_SAFE_LUA "Enable Lua C++ wrapper safety checks (Lua/LuaJIT only)" FALSE "URHO3D_LUA OR URHO3D_LUAJIT" FALSE)
-    option (URHO3D_SAMPLES "Build sample applications")
-    cmake_dependent_option (URHO3D_TOOLS "Build tools (native and RPI only)" TRUE "NOT IOS AND NOT ANDROID AND NOT EMSCRIPTEN" FALSE)
-    cmake_dependent_option (URHO3D_EXTRAS "Build extras (native and RPI only)" FALSE "NOT IOS AND NOT ANDROID AND NOT EMSCRIPTEN" FALSE)
-    option (URHO3D_DOCS "Generate documentation as part of normal build")
-    option (URHO3D_DOCS_QUIET "Generate documentation as part of normal build, suppress generation process from sending anything to stdout")
-    cmake_dependent_option (URHO3D_MINIDUMPS "Enable minidumps on crash (VS only)" TRUE "MSVC" FALSE)
-    option (URHO3D_FILEWATCHER "Enable filewatcher support" TRUE)
-    if (CPACK_SYSTEM_NAME STREQUAL Linux)
-        cmake_dependent_option (URHO3D_USE_LIB64_RPM "Enable 64-bit RPM CPack generator using /usr/lib64 and disable all other generators (Debian-based host only)" FALSE "URHO3D_64BIT AND NOT HAS_LIB64" FALSE)
-        cmake_dependent_option (URHO3D_USE_LIB_DEB "Enable 64-bit DEB CPack generator using /usr/lib and disable all other generators (Redhat-based host only)" FALSE "URHO3D_64BIT AND HAS_LIB64" FALSE)
-    endif ()
-else ()
-    set (URHO3D_HOME "" CACHE PATH "Path to Urho3D build tree or SDK installation location (external project only)")
-endif ()
-option (URHO3D_PACKAGING "Enable resources packaging support, on Emscripten default to 1, on other platforms default to 0" ${EMSCRIPTEN})
-option (URHO3D_PROFILING "Enable profiling support" TRUE)
-option (URHO3D_LOGGING "Enable logging support" TRUE)
-option (URHO3D_TESTING "Enable testing support")
-if (URHO3D_TESTING)
-    if (EMSCRIPTEN)
-        set (DEFAULT_TIMEOUT 10)
-        set (EMSCRIPTEN_EMRUN_BROWSER firefox CACHE STRING "Specify the particular browser to be spawned by emrun during testing (Emscripten cross-compiling build only), use 'emrun --list_browsers' command to get the list of possible values")
-    else ()
-        set (DEFAULT_TIMEOUT 5)
-    endif ()
-    set (URHO3D_TEST_TIMEOUT ${DEFAULT_TIMEOUT} CACHE STRING "Number of seconds to test run the executables (when testing support is enabled only), default to 10 on Emscripten platform and 5 on other platforms")
-else ()
-    unset (URHO3D_TEST_TIMEOUT CACHE)
-    if (EMSCRIPTEN_EMRUN_BROWSER)   # Suppress unused variable warning at the same time
-        unset (EMSCRIPTEN_EMRUN_BROWSER CACHE)
-    endif ()
-endif ()
-# The URHO3D_OPENGL option is not defined on non-Windows platforms as they should always use OpenGL
-if (MSVC)
-    # On MSVC compiler, default to false (i.e. prefers Direct3D)
-    # OpenGL can be manually enabled with -DURHO3D_OPENGL=1, but Windows graphics card drivers are usually better optimized for Direct3D
-    set (DEFAULT_OPENGL FALSE)
-else ()
-    # On non-MSVC compiler on Windows platform, default to true to enable use of OpenGL instead of Direct3D
-    # Direct3D can be manually enabled with -DURHO3D_OPENGL=0, but it is likely to fail unless the MinGW-w64 distribution is used due to dependency to Direct3D headers and libs
-    set (DEFAULT_OPENGL TRUE)
-endif ()
-cmake_dependent_option (URHO3D_OPENGL "Use OpenGL instead of Direct3D (Windows platform only)" ${DEFAULT_OPENGL} "WIN32" TRUE)      # Force the variable to TRUE when not WIN32
-# On Windows platform Direct3D11 can be optionally chosen
-# Using Direct3D11 on non-MSVC compiler may require copying and renaming Microsoft official libraries (.lib to .a), else link failures or non-functioning graphics may result
-cmake_dependent_option (URHO3D_D3D11 "Use Direct3D11 instead of Direct3D9 (Windows platform only); overrides URHO3D_OPENGL option" FALSE "WIN32" FALSE)
-if (CMAKE_HOST_WIN32 AND NOT DEFINED URHO3D_MKLINK)
-    # Test whether the host system is capable of setting up symbolic link
-    execute_process (COMMAND cmd /C mklink test-link CMakeCache.txt RESULT_VARIABLE MKLINK_EXIT_CODE OUTPUT_QUIET ERROR_QUIET)
-    if (MKLINK_EXIT_CODE EQUAL 0)
-        set (URHO3D_MKLINK TRUE)
-        file (REMOVE ${CMAKE_BINARY_DIR}/test-link)
-    else ()
-        set (URHO3D_MKLINK FALSE)
-    endif ()
-    set (URHO3D_MKLINK ${URHO3D_MKLINK} CACHE INTERNAL "MKLINK capability on the Windows host system")
-endif ()
-cmake_dependent_option (URHO3D_STATIC_RUNTIME "Use static C/C++ runtime libraries and eliminate the need for runtime DLLs installation (VS only)" FALSE "MSVC" FALSE)
-cmake_dependent_option (URHO3D_WIN32_CONSOLE "Use console main() as entry point when setting up Windows executable targets (Windows platform only)" FALSE "WIN32" FALSE)
-cmake_dependent_option (URHO3D_MACOSX_BUNDLE "Use MACOSX_BUNDLE when setting up Mac OS X executable targets (Xcode native build only)" FALSE "XCODE AND NOT IOS" FALSE)
-set (URHO3D_LIB_TYPE STATIC CACHE STRING "Specify Urho3D library type, possible values are STATIC (default) and SHARED")
-if (CMAKE_CROSSCOMPILING AND NOT ANDROID)
-    set (URHO3D_SCP_TO_TARGET "" CACHE STRING "Use scp to transfer executables to target system (non-Android cross-compiling build only), SSH digital key must be setup first for this to work, typical value has a pattern of usr@tgt:remote-loc")
-else ()
-    unset (URHO3D_SCP_TO_TARGET CACHE)
-endif ()
-if (ANDROID)
-    set (ANDROID TRUE CACHE INTERNAL "Setup build for Android platform")
-    cmake_dependent_option (ANDROID_NDK_GDB "Enable ndk-gdb for debugging (Android build only)" FALSE "CMAKE_BUILD_TYPE STREQUAL Debug" FALSE)
-else ()
-    unset (ANDROID_NDK_GDB CACHE)
-endif ()
-if (MINGW AND CMAKE_CROSSCOMPILING)
-    set (MINGW_PREFIX "" CACHE STRING "Prefix path to MinGW cross-compiler tools (MinGW cross-compiling build only)")
-    set (MINGW_SYSROOT "" CACHE PATH "Path to MinGW system root (MinGW cross-compiling build only)")
-    # When cross-compiling then we are most probably in Unix-alike host environment which should not have problem to handle long include dirs
-    # This change is required to keep ccache happy because it does not like the CMake generated include response file
-    foreach (lang C CXX)
-        foreach (cat OBJECTS INCLUDES)
-            unset (CMAKE_${lang}_USE_RESPONSE_FILE_FOR_${cat})
-        endforeach ()
-    endforeach ()
-endif ()
-if (RPI)
-    if (NOT RPI_SUPPORTED_ABIS)
-        set (RPI_SUPPORTED_ABIS armeabi-v6)
-        if (CMAKE_CROSSCOMPILING)
-            # We have no way to know for sure so just give all the available options to user
-            list (APPEND RPI_SUPPORTED_ABIS armeabi-v7a "armeabi-v7a with NEON" "armeabi-v7a with VFPV4")
-        else ()
-            # If not cross-compiling then we should be on the host system (device) itself, so below command is safe to be executed
-            execute_process (COMMAND uname -m OUTPUT_VARIABLE HOST_MACHINE ERROR_QUIET OUTPUT_STRIP_TRAILING_WHITESPACE)
-            if (HOST_MACHINE MATCHES ^armv7)
-                list (APPEND RPI_SUPPORTED_ABIS armeabi-v7a "armeabi-v7a with NEON" "armeabi-v7a with VFPV4")
-                if (NOT RPI_ABI)
-                    set (RPI_ABI armeabi-v7a)   # Set default to this specific target device
-                endif ()
-            endif ()
-        endif ()
-        set (RPI_SUPPORTED_ABIS ${RPI_SUPPORTED_ABIS} CACHE INTERNAL "Supported target ABIs for RPI build")
-    endif ()
-    if (CMAKE_CROSSCOMPILING)
-        set (RPI_PREFIX "" CACHE STRING "Prefix path to Raspberry Pi cross-compiler tools (RPI cross-compiling build only)")
-        set (RPI_SYSROOT "" CACHE PATH "Path to Raspberry Pi system root (RPI cross-compiling build only)")
-    endif ()
-    if (RPI_ABI)
-        list (FIND RPI_SUPPORTED_ABIS ${RPI_ABI} RPI_ABI_FOUND_INDEX)
-        if (RPI_ABI_FOUND_INDEX EQUAL -1)
-            string (REPLACE ";" "\", \"" PRINTABLE_RPI_SUPPORTED_ABIS "${RPI_SUPPORTED_ABIS}")  # Stringify for string replace to work
-            if (NOT CMAKE_CROSSCOMPILING)
-                set (MSG_STR " by this Raspberry Pi device")
-            endif ()
-            message (FATAL_ERROR "Specified RPI_ABI = \"${RPI_ABI}\" is not supported${MSG_STR}. Supported values are: \"${PRINTABLE_RPI_SUPPORTED_ABIS}\".")
-        endif()
-    else ()
-        set (RPI_ABI armeabi-v6)
-    endif ()
-    set (RPI_ABI ${RPI_ABI} CACHE STRING "Specify target ABI (RPI build only), possible values are armeabi-v6 (default for RPI 1), armeabi-v7a (default for RPI 2), armeabi-v7a with NEON, and armeabi-v7a with VFPV4" FORCE)
-endif ()
-if (EMSCRIPTEN)     # CMAKE_CROSSCOMPILING is always true for Emscripten
-    set (EMSCRIPTEN_ROOT_PATH "" CACHE PATH "Root path to Emscripten cross-compiler tools (Emscripten cross-compiling build only)")
-    set (EMSCRIPTEN_SYSROOT "" CACHE PATH "Path to Emscripten system root (Emscripten cross-compiling build only)")
-    option (EMSCRIPTEN_ALLOW_MEMORY_GROWTH "Enable memory growing based on application demand (Emscripten cross-compiling build only)")
-    math (EXPR EMSCRIPTEN_TOTAL_MEMORY "32 * 1024 * 1024")     # This option is ignored when EMSCRIPTEN_ALLOW_MEMORY_GROWTH option is set
-    set (EMSCRIPTEN_TOTAL_MEMORY ${EMSCRIPTEN_TOTAL_MEMORY} CACHE STRING "Specify the total size of memory to be used (Emscripten cross-compiling build only); default to 33554432 (32MB), this option is ignored when EMSCRIPTEN_ALLOW_MEMORY_GROWTH=1")
-    cmake_dependent_option (EMSCRIPTEN_SHARE_DATA "Enable sharing data file support (Emscripten cross-compiling build only)" FALSE "EMSCRIPTEN" FALSE)
-endif ()
-# Constrain the build option values in cmake-gui, if applicable
-if (CMAKE_VERSION VERSION_GREATER 2.8 OR CMAKE_VERSION VERSION_EQUAL 2.8)
-    set_property (CACHE URHO3D_LIB_TYPE PROPERTY STRINGS STATIC SHARED)
-    if (NOT CMAKE_CONFIGURATION_TYPES)
-        set_property (CACHE CMAKE_BUILD_TYPE PROPERTY STRINGS ${URHO3D_BUILD_CONFIGURATIONS})
-    endif ()
-    if (RPI)
-        set_property (CACHE RPI_ABI PROPERTY STRINGS ${RPI_SUPPORTED_ABIS})
-    endif ()
-endif()
-
-# Enable testing
-if (URHO3D_TESTING)
-    enable_testing ()
-    add_definitions (-DURHO3D_TESTING)
-endif ()
-
-# Enable SSE instruction set. Requires Pentium III or Athlon XP processor at minimum.
-if (URHO3D_SSE)
-    add_definitions (-DURHO3D_SSE)
-endif ()
-
-# Enable structured exception handling and minidumps on MSVC only.
-if (MSVC AND URHO3D_MINIDUMPS)
-    add_definitions (-DURHO3D_MINIDUMPS)
-endif ()
-
-# By default use the MSVC dynamic runtime. To eliminate the need to distribute the runtime installer,
-# this can be switched off if not using Urho3D as a shared library.
-if (MSVC)
-    if (URHO3D_STATIC_RUNTIME)
-        set (RELEASE_RUNTIME /MT)
-        set (DEBUG_RUNTIME /MTd)
-    else ()
-        set (RELEASE_RUNTIME "")
-        set (DEBUG_RUNTIME "")
-    endif ()
-endif ()
-
-# By default Windows platform setups main executable as Windows application with WinMain() as entry point
-# this build option overrides the default to set the main executable as console application with main() as entry point instead
-if (URHO3D_WIN32_CONSOLE)
-    add_definitions (-DURHO3D_WIN32_CONSOLE)
-endif ()
-
-# Enable file watcher support for automatic resource reloads by default.
-if (URHO3D_FILEWATCHER)
-    add_definitions (-DURHO3D_FILEWATCHER)
-endif ()
-
-# Enable profiling by default. If disabled, autoprofileblocks become no-ops and the Profiler subsystem is not instantiated.
-if (URHO3D_PROFILING)
-    add_definitions (-DURHO3D_PROFILING)
-endif ()
-
-# Enable logging by default. If disabled, LOGXXXX macros become no-ops and the Log subsystem is not instantiated.
-if (URHO3D_LOGGING)
-    add_definitions (-DURHO3D_LOGGING)
-endif ()
-
-# If not on Windows platform, enable Unix mode for kNet library
-if (NOT WIN32)
-    add_definitions (-DKNET_UNIX)
-endif ()
-
-# Add definition for Direct3D11
-if (URHO3D_D3D11)
-    set (URHO3D_OPENGL 0)
-    add_definitions (-DURHO3D_D3D11)
-endif ()
-
-# Add definition for OpenGL
-if (URHO3D_OPENGL)
-    add_definitions (-DURHO3D_OPENGL)
-endif ()
-
-# Add definitions for GLEW
-if (NOT IOS AND NOT ANDROID AND NOT RPI AND URHO3D_OPENGL)
-    add_definitions (-DGLEW_STATIC -DGLEW_NO_GLU)
-endif ()
-
-# Add definition for AngelScript
-if (URHO3D_ANGELSCRIPT)
-    add_definitions (-DURHO3D_ANGELSCRIPT)
-endif ()
-
-# Default library type is STATIC
-if (URHO3D_LIB_TYPE)
-    string (TOUPPER ${URHO3D_LIB_TYPE} URHO3D_LIB_TYPE)
-endif ()
-if (NOT URHO3D_LIB_TYPE STREQUAL SHARED)
-    set (URHO3D_LIB_TYPE STATIC)
-    add_definitions (-DURHO3D_STATIC_DEFINE)
-endif ()
-
-# Add definition for amalgamated build
-if (MSVC)
-    if (URHO3D_LIB_TYPE STREQUAL SHARED)
-        message (STATUS "Reverted back to non-amalgamated build because even conventional build of Urho3D shared library for MSVC is already a CMake-hack by itself")
-        set (URHO3D_AMALG 0)
-    elseif (URHO3D_AMALG LESS 3)
-        set (URHO3D_AMALG 3)    # Force to autosplit to minimal 3 translation units to avoid symbols conflict
-    endif ()
-endif ()
-if (URHO3D_AMALG)
-    add_definitions (-DURHO3D_AMALG)
-endif ()
-
-# Add definition for Lua and LuaJIT
-if (URHO3D_LUAJIT)
-    add_definitions (-DURHO3D_LUAJIT)
-    set (JIT JIT)
-    # Implied URHO3D_LUA
-    set (URHO3D_LUA 1)
-    # Disable LuaJIT-specific amalgamated build when project-scope amalgamated build is enabled
-    if (URHO3D_AMALG AND URHO3D_LUAJIT_AMALG)
-        set (URHO3D_LUAJIT_AMALG 0)
-    endif ()
-endif ()
-if (URHO3D_LUA)
-    add_definitions (-DURHO3D_LUA)
-    # Optionally enable Lua / C++ wrapper safety checks
-    if (NOT URHO3D_SAFE_LUA)
-        add_definitions (-DTOLUA_RELEASE)
-    endif ()
-endif ()
-
-# Add definition for Navigation
-if (URHO3D_NAVIGATION)
-    add_definitions (-DURHO3D_NAVIGATION)
-endif ()
-
-# Add definition for Network
-if (URHO3D_NETWORK)
-    add_definitions (-DURHO3D_NETWORK)
-endif ()
-
-# Add definition for Physics
-if (URHO3D_PHYSICS)
-    add_definitions (-DURHO3D_PHYSICS)
-endif ()
-
-# Add definition for Urho2D
-if (URHO3D_URHO2D)
-    add_definitions (-DURHO3D_URHO2D)
-endif ()
-
-<<<<<<< HEAD
-# Find DirectX SDK include & library directories for Visual Studio. It is also possible to compile
-# without if a recent Windows SDK is installed. The SDK is not searched for with MinGW as it is
-# incompatible; rather, it is assumed that MinGW itself comes with the necessary headers & libraries.
-=======
-# Default library type is STATIC
-if (URHO3D_LIB_TYPE)
-    string (TOUPPER ${URHO3D_LIB_TYPE} URHO3D_LIB_TYPE)
-endif ()
-if (NOT URHO3D_LIB_TYPE STREQUAL SHARED)
-    set (URHO3D_LIB_TYPE STATIC)
-    add_definitions (-DURHO3D_STATIC_DEFINE)
-endif ()
-
-# Find Direct3D include & library directories for Visual Studio in MS Windows SDK or DirectX SDK.
-# The SDK is not searched for with MinGW as it is incompatible, rather, it is assumed that MinGW
-# itself comes with the necessary headers & libraries.
->>>>>>> 11ae5e06
-# Note that when building for OpenGL, any libraries are not used, but the include directory may
-# be necessary for DirectInput & DirectSound headers, if those are not present in the compiler's own
-# default includes.
-if (WIN32)
-    find_package (Direct3D REQUIRED)
-    if (DIRECT3D_INCLUDE_DIRS)
-        include_directories (${DIRECT3D_INCLUDE_DIRS})
-    endif ()
-endif ()
-
-# For Raspbery Pi, find Broadcom VideoCore IV firmware
-if (RPI)
-    find_package (BCM_VC REQUIRED)
-    include_directories (${BCM_VC_INCLUDE_DIRS})
-endif ()
-
-# Platform and compiler specific options
-if (URHO3D_MODERN_CPP)
-    add_definitions (-DURHO3D_MODERN_CPP)
-    if (CMAKE_CXX_COMPILER_ID MATCHES GNU)
-        # Use gnu++11/gnu++0x instead of c++11/c++0x as the latter does not work as expected when cross compiling
-        execute_process (COMMAND ${CMAKE_COMMAND} -E touch test_modern_cpp.cpp)
-        foreach (STANDARD gnu++11 gnu++0x)  # Fallback to gnu++0x on older GCC version
-            execute_process (COMMAND ${CMAKE_CXX_COMPILER} -o test_modern_cpp.out -c test_modern_cpp.cpp -std=${STANDARD} RESULT_VARIABLE GCC_EXIT_CODE OUTPUT_QUIET ERROR_QUIET)
-            if (GCC_EXIT_CODE EQUAL 0)
-                set (CMAKE_CXX_FLAGS "${CMAKE_CXX_FLAGS} -std=${STANDARD}")
-                break ()
-            endif ()
-        endforeach ()
-        if (NOT GCC_EXIT_CODE EQUAL 0)
-            execute_process (COMMAND ${CMAKE_CXX_COMPILER} -dumpversion OUTPUT_VARIABLE GCC_VERSION ERROR_QUIET)
-            message (FATAL_ERROR "Your GCC version ${GCC_VERSION} is too old to enable modern C++ support")
-        endif ()
-        execute_process (COMMAND ${CMAKE_COMMAND} -E remove test_modern_cpp.cpp test_modern_cpp.out)
-    elseif (CMAKE_CXX_COMPILER_ID MATCHES Clang)
-        # Cannot set CMAKE_CXX_FLAGS here directly because CMake uses the same flags for both C++ and Object-C languages, the latter does not support c++11 dialect
-        # Workaround the problem by setting the compiler flags in the source properties for C++ language only in the setup_target() macro
-        set (CLANG_CXX_FLAGS -std=c++11)
-    elseif (MSVC80)
-        message (FATAL_ERROR "Your MSVC version is too told to enable experimental C++11 support")
-    endif ()
-endif ()
-if (IOS)
-    # IOS-specific setup
-    add_definitions (-DIOS)
-    if (URHO3D_64BIT)
-        set (CMAKE_OSX_ARCHITECTURES $(ARCHS_STANDARD_INCLUDING_64_BIT))
-    else ()
-        set (CMAKE_OSX_ARCHITECTURES $(ARCHS_STANDARD_32_BIT))
-    endif ()
-    set (CMAKE_XCODE_EFFECTIVE_PLATFORMS -iphoneos -iphonesimulator)
-    set (CMAKE_OSX_SYSROOT iphoneos)    # Set Base SDK to "Latest iOS"
-    execute_process (COMMAND xcodebuild -version -sdk ${CMAKE_OSX_SYSROOT} Path OUTPUT_VARIABLE IOS_SYSROOT OUTPUT_STRIP_TRAILING_WHITESPACE)   # Obtain iOS sysroot path
-    set (CMAKE_FIND_ROOT_PATH ${IOS_SYSROOT})
-elseif (XCODE)
-    # MacOSX-Xcode-specific setup
-    if (NOT URHO3D_64BIT)
-        set (CMAKE_OSX_ARCHITECTURES $(ARCHS_STANDARD_32_BIT))
-    endif ()
-    set (CMAKE_OSX_SYSROOT macosx)    # Set Base SDK to "Latest OS X"
-    if (NOT CMAKE_OSX_DEPLOYMENT_TARGET)
-        # If not set, set to current running build system OS version by default
-        execute_process (COMMAND sw_vers -productVersion OUTPUT_VARIABLE CURRENT_OSX_VERSION OUTPUT_STRIP_TRAILING_WHITESPACE)
-        string (REGEX REPLACE ^\([^.]+\\.[^.]+\).* \\1 CMAKE_OSX_DEPLOYMENT_TARGET ${CURRENT_OSX_VERSION})
-    endif ()
-endif ()
-if (IOS OR URHO3D_MACOSX_BUNDLE)
-    # Common MacOSX and iOS bundle setup
-    if (NOT MACOSX_BUNDLE_GUI_IDENTIFIER)
-        set (MACOSX_BUNDLE_GUI_IDENTIFIER com.github.urho3d.\${PRODUCT_NAME:bundleIdentifier:lower})
-    endif ()
-    if (NOT MACOSX_BUNDLE_BUNDLE_NAME)
-        set (MACOSX_BUNDLE_BUNDLE_NAME \${PRODUCT_NAME})
-    endif ()
-endif ()
-if (MSVC)
-    # Visual Studio-specific setup
-    add_definitions (-D_CRT_SECURE_NO_WARNINGS)
-    # Note: All CMAKE_xxx_FLAGS variables are not in list context (although they should be)
-    set (CMAKE_C_FLAGS_DEBUG "${CMAKE_C_FLAGS_DEBUG} ${DEBUG_RUNTIME}")
-    set (CMAKE_C_FLAGS_RELWITHDEBINFO "${CMAKE_C_FLAGS_RELEASE} ${RELEASE_RUNTIME} /fp:fast /Zi /GS-")
-    set (CMAKE_C_FLAGS_RELEASE ${CMAKE_C_FLAGS_RELWITHDEBINFO})
-    set (CMAKE_CXX_FLAGS_DEBUG "${CMAKE_CXX_FLAGS_DEBUG} ${DEBUG_RUNTIME}")
-    set (CMAKE_CXX_FLAGS_RELWITHDEBINFO "${CMAKE_CXX_FLAGS_RELEASE} ${RELEASE_RUNTIME} /fp:fast /Zi /GS- /D _SECURE_SCL=0")
-    set (CMAKE_CXX_FLAGS_RELEASE ${CMAKE_CXX_FLAGS_RELWITHDEBINFO})
-    # SSE flag is redundant if already compiling as 64bit
-    if (URHO3D_SSE AND NOT URHO3D_64BIT)
-        set (CMAKE_C_FLAGS "${CMAKE_C_FLAGS} /arch:SSE")
-        set (CMAKE_CXX_FLAGS "${CMAKE_CXX_FLAGS} /arch:SSE")
-    endif ()
-    set (CMAKE_EXE_LINKER_FLAGS_RELWITHDEBINFO "${CMAKE_EXE_LINKER_FLAGS_RELEASE} /OPT:REF /OPT:ICF /DEBUG")
-    set (CMAKE_EXE_LINKER_FLAGS_RELEASE "${CMAKE_EXE_LINKER_FLAGS_RELEASE} /OPT:REF /OPT:ICF")
-    # Increase the addressing capacity when using amalgamated build
-    if (URHO3D_AMALG)
-        set (CMAKE_C_FLAGS "${CMAKE_C_FLAGS} /bigobj")
-        set (CMAKE_CXX_FLAGS "${CMAKE_CXX_FLAGS} /bigobj")
-    endif ()
-else ()
-    # GCC/Clang-specific setup
-    set (CMAKE_CXX_FLAGS "${CMAKE_CXX_FLAGS} -Wno-invalid-offsetof")
-    if (ANDROID)
-        # Most of the flags are already setup in android.toolchain.cmake module
-        set (CMAKE_C_FLAGS "${CMAKE_C_FLAGS} -fstack-protector")
-        set (CMAKE_CXX_FLAGS "${CMAKE_CXX_FLAGS} -fstack-protector")
-    else ()
-        if (RPI)
-            add_definitions (-DRPI)
-            set (RPI_CFLAGS "-pipe -mfloat-abi=hard -Wno-psabi")    # We only support armhf distros, so turn on hard-float by default
-            if (RPI_ABI MATCHES ^armeabi-v7a)
-                set (RPI_CFLAGS "${RPI_CFLAGS} -mcpu=cortex-a7")
-                if (RPI_ABI MATCHES NEON)
-                    set (RPI_CFLAGS "${RPI_CFLAGS} -mfpu=neon-vfpv4")
-                elseif (RPI_ABI MATCHES VFPV4)
-                    set (RPI_CFLAGS "${RPI_CFLAGS} -mfpu=vfpv4")
-                else ()
-                    set (RPI_CFLAGS "${RPI_CFLAGS} -mfpu=vfpv4-d16")
-                endif ()
-            else ()
-                set (RPI_CFLAGS "${RPI_CFLAGS} -mcpu=arm1176jzf-s -mfpu=vfp")
-            endif ()
-            set (CMAKE_C_FLAGS "${CMAKE_C_FLAGS} ${RPI_CFLAGS}")
-            set (CMAKE_CXX_FLAGS "${CMAKE_CXX_FLAGS} ${RPI_CFLAGS}")
-        else ()
-            set (CMAKE_C_FLAGS "${CMAKE_C_FLAGS} -ffast-math")
-            set (CMAKE_CXX_FLAGS "${CMAKE_CXX_FLAGS} -ffast-math")
-            if (URHO3D_64BIT)
-                set (DASH_MBIT -m64)    # This variable is intentionally not defined on Android and RPI platform
-            else ()
-                set (DASH_MBIT -m32)
-                if (URHO3D_SSE)
-                    set (CMAKE_C_FLAGS "${CMAKE_C_FLAGS} -msse")
-                    set (CMAKE_CXX_FLAGS "${CMAKE_CXX_FLAGS} -msse")
-                endif ()
-            endif ()
-            set (CMAKE_C_FLAGS "${CMAKE_C_FLAGS} ${DASH_MBIT}")
-            set (CMAKE_CXX_FLAGS "${CMAKE_CXX_FLAGS} ${DASH_MBIT}")
-            set (CMAKE_SHARED_LINKER_FLAGS "${CMAKE_SHARED_LINKER_FLAGS} ${DASH_MBIT}")
-        endif ()
-        if (EMSCRIPTEN)
-            # Emscripten-specific setup
-            set (CMAKE_C_FLAGS "${CMAKE_C_FLAGS} -Wno-warn-absolute-paths -Wno-unknown-warning-option")
-            set (CMAKE_CXX_FLAGS "${CMAKE_CXX_FLAGS} -Wno-warn-absolute-paths -Wno-unknown-warning-option")
-            # Prior to version 1.31.3 emcc does not consistently add the cpp standard and remove Emscripten-specific compiler flags
-            # before passing on the work to the underlying LLVM/Clang compiler, this has resulted in preprocessing error when enabling the PCH and ccache
-            # (See https://github.com/kripken/emscripten/issues/3365 for more detail)
-            if (EMCC_VERSION VERSION_LESS 1.31.3)
-                set (CMAKE_CXX_FLAGS "${CMAKE_CXX_FLAGS} -std=c++03")
-            endif ()
-            set (CMAKE_C_FLAGS_RELEASE "-Oz -DNDEBUG")
-            set (CMAKE_CXX_FLAGS_RELEASE "-Oz -DNDEBUG")
-            if (DEFINED ENV{CI})
-                # Our CI server is slow, so do not optimize and discard all debug info when test building in Debug configuration
-                set (CMAKE_C_FLAGS_DEBUG "-g0")
-                set (CMAKE_CXX_FLAGS_DEBUG "-g0")
-            endif ()
-            # CMake does not treat Emscripten as a valid platform yet, certain platform-specific variables cannot be set in the
-            # toolchain file as they get overwritten by CMake internally as per Linux platform default, so set them here for now
-            set (CMAKE_EXECUTABLE_SUFFIX .html)
-        elseif (MINGW)
-            # MinGW-specific setup
-            set (CMAKE_C_FLAGS "${CMAKE_C_FLAGS} -static -static-libgcc -fno-keep-inline-dllexport")
-            set (CMAKE_CXX_FLAGS "${CMAKE_CXX_FLAGS} -static -static-libstdc++ -static-libgcc -fno-keep-inline-dllexport")
-            set (CMAKE_SHARED_LINKER_FLAGS "${CMAKE_SHARED_LINKER_FLAGS} -static")
-            # Additional compiler flags for Windows ports of GCC
-            set (CMAKE_C_FLAGS_RELWITHDEBINFO "-O2 -g -DNDEBUG")
-            set (CMAKE_CXX_FLAGS_RELWITHDEBINFO "-O2 -g -DNDEBUG")
-            # Reduce GCC optimization level from -O3 to -O2 for stability in RELEASE build configuration
-            set (CMAKE_C_FLAGS_RELEASE "-O2 -DNDEBUG")
-            set (CMAKE_CXX_FLAGS_RELEASE "-O2 -DNDEBUG")
-        endif ()
-        set (CMAKE_C_FLAGS_DEBUG "${CMAKE_C_FLAGS_DEBUG} -DDEBUG -D_DEBUG")
-        set (CMAKE_CXX_FLAGS_DEBUG "${CMAKE_CXX_FLAGS_DEBUG} -DDEBUG -D_DEBUG")
-    endif ()
-    if (CMAKE_CXX_COMPILER_ID STREQUAL Clang)
-        if (CMAKE_GENERATOR STREQUAL Ninja OR "$ENV{USE_CCACHE}")
-            # When ccache support is on, these flags keep the color diagnostics pipe through ccache output and suppress Clang warning due ccache internal preprocessing step
-            set (CMAKE_C_FLAGS "${CMAKE_C_FLAGS} -fcolor-diagnostics -Qunused-arguments")
-            set (CMAKE_CXX_FLAGS "${CMAKE_CXX_FLAGS} -fcolor-diagnostics -Qunused-arguments")
-        endif ()
-        # Temporary workaround for Travis CI VM as Ubuntu 12.04 LTS still uses old glibc header files that do not have the necessary patch for Clang to work correctly
-        # TODO: Remove this workaround when Travis CI VM has been migrated to Ubuntu 14.04 LTS (or hopefully it will be CentOS :)
-        if (DEFINED ENV{CI} AND "$ENV{LINUX}")
-            add_definitions (-D__extern_always_inline=inline)
-        endif ()
-    endif ()
-endif ()
-
-# Macro for setting common output directories
-macro (set_output_directories OUTPUT_PATH)
-    foreach (TYPE ${ARGN})
-        set (CMAKE_${TYPE}_OUTPUT_DIRECTORY ${OUTPUT_PATH})
-        foreach (CONFIG ${CMAKE_CONFIGURATION_TYPES})
-            string (TOUPPER ${CONFIG} CONFIG)
-            set (CMAKE_${TYPE}_OUTPUT_DIRECTORY_${CONFIG} ${OUTPUT_PATH})
-        endforeach ()
-    endforeach ()
-endmacro ()
-
-# Set common binary output directory for all platforms
-set_output_directories (${CMAKE_BINARY_DIR}/bin RUNTIME PDB)
-
-# Macro for setting symbolic link on platform that supports it
-macro (create_symlink SOURCE DESTINATION)
-    # Make absolute paths so they work more reliably on cmake-gui
-    if (IS_ABSOLUTE ${SOURCE})
-        set (ABS_SOURCE ${SOURCE})
-    else ()
-        set (ABS_SOURCE ${CMAKE_SOURCE_DIR}/${SOURCE})
-    endif ()
-    if (IS_ABSOLUTE ${DESTINATION})
-        set (ABS_DESTINATION ${DESTINATION})
-    else ()
-        set (ABS_DESTINATION ${CMAKE_BINARY_DIR}/${DESTINATION})
-    endif ()
-    if (CMAKE_HOST_WIN32)
-        if (IS_DIRECTORY ${ABS_SOURCE})
-            set (SLASH_D /D)
-        else ()
-            unset (SLASH_D)
-        endif ()
-        if (URHO3D_MKLINK)
-            if (NOT EXISTS ${ABS_DESTINATION})
-                # Have to use string-REPLACE as file-TO_NATIVE_PATH does not work as expected with MinGW on "backward slash" host system
-                string (REPLACE / \\ BACKWARD_ABS_DESTINATION ${ABS_DESTINATION})
-                string (REPLACE / \\ BACKWARD_ABS_SOURCE ${ABS_SOURCE})
-                execute_process (COMMAND cmd /C mklink ${SLASH_D} ${BACKWARD_ABS_DESTINATION} ${BACKWARD_ABS_SOURCE} OUTPUT_QUIET ERROR_QUIET)
-            endif ()
-        elseif (${ARGN} STREQUAL FALLBACK_TO_COPY)
-            if (SLASH_D)
-                set (COMMAND COMMAND ${CMAKE_COMMAND} -E copy_directory ${ABS_SOURCE} ${ABS_DESTINATION})
-            else ()
-                set (COMMAND COMMAND ${CMAKE_COMMAND} -E copy_if_different ${ABS_SOURCE} ${ABS_DESTINATION})
-            endif ()
-            if (TARGET ${TARGET_NAME})
-                # Fallback to copy everytime the target is built
-                add_custom_command (TARGET ${TARGET_NAME} POST_BUILD ${COMMAND})
-            else ()
-                # Fallback to copy only one time
-                execute_process (${COMMAND})
-            endif ()
-        else ()
-            message (WARNING "Unable to create symbolic link on this host system, you may need to manually copy file/dir from \"${SOURCE}\" to \"${DESTINATION}\"")
-        endif ()
-    else ()
-        execute_process (COMMAND ${CMAKE_COMMAND} -E create_symlink ${ABS_SOURCE} ${ABS_DESTINATION})
-    endif ()
-endmacro ()
-
-include (GenerateExportHeader)
-
-# Macro for precompiling header (On MSVC, the dummy C++ implementation file for precompiling the header file would be generated if not already exists)
-# This macro should be called before the CMake target has been added
-# Typically, user should indirectly call this macro by using the 'PCH' option when calling define_source_file() macro
-macro (enable_pch HEADER_PATHNAME)
-    # Determine the precompiled header output filename
-    get_filename_component (HEADER_FILENAME ${HEADER_PATHNAME} NAME)
-    if (CMAKE_COMPILER_IS_GNUCXX)
-        # GNU g++
-        set (PCH_FILENAME ${HEADER_FILENAME}.gch)
-    else ()
-        # Clang or MSVC
-        set (PCH_FILENAME ${HEADER_FILENAME}.pch)
-    endif ()
-
-    if (MSVC)
-        get_filename_component (NAME_WE ${HEADER_FILENAME} NAME_WE)
-        if (TARGET ${TARGET_NAME})
-            foreach (FILE ${SOURCE_FILES})
-                if (FILE MATCHES \\.cpp$)
-                    if (FILE MATCHES ${NAME_WE}\\.cpp$)
-                        # Precompiling header file
-                        set_property (SOURCE ${FILE} APPEND_STRING PROPERTY COMPILE_FLAGS " /Fp$(IntDir)${PCH_FILENAME} /Yc${HEADER_FILENAME}")     # Need a leading space for appending
-                    else ()
-                        # Using precompiled header file
-                        get_property (NO_PCH SOURCE ${FILE} PROPERTY NO_PCH)
-                        if (NOT NO_PCH)
-                            set_property (SOURCE ${FILE} APPEND_STRING PROPERTY COMPILE_FLAGS " /Fp$(IntDir)${PCH_FILENAME} /Yu${HEADER_FILENAME} /FI${HEADER_FILENAME}")
-                        endif ()
-                    endif ()
-                endif ()
-            endforeach ()
-            unset (${TARGET_NAME}_HEADER_PATHNAME)
-        else ()
-            # The target has not been created yet, so set an internal variable to come back here again later
-            set (${TARGET_NAME}_HEADER_PATHNAME ${HEADER_PATHNAME})
-            # But proceed to add the dummy C++ implementation file if necessary
-            set (CXX_FILENAME ${NAME_WE}.cpp)
-            get_filename_component (PATH ${HEADER_PATHNAME} PATH)
-            if (PATH)
-                set (PATH ${PATH}/)
-            endif ()
-            list (FIND SOURCE_FILES ${PATH}${CXX_FILENAME} CXX_FILENAME_FOUND)
-            if (CXX_FILENAME_FOUND STREQUAL -1)
-                file (WRITE ${CMAKE_CURRENT_BINARY_DIR}/${CXX_FILENAME} "// This is a generated file. DO NOT EDIT!\n\n#include \"${HEADER_FILENAME}\"")
-                list (APPEND SOURCE_FILES ${CXX_FILENAME})
-            endif ()
-        endif ()
-    elseif (XCODE)
-        if (TARGET ${TARGET_NAME})
-            # Precompiling and using precompiled header file
-            set_target_properties (${TARGET_NAME} PROPERTIES XCODE_ATTRIBUTE_GCC_PRECOMPILE_PREFIX_HEADER YES XCODE_ATTRIBUTE_GCC_PREFIX_HEADER ${CMAKE_CURRENT_SOURCE_DIR}/${HEADER_PATHNAME})
-            unset (${TARGET_NAME}_HEADER_PATHNAME)
-        else ()
-            # The target has not been created yet, so set an internal variable to come back here again later
-            set (${TARGET_NAME}_HEADER_PATHNAME ${HEADER_PATHNAME})
-        endif ()
-    else ()
-        # GCC or Clang
-        if (TARGET ${TARGET_NAME})
-            # Precompiling header file
-            get_directory_property (COMPILE_DEFINITIONS COMPILE_DEFINITIONS)
-            get_directory_property (INCLUDE_DIRECTORIES INCLUDE_DIRECTORIES)
-            get_target_property (TYPE ${TARGET_NAME} TYPE)
-            if (TYPE MATCHES SHARED)
-                list (APPEND COMPILE_DEFINITIONS ${TARGET_NAME}_EXPORTS)
-                # todo: Reevaluate the replacement of this deprecated function (since CMake 2.8.12) when the CMake minimum required version is set to 2.8.12
-                # At the moment it seems using the function is the "only way" to get the export flags into a CMake variable
-                # Additionally, CMake implementation of 'VISIBILITY_INLINES_HIDDEN' has a bug (tested in 2.8.12.2) that it erroneously sets the flag for C compiler too
-                add_compiler_export_flags (COMPILER_EXPORT_FLAGS)
-                if (NOT ANDROID)    # To cater for Android/CMake toolchain which already adds -fPIC flags into the CMake C and CXX compiler flags
-                    set (COMPILER_EXPORT_FLAGS "${COMPILER_EXPORT_FLAGS} -fPIC")
-                endif ()
-            endif ()
-            string (REPLACE ";" " -D" COMPILE_DEFINITIONS "-D${COMPILE_DEFINITIONS}")
-            string (REPLACE ";" " -I" INCLUDE_DIRECTORIES "-I${INCLUDE_DIRECTORIES}")
-            # Make sure the precompiled headers are not stale by creating custom rules to re-compile the header as necessary
-            file (MAKE_DIRECTORY ${CMAKE_CURRENT_BINARY_DIR}/${PCH_FILENAME})
-            foreach (CONFIG ${CMAKE_CONFIGURATION_TYPES} ${CMAKE_BUILD_TYPE})   # These two vars are mutually exclusive
-                # Generate *.rsp containing configuration specific compiler flags
-                string (TOUPPER ${CONFIG} UPPERCASE_CONFIG)
-                file (WRITE ${CMAKE_CURRENT_BINARY_DIR}/${HEADER_FILENAME}.${CONFIG}.pch.rsp.new "${COMPILE_DEFINITIONS} ${CLANG_CXX_FLAGS} ${CMAKE_CXX_FLAGS} ${CMAKE_CXX_FLAGS_${UPPERCASE_CONFIG}} ${COMPILER_EXPORT_FLAGS} ${INCLUDE_DIRECTORIES} -c -x c++-header")
-                execute_process (COMMAND ${CMAKE_COMMAND} -E copy_if_different ${CMAKE_CURRENT_BINARY_DIR}/${HEADER_FILENAME}.${CONFIG}.pch.rsp.new ${CMAKE_CURRENT_BINARY_DIR}/${HEADER_FILENAME}.${CONFIG}.pch.rsp)
-                file (REMOVE ${CMAKE_CURRENT_BINARY_DIR}/${HEADER_FILENAME}.${CONFIG}.pch.rsp.new)
-                # Determine the dependency list
-                execute_process (COMMAND ${CMAKE_CXX_COMPILER} @${CMAKE_CURRENT_BINARY_DIR}/${HEADER_FILENAME}.${CONFIG}.pch.rsp -MTdeps -MM -o ${CMAKE_CURRENT_BINARY_DIR}/${HEADER_FILENAME}.${CONFIG}.pch.deps ${CMAKE_CURRENT_SOURCE_DIR}/${HEADER_PATHNAME} RESULT_VARIABLE CXX_COMPILER_EXIT_CODE)
-                if (NOT CXX_COMPILER_EXIT_CODE EQUAL 0)
-                    message (FATAL_ERROR "The configured compiler toolchain in the build tree is not able to handle all the compiler flags required to build the project. "
-                        "Please kindly update your compiler toolchain to its latest version. If you are using MinGW then make sure it is MinGW-W64 instead of MinGW-W32 or TDM-GCC (Code::Blocks default). "
-                        "However, if you think there is something wrong with the compiler flags being used then please file a bug report to the project devs.")
-                endif ()
-                file (STRINGS ${CMAKE_CURRENT_BINARY_DIR}/${HEADER_FILENAME}.${CONFIG}.pch.deps DEPS)
-                string (REGEX REPLACE "^deps: *| *\\; +" ";" DEPS ${DEPS})
-                # Create the rule that depends on the included headers
-                add_custom_command (OUTPUT ${HEADER_FILENAME}.${CONFIG}.pch.trigger
-                    COMMAND ${CMAKE_CXX_COMPILER} @${CMAKE_CURRENT_BINARY_DIR}/${HEADER_FILENAME}.${CONFIG}.pch.rsp -o ${PCH_FILENAME}/${PCH_FILENAME}.${CONFIG} ${CMAKE_CURRENT_SOURCE_DIR}/${HEADER_PATHNAME}
-                    COMMAND ${CMAKE_COMMAND} -E touch ${HEADER_FILENAME}.${CONFIG}.pch.trigger
-                    DEPENDS ${CMAKE_CURRENT_BINARY_DIR}/${HEADER_FILENAME}.${CONFIG}.pch.rsp ${DEPS}
-                    COMMENT "Precompiling header file '${HEADER_FILENAME}' for ${CONFIG} configuration")
-            endforeach ()
-            # Using precompiled header file
-            if ($ENV{COVERITY_SCAN_BRANCH})
-                # Coverity scan does not support PCH so workaround by including the actual header file
-                set (ABS_PATH_PCH ${CMAKE_CURRENT_SOURCE_DIR}/${HEADER_PATHNAME})
-            else ()
-                set (ABS_PATH_PCH ${CMAKE_CURRENT_BINARY_DIR}/${HEADER_FILENAME})
-            endif ()
-            foreach (FILE ${SOURCE_FILES})
-                if (FILE MATCHES \\.cpp$)
-                    get_property (NO_PCH SOURCE ${FILE} PROPERTY NO_PCH)
-                    if (NOT NO_PCH)
-                        set_property (SOURCE ${FILE} APPEND_STRING PROPERTY COMPILE_FLAGS " -include ${ABS_PATH_PCH}")
-                    endif ()
-                endif ()
-            endforeach ()
-            unset (${TARGET_NAME}_HEADER_PATHNAME)
-        else ()
-            # The target has not been created yet, so set an internal variable to come back here again later
-            set (${TARGET_NAME}_HEADER_PATHNAME ${HEADER_PATHNAME})
-            # But proceed to add the dummy source file(s) to trigger the custom command output rule
-            if (CMAKE_CONFIGURATION_TYPES)
-                # Multi-config, trigger all rules and let the compiler to choose which precompiled header is suitable to use
-                foreach (CONFIG ${CMAKE_CONFIGURATION_TYPES})
-                    list (APPEND TRIGGERS ${HEADER_FILENAME}.${CONFIG}.pch.trigger)
-                endforeach ()
-            else ()
-                # Single-config, just trigger the corresponding rule matching the current build configuration
-                set (TRIGGERS ${HEADER_FILENAME}.${CMAKE_BUILD_TYPE}.pch.trigger)
-            endif ()
-            list (APPEND SOURCE_FILES ${TRIGGERS})
-        endif ()
-    endif ()
-endmacro ()
-
-# Macro for setting up dependency lib for compilation and linking of a target
-macro (setup_target)
-    # Include directories
-    include_directories (${INCLUDE_DIRS})
-    # Link libraries
-    define_dependency_libs (${TARGET_NAME})
-    target_link_libraries (${TARGET_NAME} ${ABSOLUTE_PATH_LIBS} ${LIBS})
-    # Enable PCH if requested
-    if (${TARGET_NAME}_HEADER_PATHNAME)
-        enable_pch (${${TARGET_NAME}_HEADER_PATHNAME})
-    endif ()
-    # Set additional linker dependencies (only work for Makefile-based generator according to CMake documentation)
-    if (LINK_DEPENDS)
-        string (REPLACE ";" "\;" LINK_DEPENDS "${LINK_DEPENDS}")        # Stringify for string replacement
-        list (APPEND TARGET_PROPERTIES LINK_DEPENDS "${LINK_DEPENDS}")  # Stringify with semicolons already escaped
-        unset (LINK_DEPENDS)
-    endif ()
-    # CMake does not support IPHONEOS_DEPLOYMENT_TARGET the same manner as it supports CMAKE_OSX_DEPLOYMENT_TARGET
-    # The iOS deployment target is set using the corresponding Xcode attribute as target property instead
-    if (IOS AND IPHONEOS_DEPLOYMENT_TARGET)
-        list (APPEND TARGET_PROPERTIES XCODE_ATTRIBUTE_IPHONEOS_DEPLOYMENT_TARGET ${IPHONEOS_DEPLOYMENT_TARGET})
-    endif ()
-    if (TARGET_PROPERTIES)
-        set_target_properties (${TARGET_NAME} PROPERTIES ${TARGET_PROPERTIES})
-        unset (TARGET_PROPERTIES)
-    endif ()
-
-    # Workaround CMake/Xcode generator bug where it always appends '/build' path element to SYMROOT attribute and as such the items in Products are always rendered as red as if they are not yet built
-    if (XCODE AND NOT CMAKE_PROJECT_NAME MATCHES ^ExternalProject-)
-        file (MAKE_DIRECTORY ${CMAKE_BINARY_DIR}/build)
-        get_target_property (LOCATION ${TARGET_NAME} LOCATION)
-        string (REGEX REPLACE "^.*\\$\\(CONFIGURATION\\)" $(CONFIGURATION) SYMLINK ${LOCATION})
-        get_filename_component (DIRECTORY ${SYMLINK} PATH)
-        add_custom_command (TARGET ${TARGET_NAME} POST_BUILD
-            COMMAND mkdir -p ${DIRECTORY} && ln -sf $<TARGET_FILE:${TARGET_NAME}> ${DIRECTORY}/$<TARGET_FILE_NAME:${TARGET_NAME}>
-            WORKING_DIRECTORY ${CMAKE_BINARY_DIR}/build)
-    endif ()
-
-    # Workaround CMake problem of sharing CMAKE_CXX_FLAGS for both C++ and Objective-C languages
-    if (CLANG_CXX_FLAGS)
-        foreach (FILE ${SOURCE_FILES})
-            if (FILE MATCHES \\.cpp|\\.cc)
-                set_property (SOURCE ${FILE} APPEND_STRING PROPERTY COMPILE_FLAGS " ${CLANG_CXX_FLAGS}")
-            endif ()
-        endforeach ()
-    endif ()
-endmacro ()
-
-# Macro for checking the SOURCE_FILES variable is properly initialized
-macro (check_source_files)
-    if (NOT SOURCE_FILES)
-        message (FATAL_ERROR "Could not configure and generate the project file because no source files have been defined yet. "
-            "You can define the source files explicitly by setting the SOURCE_FILES variable in your CMakeLists.txt; or "
-            "by calling the define_source_files() macro which would by default glob all the C++ source files found in the same scope of "
-            "CMakeLists.txt where the macro is being called and the macro would set the SOURCE_FILES variable automatically. "
-            "If your source files are not located in the same directory as the CMakeLists.txt or your source files are "
-            "more than just C++ language then you probably have to pass in extra arguments when calling the macro in order to make it works. "
-            "See the define_source_files() macro definition in the CMake/Modules/Urho3D-CMake-common.cmake for more detail.")
-    endif ()
-endmacro ()
-
-# Macro for setting up a library target
-# Macro arguments:
-#  STATIC/SHARED/MODULE/EXCLUDE_FROM_ALL - see CMake help on add_library() command
-# CMake variables:
-#  SOURCE_FILES - list of source files
-#  INCLUDE_DIRS - list of directories for include search path
-#  LIBS - list of dependent libraries that are built internally in the project
-#  ABSOLUTE_PATH_LIBS - list of dependent libraries that are external to the project
-#  LINK_DEPENDS - list of additional files on which a target binary depends for linking (Makefile-based generator only)
-#  TARGET_PROPERTIES - list of target properties
-macro (setup_library)
-    check_source_files ()
-    prepare_amalgamated_build ()
-    add_library (${TARGET_NAME} ${ARGN} ${SOURCE_FILES})
-    setup_target ()
-
-    # Setup the compiler flags for building shared library
-    get_target_property (LIB_TYPE ${TARGET_NAME} TYPE)
-    if (LIB_TYPE MATCHES SHARED)
-        # Hide the symbols that are not explicitly marked for export
-        add_compiler_export_flags ()
-    endif ()
-
-    if (CMAKE_PROJECT_NAME STREQUAL Urho3D)
-        if (NOT ${TARGET_NAME} STREQUAL Urho3D)
-            # Only interested in static library type, i.e. exclude shared and module library types
-            if (LIB_TYPE MATCHES STATIC)
-                set (STATIC_LIBRARY_TARGETS ${STATIC_LIBRARY_TARGETS} ${TARGET_NAME} PARENT_SCOPE)
-            endif ()
-        endif ()
-    elseif (URHO3D_SCP_TO_TARGET)
-        add_custom_command (TARGET ${TARGET_NAME} POST_BUILD COMMAND scp $<TARGET_FILE:${TARGET_NAME}> ${URHO3D_SCP_TO_TARGET} || exit 0
-            COMMENT "Scp-ing ${TARGET_NAME} library to target system")
-    endif ()
-endmacro ()
-
-# Macro for setting up an executable target
-# Macro arguments:
-#  NODEPS - setup executable target without defining Urho3D dependency libraries
-#  WIN32/MACOSX_BUNDLE/EXCLUDE_FROM_ALL - see CMake help on add_executable() command
-# CMake variables:
-#  SOURCE_FILES - list of source files
-#  INCLUDE_DIRS - list of directories for include search path
-#  LIBS - list of dependent libraries that are built internally in the project
-#  ABSOLUTE_PATH_LIBS - list of dependent libraries that are external to the project
-#  LINK_DEPENDS - list of additional files on which a target binary depends for linking (Makefile-based generator only)
-#  TARGET_PROPERTIES - list of target properties
-macro (setup_executable)
-    # Parse extra arguments
-    cmake_parse_arguments (ARG "NODEPS" "" "" ${ARGN})
-
-    check_source_files ()
-    add_executable (${TARGET_NAME} ${ARG_UNPARSED_ARGUMENTS} ${SOURCE_FILES})
-    if (ARG_NODEPS)
-        define_dependency_libs (Urho3D-nodeps)
-    else ()
-        define_dependency_libs (Urho3D)
-    endif ()
-    setup_target ()
-
-    if (URHO3D_SCP_TO_TARGET)
-        add_custom_command (TARGET ${TARGET_NAME} POST_BUILD COMMAND scp $<TARGET_FILE:${TARGET_NAME}> ${URHO3D_SCP_TO_TARGET} || exit 0
-            COMMENT "Scp-ing ${TARGET_NAME} executable to target system")
-    endif ()
-    if (DIRECT3D_DLL)
-        # Make a copy of the D3D DLL to the runtime directory in the build tree
-        add_custom_command (TARGET ${TARGET_NAME} POST_BUILD COMMAND ${CMAKE_COMMAND} -E copy_if_different ${DIRECT3D_DLL} ${CMAKE_RUNTIME_OUTPUT_DIRECTORY})
-    endif ()
-    # Need to check if the destination variable is defined first because this macro could be called by external project that does not wish to install anything
-    if (DEST_RUNTIME_DIR)
-        if (EMSCRIPTEN)
-            # todo: Just use generator-expression when CMake minimum version is 3.0
-            if (CMAKE_VERSION VERSION_LESS 3.0)
-                get_target_property (LOCATION ${TARGET_NAME} LOCATION)
-                get_filename_component (LOCATION ${LOCATION} DIRECTORY)
-            else ()
-                set (LOCATION $<TARGET_FILE_DIR:${TARGET_NAME}>)
-            endif ()
-            unset (FILES)
-            foreach (EXT data html html.map html.mem js)
-                list (APPEND FILES ${LOCATION}/${TARGET_NAME}.${EXT})
-            endforeach ()
-            install (FILES ${FILES} DESTINATION ${DEST_BUNDLE_DIR} OPTIONAL)    # We get html.map or html.mem depend on the build configuration
-        else ()
-            install (TARGETS ${TARGET_NAME} RUNTIME DESTINATION ${DEST_RUNTIME_DIR} BUNDLE DESTINATION ${DEST_BUNDLE_DIR})
-            if (DIRECT3D_DLL AND NOT DIRECT3D_DLL_INSTALLED)
-                # Make a copy of the D3D DLL to the runtime directory in the installed location
-                install (FILES ${DIRECT3D_DLL} DESTINATION ${DEST_RUNTIME_DIR})
-                set (DIRECT3D_DLL_INSTALLED TRUE)
-            endif ()
-        endif ()
-    endif ()
-endmacro ()
-
-# Macro for setting up linker flags for Mac OS X desktop build
-macro (setup_macosx_linker_flags LINKER_FLAGS)
-    set (${LINKER_FLAGS} "${${LINKER_FLAGS}} -framework AudioUnit -framework Carbon -framework Cocoa -framework CoreAudio -framework ForceFeedback -framework IOKit -framework OpenGL -framework CoreServices")
-endmacro ()
-
-# Macro for setting up linker flags for IOS build
-macro (setup_ios_linker_flags LINKER_FLAGS)
-    set (${LINKER_FLAGS} "${${LINKER_FLAGS}} -framework AudioToolbox -framework CoreAudio -framework CoreGraphics -framework Foundation -framework OpenGLES -framework QuartzCore -framework UIKit")
-endmacro ()
-
-# Macro for setting up linker flags for Emscripten build
-macro (setup_emscripten_linker_flags LINKER_FLAGS)
-    if (EMSCRIPTEN_ALLOW_MEMORY_GROWTH)
-        set (MEMORY_LINKER_FLAGS "-s ALLOW_MEMORY_GROWTH=1")
-    else ()
-        set (MEMORY_LINKER_FLAGS "-s TOTAL_MEMORY=${EMSCRIPTEN_TOTAL_MEMORY}")
-    endif ()
-    set (${LINKER_FLAGS} "${${LINKER_FLAGS}} ${MEMORY_LINKER_FLAGS} -s USE_SDL=2 -s NO_EXIT_RUNTIME=1 -s ERROR_ON_UNDEFINED_SYMBOLS=1")
-    set (${LINKER_FLAGS}_RELEASE "${${LINKER_FLAGS}_RELEASE} -O3 -s AGGRESSIVE_VARIABLE_ELIMINATION=1")     # Remove variables to make the -O3 regalloc easier
-    if (NOT DEFINED ENV{CI})
-        set (${LINKER_FLAGS}_DEBUG "${${LINKER_FLAGS}_DEBUG} -g4")     # Preserve LLVM debug information, show line number debug comments, and generate source maps
-    endif ()
-    if (URHO3D_TESTING)
-        set (${LINKER_FLAGS} "${${LINKER_FLAGS}} --emrun")  # Inject code into the generated Module object to enable capture of stdout, stderr and exit()
-    endif ()
-    # Pass additional source files to linker with the supported flags, such as: js-library, pre-js, post-js, embed-file, preload-file, shell-file
-    foreach (FILE ${SOURCE_FILES})
-        get_property (EMCC_OPTION SOURCE ${FILE} PROPERTY EMCC_OPTION)
-        if (EMCC_OPTION)
-            list (APPEND LINK_DEPENDS ${FILE})
-            unset (EMCC_FILE_ALIAS)
-            unset (EMCC_EXCLUDE_FILE)
-            if (EMCC_OPTION STREQUAL embed-file OR EMCC_OPTION STREQUAL preload-file)
-                get_property (EMCC_FILE_ALIAS SOURCE ${FILE} PROPERTY EMCC_FILE_ALIAS)
-                get_property (EMCC_EXCLUDE_FILE SOURCE ${FILE} PROPERTY EMCC_EXCLUDE_FILE)
-                if (EMCC_EXCLUDE_FILE)
-                    set (EMCC_EXCLUDE_FILE " --exclude-file ${EMCC_EXCLUDE_FILE}")
-                endif ()
-            endif ()
-            set (${LINKER_FLAGS} "${${LINKER_FLAGS}} --${EMCC_OPTION} ${FILE}${EMCC_FILE_ALIAS}${EMCC_EXCLUDE_FILE}")
-        endif ()
-    endforeach ()
-endmacro ()
-
-# Macro for finding file in Urho3D build tree or Urho3D SDK
-macro (find_Urho3D_file VAR NAME)
-    # Parse extra arguments
-    cmake_parse_arguments (ARG "" "DOC;MSG_MODE" "HINTS;PATHS;PATH_SUFFIXES" ${ARGN})
-    # Pass the arguments to the actual find command
-    find_file (${VAR} ${NAME} HINTS ${ARG_HINTS} PATHS ${ARG_PATHS} PATH_SUFFIXES ${ARG_PATH_SUFFIXES} DOC ${ARG_DOC} NO_DEFAULT_PATH NO_CMAKE_FIND_ROOT_PATH)
-    mark_as_advanced (${VAR})  # Hide it from cmake-gui in non-advanced mode
-    if (NOT ${VAR} AND ARG_MSG_MODE)
-        message (${ARG_MSG_MODE}
-            "Could not find ${VAR} file in the Urho3D build tree or Urho3D SDK. "
-            "Please reconfigure and rebuild your Urho3D build tree or reinstall the SDK for the correct target platform.")
-    endif ()
-endmacro ()
-
-# Macro for finding tool in Urho3D build tree or Urho3D SDK
-macro (find_Urho3D_tool VAR NAME)
-    # Parse extra arguments
-    cmake_parse_arguments (ARG "" "DOC;MSG_MODE" "HINTS;PATHS;PATH_SUFFIXES" ${ARGN})
-    # Pass the arguments to the actual find command
-    find_program (${VAR} ${NAME} HINTS ${ARG_HINTS} PATHS ${ARG_PATHS} PATH_SUFFIXES ${ARG_PATH_SUFFIXES} DOC ${ARG_DOC} NO_DEFAULT_PATH)
-    mark_as_advanced (${VAR})  # Hide it from cmake-gui in non-advanced mode
-    if (NOT ${VAR})
-        set (${VAR} ${CMAKE_BINARY_DIR}/bin/tool/${NAME})
-        if (ARG_MSG_MODE AND NOT CMAKE_PROJECT_NAME STREQUAL Urho3D)
-            message (${ARG_MSG_MODE}
-                "Could not find ${VAR} tool in the Urho3D build tree or Urho3D SDK. Your project may not build successfully without this tool. "
-                "You may have to first rebuild the Urho3D in its build tree or reinstall Urho3D SDK to get this tool built or installed properly. "
-                "Alternatively, copy the ${VAR} executable manually into bin/tool subdirectory in your own project build tree.")
-        endif ()
-    endif ()
-endmacro ()
-
-# Macro for setting up an executable target with resources to copy/package/bundle/preload
-# Macro arguments:
-#  NODEPS - setup executable target without defining Urho3D dependency libraries
-#  NOBUNDLE - do not use MACOSX_BUNDLE even when URHO3D_MACOSX_BUNDLE build option is enabled
-#  WIN32/MACOSX_BUNDLE/EXCLUDE_FROM_ALL - see CMake help on add_executable() command
-# CMake variables:
-#  RESOURCE_DIRS - list of resource directories (will be packaged into *.pak when URHO3D_PACKAGING build option is set)
-#  RESOURCE_FILES - list of additional resource files (will not be packaged into *.pak in any case)
-#  SOURCE_FILES - list of source files
-#  INCLUDE_DIRS - list of directories for include search path
-#  LIBS - list of dependent libraries that are built internally in the project
-#  ABSOLUTE_PATH_LIBS - list of dependent libraries that are external to the project
-#  LINK_DEPENDS - list of additional files on which a target binary depends for linking (Makefile-based generator only)
-#  TARGET_PROPERTIES - list of target properties
-macro (setup_main_executable)
-    # Parse extra arguments
-    cmake_parse_arguments (ARG "NOBUNDLE;MACOSX_BUNDLE;WIN32" "" "" ${ARGN})
-
-    # Define resources
-    if (NOT RESOURCE_DIRS)
-        # If the macro caller has not defined the resource dirs then set them based on Urho3D project convention
-        foreach (DIR ${CMAKE_SOURCE_DIR}/bin/CoreData ${CMAKE_SOURCE_DIR}/bin/Data)
-            # Do not assume external project always follows Urho3D project convention, so double check if this directory exists before using it
-            if (IS_DIRECTORY ${DIR})
-                list (APPEND RESOURCE_DIRS ${DIR})
-            endif ()
-        endforeach ()
-    endif ()
-    if (URHO3D_PACKAGING AND RESOURCE_DIRS)
-        # Populate all the variables required by resource packaging
-        foreach (DIR ${RESOURCE_DIRS})
-            get_filename_component (NAME ${DIR} NAME)
-            set (RESOURCE_${DIR}_PATHNAME ${CMAKE_RUNTIME_OUTPUT_DIRECTORY}/${NAME}.pak)
-            list (APPEND RESOURCE_PAKS ${RESOURCE_${DIR}_PATHNAME})
-            if (EMSCRIPTEN AND NOT EMSCRIPTEN_SHARE_DATA)
-                # Set the custom EMCC_OPTION property to preload the *.pak individually
-                set_source_files_properties (${RESOURCE_${DIR}_PATHNAME} PROPERTIES EMCC_OPTION preload-file EMCC_FILE_ALIAS "@/${NAME}.pak --use-preload-cache")
-            endif ()
-        endforeach ()
-        # Urho3D project builds the PackageTool as required; external project uses PackageTool found in the Urho3D build tree or Urho3D SDK
-        find_Urho3d_tool (PACKAGE_TOOL PackageTool
-            HINTS ${CMAKE_BINARY_DIR}/bin/tool ${URHO3D_HOME}/bin/tool
-            DOC "Path to PackageTool" MSG_MODE WARNING)
-        if (CMAKE_PROJECT_NAME STREQUAL Urho3D)
-            set (PACKAGING_DEP DEPENDS PackageTool)
-        endif ()
-        set (PACKAGING_COMMENT " and packaging")
-        set_property (SOURCE ${RESOURCE_PAKS} PROPERTY GENERATED TRUE)
-        if (EMSCRIPTEN)
-            # Check if shell-file is already added in source files list by external project
-            if (NOT CMAKE_PROJECT_NAME STREQUAL Urho3D)
-                foreach (FILE ${SOURCE_FILES})
-                    get_property (EMCC_OPTION SOURCE ${FILE} PROPERTY EMCC_OPTION)
-                    if (EMCC_OPTION STREQUAL shell-file)
-                        set (SHELL_HTML_FOUND TRUE)
-                        break ()
-                    endif ()
-                endforeach ()
-            endif ()
-            if (NOT SHELL_HTML_FOUND)
-                # Use custom Urho3D shell.html
-                set (SHELL_HTML ${CMAKE_BINARY_DIR}/Source/shell.html)
-                list (APPEND SOURCE_FILES ${SHELL_HTML})
-                set_source_files_properties (${SHELL_HTML} PROPERTIES EMCC_OPTION shell-file)
-            endif ()
-            # Set the custom EMCC_OPTION property to peload the generated shared data file
-            if (EMSCRIPTEN_SHARE_DATA)
-                set (SHARED_RESOURCE_JS ${CMAKE_RUNTIME_OUTPUT_DIRECTORY}/${CMAKE_PROJECT_NAME}.js)
-                list (APPEND SOURCE_FILES ${SHARED_RESOURCE_JS} ${SHARED_RESOURCE_JS}.data)
-                set_source_files_properties (${SHARED_RESOURCE_JS} PROPERTIES GENERATED TRUE EMCC_OPTION pre-js)
-            endif ()
-        endif ()
-    endif ()
-    if (XCODE)
-        if (NOT RESOURCE_FILES)
-            # Default app bundle icon
-            set (RESOURCE_FILES ${CMAKE_SOURCE_DIR}/bin/Data/Textures/UrhoIcon.icns)
-            if (IOS)
-                # Default app icon on the iOS home screen
-                list (APPEND RESOURCE_FILES ${CMAKE_SOURCE_DIR}/bin/Data/Textures/UrhoIcon.png)
-            endif ()
-        endif ()
-        # Group them together under 'Resources' in Xcode IDE
-        source_group (Resources FILES ${RESOURCE_DIRS} ${RESOURCE_PAKS} ${RESOURCE_FILES})
-        # But only use either paks or dirs
-        if (RESOURCE_PAKS)
-            set_source_files_properties (${RESOURCE_PAKS} ${RESOURCE_FILES} PROPERTIES MACOSX_PACKAGE_LOCATION Resources)
-        else ()
-            set_source_files_properties (${RESOURCE_DIRS} ${RESOURCE_FILES} PROPERTIES MACOSX_PACKAGE_LOCATION Resources)
-        endif ()
-    endif ()
-    list (APPEND SOURCE_FILES ${RESOURCE_DIRS} ${RESOURCE_PAKS} ${RESOURCE_FILES})
-
-    if (ANDROID)
-        # todo: Fix this later - Android build tree has a hard-coded resource dirs symlinks
-        if (URHO3D_PACKAGING)
-            message (WARNING "Resource packaging is not fully supported for Android build currently.")
-        endif ()
-        # Add SDL native init function, SDL_Main() entry point must be defined by one of the source files in ${SOURCE_FILES}
-        find_Urho3D_file (ANDROID_MAIN_C_PATH SDL_android_main.c
-            HINTS ${URHO3D_HOME}/include/${PATH_SUFFIX}/ThirdParty/SDL/android ${CMAKE_SOURCE_DIR}/Source/ThirdParty/SDL/src/main/android
-            DOC "Path to SDL_android_main.c" MSG_MODE FATAL_ERROR)
-        list (APPEND SOURCE_FILES ${ANDROID_MAIN_C_PATH})
-        # Setup shared library output path
-        set_output_directories (${ANDROID_LIBRARY_OUTPUT_PATH} LIBRARY)
-        # Finalize amalgamated source collection
-        set (AMALG_FINAL_TARGET 1)
-        if (AMALG_EXCLUDES)
-            set (AMALG_EXCLUDES "(${AMALG_EXCLUDES}|SDL_android_main)")
-        else ()
-            set (AMALG_EXCLUDES SDL_android_main)
-        endif ()
-        # Setup target as main shared library
-        define_dependency_libs (Urho3D)
-        setup_library (SHARED)
-        if (DEST_LIBRARY_DIR)
-            install (TARGETS ${TARGET_NAME} LIBRARY DESTINATION ${DEST_LIBRARY_DIR} ARCHIVE DESTINATION ${DEST_LIBRARY_DIR})
-        endif ()
-        # Copy other dependent shared libraries to Android library output path
-        foreach (FILE ${ABSOLUTE_PATH_LIBS})
-            get_filename_component (EXT ${FILE} EXT)
-            if (EXT STREQUAL .so)
-                get_filename_component (NAME ${FILE} NAME)
-                add_custom_command (TARGET ${TARGET_NAME} POST_BUILD
-                    COMMAND ${CMAKE_COMMAND} ARGS -E copy_if_different ${FILE} ${ANDROID_LIBRARY_OUTPUT_PATH}
-                    COMMENT "Copying ${NAME} to library output directory")
-            endif ()
-        endforeach ()
-        if (ANDROID_NDK_GDB)
-            # Copy the library while it still has debug symbols for ndk-gdb
-            add_custom_command (TARGET ${TARGET_NAME} POST_BUILD
-                COMMAND ${CMAKE_COMMAND} -E copy_if_different $<TARGET_FILE:${TARGET_NAME}> ${NDK_GDB_SOLIB_PATH}
-                COMMENT "Copying lib${TARGET_NAME}.so with debug symbols to ${NDK_GDB_SOLIB_PATH} directory")
-        endif ()
-        # Strip target main shared library
-        add_custom_command (TARGET ${TARGET_NAME} POST_BUILD
-            COMMAND ${CMAKE_STRIP} $<TARGET_FILE:${TARGET_NAME}>
-            COMMENT "Stripping lib${TARGET_NAME}.so in library output directory")
-        # When performing packaging, include the final apk file
-        if (CMAKE_PROJECT_NAME STREQUAL Urho3D AND NOT APK_INCLUDED)
-            install (FILES ${LIBRARY_OUTPUT_PATH_ROOT}/bin/Urho3D-debug.apk DESTINATION ${DEST_RUNTIME_DIR} OPTIONAL)
-            set (APK_INCLUDED 1)
-        endif ()
-    else ()
-        # Setup target as executable
-        if (WIN32)
-            if (NOT URHO3D_WIN32_CONSOLE OR ARG_WIN32)
-                set (EXE_TYPE WIN32)
-            endif ()
-            list (APPEND TARGET_PROPERTIES DEBUG_POSTFIX _d)
-        elseif (IOS)
-            set (EXE_TYPE MACOSX_BUNDLE)
-            list (APPEND TARGET_PROPERTIES XCODE_ATTRIBUTE_TARGETED_DEVICE_FAMILY 1,2 MACOSX_BUNDLE_INFO_PLIST iOSBundleInfo.plist.template)
-            setup_ios_linker_flags (CMAKE_EXE_LINKER_FLAGS)
-        elseif (APPLE)
-            if ((URHO3D_MACOSX_BUNDLE OR ARG_MACOSX_BUNDLE) AND NOT ARG_NOBUNDLE)
-                set (EXE_TYPE MACOSX_BUNDLE)
-                list (APPEND TARGET_PROPERTIES MACOSX_BUNDLE_INFO_PLIST MacOSXBundleInfo.plist.template)
-            endif ()
-            setup_macosx_linker_flags (CMAKE_EXE_LINKER_FLAGS)
-        elseif (EMSCRIPTEN)
-            setup_emscripten_linker_flags (CMAKE_EXE_LINKER_FLAGS)
-        endif ()
-        prepare_amalgamated_build (FINALIZED)
-        setup_executable (${EXE_TYPE} ${ARG_UNPARSED_ARGUMENTS})
-    endif ()
-
-    # Define a custom target for resource modification checking and resource packaging (if enabled)
-    if ((EXE_TYPE STREQUAL MACOSX_BUNDLE OR URHO3D_PACKAGING) AND RESOURCE_DIRS)
-        # Share a same custom target that checks for a same resource dirs list
-        foreach (DIR ${RESOURCE_DIRS})
-            string (MD5 MD5 ${DIR})
-            set (MD5ALL ${MD5ALL}${MD5})
-            if (CMAKE_HOST_WIN32)
-                # On Windows host, always assumes there are changes so resource dirs would be repackaged in each build, however, still make sure the *.pak timestamp is not altered unnecessarily
-                if (URHO3D_PACKAGING)
-                    set (PACKAGING_COMMAND && echo Packaging ${DIR}... && ${PACKAGE_TOOL} ${DIR} ${RESOURCE_${DIR}_PATHNAME}.new -c -q && ${CMAKE_COMMAND} -E copy_if_different ${RESOURCE_${DIR}_PATHNAME}.new ${RESOURCE_${DIR}_PATHNAME} && ${CMAKE_COMMAND} -E remove ${RESOURCE_${DIR}_PATHNAME}.new)
-                endif ()
-                list (APPEND COMMANDS COMMAND ${CMAKE_COMMAND} -E touch ${DIR} ${PACKAGING_COMMAND})
-            else ()
-                # On Unix-like hosts, detect the changes in the resource directory recursively so they are only repackaged and/or rebundled (Xcode only) as necessary
-                if (URHO3D_PACKAGING)
-                    set (PACKAGING_COMMAND && echo Packaging ${DIR}... && ${PACKAGE_TOOL} ${DIR} ${RESOURCE_${DIR}_PATHNAME} -c -q)
-                    set (OUTPUT_COMMAND test -e ${RESOURCE_${DIR}_PATHNAME} || \( true ${PACKAGING_COMMAND} \))
-                else ()
-                    set (OUTPUT_COMMAND true)   # Nothing to output
-                endif ()
-                list (APPEND COMMANDS COMMAND echo Checking ${DIR}... && bash -c \"\(\( `find ${DIR} -newer ${DIR} |wc -l` \)\)\" && touch -cm ${DIR} ${PACKAGING_COMMAND} || ${OUTPUT_COMMAND})
-            endif ()
-        endforeach ()
-        string (MD5 MD5ALL ${MD5ALL})
-        # Ensure the resource check is done before building the main executable target
-        if (NOT RESOURCE_CHECK_${MD5ALL})
-            set (RESOURCE_CHECK RESOURCE_CHECK)
-            while (TARGET ${RESOURCE_CHECK})
-                string (RANDOM RANDOM)
-                set (RESOURCE_CHECK RESOURCE_CHECK_${RANDOM})
-            endwhile ()
-            set (RESOURCE_CHECK_${MD5ALL} ${RESOURCE_CHECK} CACHE INTERNAL "Resource check hash map")
-        endif ()
-        if (NOT TARGET ${RESOURCE_CHECK_${MD5ALL}})
-            add_custom_target (${RESOURCE_CHECK_${MD5ALL}} ALL ${COMMANDS} ${PACKAGING_DEP} COMMENT "Checking${PACKAGING_COMMENT} resource directories")
-        endif ()
-        add_dependencies (${TARGET_NAME} ${RESOURCE_CHECK_${MD5ALL}})
-    endif ()
-
-    # Define a custom command for generating a shared data file (if enabled)
-    if (EMSCRIPTEN_SHARE_DATA AND RESOURCE_PAKS)
-        # When sharing a single data file, all main targets are assumed to use a same set of resource paks
-        foreach (FILE ${RESOURCE_PAKS})
-            get_filename_component (NAME ${FILE} NAME)
-            list (APPEND PAK_NAMES ${NAME})
-        endforeach ()
-        if (CMAKE_BUILD_TYPE STREQUAL Debug AND EMCC_VERSION VERSION_GREATER 1.32.2)
-            set (SEPARATE_METADATA --separate-metadata)
-        endif ()
-        add_custom_command (OUTPUT ${SHARED_RESOURCE_JS}.data
-            COMMAND ${EMPACKAGER} ${SHARED_RESOURCE_JS}.data --preload ${PAK_NAMES} --js-output=${SHARED_RESOURCE_JS} --use-preload-cache ${SEPARATE_METADATA}
-            DEPENDS RESOURCE_CHECK ${RESOURCE_PAKS}
-            WORKING_DIRECTORY ${CMAKE_RUNTIME_OUTPUT_DIRECTORY}
-            COMMENT "Generating shared data file")
-    endif ()
-endmacro ()
-
-# Macro for adjusting target output name by dropping _suffix from the target name
-macro (adjust_target_name)
-    if (TARGET_NAME MATCHES _.*$)
-        string (REGEX REPLACE _.*$ "" OUTPUT_NAME ${TARGET_NAME})
-        set_target_properties (${TARGET_NAME} PROPERTIES OUTPUT_NAME ${OUTPUT_NAME})
-    endif ()
-endmacro ()
-
-# Macro for setting up a test case
-macro (setup_test)
-    if (URHO3D_TESTING)
-        cmake_parse_arguments (ARG "" "NAME" "OPTIONS" ${ARGN})
-        if (NOT ARG_NAME)
-            set (ARG_NAME ${TARGET_NAME})
-        endif ()
-        list (APPEND ARG_OPTIONS -timeout ${URHO3D_TEST_TIMEOUT})
-        if (EMSCRIPTEN)
-            if (DEFINED ENV{CI})
-                # The latency on Travis CI server could be very high at time, so add some adjustment
-                # If it is not enough causing a test case failure then so be it because it is better that than wait for it and still ends up in build error due to time limit
-                set (EMRUN_TIMEOUT_ADJUSTMENT + 8 * \\${URHO3D_TEST_TIMEOUT})
-                set (EMRUN_TIMEOUT_RETURNCODE --timeout_returncode 0)
-            endif ()
-            math (EXPR EMRUN_TIMEOUT "2 * ${URHO3D_TEST_TIMEOUT} ${EMRUN_TIMEOUT_ADJUSTMENT}")
-            add_test (NAME ${ARG_NAME} COMMAND ${EMRUN} --browser ${EMSCRIPTEN_EMRUN_BROWSER} --timeout ${EMRUN_TIMEOUT} ${EMRUN_TIMEOUT_RETURNCODE} --kill_exit ${CMAKE_RUNTIME_OUTPUT_DIRECTORY}/${TARGET_NAME}.html ${ARG_OPTIONS})
-        else ()
-            add_test (NAME ${ARG_NAME} COMMAND ${TARGET_NAME} ${ARG_OPTIONS})
-        endif ()
-    endif ()
-endmacro ()
-
-# Macro for defining external library dependencies
-# The purpose of this macro is emulate CMake to set the external library dependencies transitively
-# It works for both targets setup within Urho3D project and outside Urho3D project that uses Urho3D as external static/shared library
-macro (define_dependency_libs TARGET)
-    # ThirdParty/SDL external dependency
-    if (${TARGET} MATCHES SDL|Urho3D)
-        if (WIN32)
-            list (APPEND LIBS user32 gdi32 winmm imm32 ole32 oleaut32 version uuid)
-        elseif (APPLE)
-            list (APPEND LIBS dl pthread)
-        elseif (ANDROID)
-            list (APPEND LIBS dl log android)
-        else ()
-            # Linux
-            if (NOT EMSCRIPTEN)
-                list (APPEND LIBS dl pthread rt)
-            endif ()
-            if (RPI)
-                list (APPEND ABSOLUTE_PATH_LIBS ${BCM_VC_LIBRARIES})
-            endif ()
-        endif ()
-    endif ()
-
-    # ThirdParty/kNet & ThirdParty/Civetweb external dependency
-    if (${TARGET} MATCHES Civetweb|kNet|Urho3D)
-        if (WIN32)
-            list (APPEND LIBS ws2_32)
-        elseif (NOT ANDROID AND NOT EMSCRIPTEN)
-            list (APPEND LIBS pthread)
-        endif ()
-    endif ()
-
-    # Urho3D/LuaJIT external dependency
-    if (URHO3D_LUAJIT AND ${TARGET} MATCHES LuaJIT|Urho3D)
-        if (NOT WIN32 AND NOT EMSCRIPTEN)
-            list (APPEND LIBS dl m)
-        endif ()
-    endif ()
-
-    # Urho3D external dependency
-    if (${TARGET} STREQUAL Urho3D)
-        # Core
-        if (WIN32)
-            list (APPEND LIBS winmm)
-            if (URHO3D_MINIDUMPS)
-                list (APPEND LIBS dbghelp)
-            endif ()
-        elseif (NOT ANDROID AND NOT EMSCRIPTEN)
-            list (APPEND LIBS pthread)
-        endif ()
-
-        # Graphics
-        if (URHO3D_OPENGL)
-            if (WIN32)
-                list (APPEND LIBS opengl32)
-            elseif (ANDROID)
-                list (APPEND LIBS GLESv1_CM GLESv2)
-            elseif (NOT APPLE AND NOT RPI)
-                list (APPEND LIBS GL)
-            endif ()
-        elseif (DIRECT3D_LIBRARIES)
-            # Check if the libs are using absolute path
-            list (GET DIRECT3D_LIBRARIES 0 FIRST_LIB)
-            if (IS_ABSOLUTE ${FIRST_LIB})
-                list (APPEND ABSOLUTE_PATH_LIBS ${DIRECT3D_LIBRARIES})
-            else ()
-                # Assume the libraries are found from default directories
-                list (APPEND LIBS ${DIRECT3D_LIBRARIES})
-            endif ()
-        endif ()
-
-        # This variable value can either be 'Urho3D' target or an absolute path to an actual static/shared Urho3D library or empty (if we are building the library itself)
-        # The former would cause CMake not only to link against the Urho3D library but also to add a dependency to Urho3D target
-        if (URHO3D_LIBRARIES)
-            if (WIN32 AND URHO3D_LIBRARIES_DBG AND URHO3D_LIBRARIES_REL AND TARGET ${TARGET_NAME})
-                # Special handling when both debug and release libraries are found
-                target_link_libraries (${TARGET_NAME} debug ${URHO3D_LIBRARIES_DBG} optimized ${URHO3D_LIBRARIES_REL})
-            else ()
-                list (APPEND ABSOLUTE_PATH_LIBS ${URHO3D_LIBRARIES})
-            endif ()
-        endif ()
-    endif ()
-
-    # LuaJIT specific - extra linker flags for linking against LuaJIT (adapted from LuaJIT's original Makefile)
-    if (URHO3D_LUAJIT AND ${TARGET} MATCHES Urho3D)
-        # 64-bit Mac OS X
-        if (URHO3D_64BIT AND APPLE AND NOT IOS)
-            set (CMAKE_EXE_LINKER_FLAGS "${CMAKE_EXE_LINKER_FLAGS} -pagezero_size 10000 -image_base 100000000")
-        endif ()
-        # GCC-specific
-        if (NOT WIN32 AND NOT APPLE AND NOT ANDROID)
-            set (CMAKE_EXE_LINKER_FLAGS "${CMAKE_EXE_LINKER_FLAGS} -Wl,-E")
-        endif ()
-    endif ()
-endmacro ()
-
-# Macro for sorting and removing duplicate values
-macro (remove_duplicate LIST_NAME)
-    if (${LIST_NAME})
-        list (SORT ${LIST_NAME})
-        list (REMOVE_DUPLICATES ${LIST_NAME})
-    endif ()
-endmacro ()
-
-# Macro for setting a list from another with option to sort and remove duplicate values
-macro (set_list TO_LIST FROM_LIST)
-    set (${TO_LIST} ${${FROM_LIST}})
-    if (${ARGN} STREQUAL REMOVE_DUPLICATE)
-        remove_duplicate (${TO_LIST})
-    endif ()
-endmacro ()
-
-# Macro for defining source files with optional arguments as follows:
-#  GLOB_CPP_PATTERNS <list> - Use the provided globbing patterns for CPP_FILES instead of the default *.cpp
-#  GLOB_H_PATTERNS <list> - Use the provided globbing patterns for H_FILES instead of the default *.h
-#  EXCLUDE_PATTERNS <list> - Use the provided patterns for excluding matched source files
-#  EXTRA_CPP_FILES <list> - Include the provided list of files into CPP_FILES result
-#  EXTRA_H_FILES <list> - Include the provided list of files into H_FILES result
-#  PCH <value> - Enable precompiled header support on the defined source files using the specified header file
-#  PARENT_SCOPE - Glob source files in current directory but set the result in parent-scope's variable ${DIR}_CPP_FILES and ${DIR}_H_FILES instead
-#  RECURSE - Option to glob recursively
-#  GROUP - Option to group source files based on its relative path to the corresponding parent directory (only works when PARENT_SCOPE option is not in use)
-macro (define_source_files)
-    # Parse the arguments
-    cmake_parse_arguments (ARG "PARENT_SCOPE;RECURSE;GROUP" "PCH" "EXTRA_CPP_FILES;EXTRA_H_FILES;GLOB_CPP_PATTERNS;GLOB_H_PATTERNS;EXCLUDE_PATTERNS" ${ARGN})
-
-    # Source files are defined by globbing source files in current source directory and also by including the extra source files if provided
-    if (NOT ARG_GLOB_CPP_PATTERNS)
-        set (ARG_GLOB_CPP_PATTERNS *.cpp)    # Default glob pattern
-    endif ()
-    if (NOT ARG_GLOB_H_PATTERNS)
-        set (ARG_GLOB_H_PATTERNS *.h)
-    endif ()
-    if (ARG_RECURSE)
-        set (ARG_RECURSE _RECURSE)
-    else ()
-        unset (ARG_RECURSE)
-    endif ()
-    file (GLOB${ARG_RECURSE} CPP_FILES RELATIVE ${CMAKE_CURRENT_SOURCE_DIR} ${ARG_GLOB_CPP_PATTERNS})
-    file (GLOB${ARG_RECURSE} H_FILES RELATIVE ${CMAKE_CURRENT_SOURCE_DIR} ${ARG_GLOB_H_PATTERNS})
-    if (ARG_EXCLUDE_PATTERNS)
-        set (CPP_FILES_WITH_SENTINEL ";${CPP_FILES};")  # Stringify the lists
-        set (H_FILES_WITH_SENTINEL ";${H_FILES};")
-        foreach (PATTERN ${ARG_EXCLUDE_PATTERNS})
-            foreach (LOOP RANGE 1)
-                string (REGEX REPLACE ";${PATTERN};" ";;" CPP_FILES_WITH_SENTINEL "${CPP_FILES_WITH_SENTINEL}")
-                string (REGEX REPLACE ";${PATTERN};" ";;" H_FILES_WITH_SENTINEL "${H_FILES_WITH_SENTINEL}")
-            endforeach ()
-        endforeach ()
-        set (CPP_FILES ${CPP_FILES_WITH_SENTINEL})      # Convert strings back to lists, extra sentinels are harmless
-        set (H_FILES ${H_FILES_WITH_SENTINEL})
-    endif ()
-    list (APPEND CPP_FILES ${ARG_EXTRA_CPP_FILES})
-    list (APPEND H_FILES ${ARG_EXTRA_H_FILES})
-    set (SOURCE_FILES ${CPP_FILES} ${H_FILES})
-
-    # Optionally enable PCH
-    if (ARG_PCH)
-        enable_pch (${ARG_PCH})
-    endif ()
-
-    # Optionally accumulate source files at parent scope
-    if (ARG_PARENT_SCOPE)
-        get_filename_component (NAME ${CMAKE_CURRENT_SOURCE_DIR} NAME)
-        set (${NAME}_CPP_FILES ${CPP_FILES} PARENT_SCOPE)
-        set (${NAME}_H_FILES ${H_FILES} PARENT_SCOPE)
-    # Optionally put source files into further sub-group (only works when PARENT_SCOPE option is not in use)
-    elseif (ARG_GROUP)
-        foreach (CPP_FILE ${CPP_FILES})
-            get_filename_component (PATH ${CPP_FILE} PATH)
-            if (PATH)
-                string (REPLACE / \\ PATH ${PATH})
-                source_group ("Source Files\\${PATH}" FILES ${CPP_FILE})
-            endif ()
-        endforeach ()
-        foreach (H_FILE ${H_FILES})
-            get_filename_component (PATH ${H_FILE} PATH)
-            if (PATH)
-                string (REPLACE / \\ PATH ${PATH})
-                source_group ("Header Files\\${PATH}" FILES ${H_FILE})
-            endif ()
-        endforeach ()
-    endif ()
-endmacro ()
-
-# Macro for setting up header files installation for the SDK and the build tree (only support subset of install command arguments)
-#  FILES <list> - File list to be installed
-#  DIRECTORY <list> - Directory list to be installed
-#  FILES_MATCHING - Option to perform file pattern matching on DIRECTORY list
-#  USE_FILE_SYMLINK - Option to use file symlinks on the matched files found in the DIRECTORY list
-#  BUILD_TREE_ONLY - Option to install the header files into the build tree only
-#  PATTERN <list> - Pattern list to be used in file pattern matching option
-#  BASE <value> - An absolute base path to be prepended to the destination path when installing to build tree, default to build tree
-#  DESTINATION <value> - A relative destination path to be installed to
-macro (install_header_files)
-    # Need to check if the destination variable is defined first because this macro could be called by external project that does not wish to install anything
-    if (DEST_INCLUDE_DIR)
-        # Parse the arguments for the underlying install command for the SDK
-        cmake_parse_arguments (ARG "FILES_MATCHING;USE_FILE_SYMLINK;BUILD_TREE_ONLY" "BASE;DESTINATION" "FILES;DIRECTORY;PATTERN" ${ARGN})
-        unset (INSTALL_MATCHING)
-        if (ARG_FILES)
-            set (INSTALL_TYPE FILES)
-            set (INSTALL_SOURCES ${ARG_FILES})
-        elseif (ARG_DIRECTORY)
-            set (INSTALL_TYPE DIRECTORY)
-            set (INSTALL_SOURCES ${ARG_DIRECTORY})
-            if (ARG_FILES_MATCHING)
-                set (INSTALL_MATCHING FILES_MATCHING)
-                # Our macro supports PATTERN <list> but CMake's install command does not, so convert the list to: PATTERN <value1> PATTERN <value2> ...
-                foreach (PATTERN ${ARG_PATTERN})
-                    list (APPEND INSTALL_MATCHING PATTERN ${PATTERN})
-                endforeach ()
-            endif ()
-        else ()
-            message (FATAL_ERROR "Couldn't setup install command because the install type is not specified.")
-        endif ()
-        if (NOT ARG_DESTINATION)
-            message (FATAL_ERROR "Couldn't setup install command because the install destination is not specified.")
-        endif ()
-        if (NOT ARG_BUILD_TREE_ONLY AND NOT CMAKE_PROJECT_NAME MATCHES ^ExternalProject-)
-            install (${INSTALL_TYPE} ${INSTALL_SOURCES} DESTINATION ${ARG_DESTINATION} ${INSTALL_MATCHING})
-        endif ()
-
-        # Reparse the arguments for the create_symlink macro to "install" the header files in the build tree
-        if (NOT ARG_BASE)
-            set (ARG_BASE ${CMAKE_BINARY_DIR})  # Use build tree as base path
-        endif ()
-        foreach (INSTALL_SOURCE ${INSTALL_SOURCES})
-            if (NOT IS_ABSOLUTE ${INSTALL_SOURCE})
-                set (INSTALL_SOURCE ${CMAKE_CURRENT_SOURCE_DIR}/${INSTALL_SOURCE})
-            endif ()
-            if (INSTALL_SOURCE MATCHES /$)
-                # Source is a directory
-                if (ARG_USE_FILE_SYMLINK)
-                    # Use file symlink for each individual files in the source directory
-                    set (GLOBBING_EXPRESSION RELATIVE ${INSTALL_SOURCE})
-                    if (ARG_FILES_MATCHING)
-                        foreach (PATTERN ${ARG_PATTERN})
-                            list (APPEND GLOBBING_EXPRESSION ${INSTALL_SOURCE}${PATTERN})
-                        endforeach ()
-                    else ()
-                        list (APPEND GLOBBING_EXPRESSION ${INSTALL_SOURCE}*)
-                    endif ()
-                    file (GLOB_RECURSE NAMES ${GLOBBING_EXPRESSION})
-                    foreach (NAME ${NAMES})
-                        get_filename_component (PATH ${ARG_DESTINATION}/${NAME} PATH)
-                        # Recreate the source directory structure in the destination path
-                        if (NOT EXISTS ${ARG_BASE}/${PATH})
-                            file (MAKE_DIRECTORY ${ARG_BASE}/${PATH})
-                        endif ()
-                        create_symlink (${INSTALL_SOURCE}${NAME} ${ARG_DESTINATION}/${NAME} FALLBACK_TO_COPY)
-                    endforeach ()
-                else ()
-                    # Use a single symlink pointing to the source directory
-                    create_symlink (${INSTALL_SOURCE} ${ARG_DESTINATION} FALLBACK_TO_COPY)
-                endif ()
-            else ()
-                # Source is a file (it could also be actually a directory to be treated as a "file", i.e. for creating symlink pointing to the directory)
-                get_filename_component (NAME ${INSTALL_SOURCE} NAME)
-                create_symlink (${INSTALL_SOURCE} ${ARG_DESTINATION}/${NAME} FALLBACK_TO_COPY)
-            endif ()
-        endforeach ()
-    endif ()
-endmacro ()
-
-# Macro for preparing an amalgamated build
-macro (prepare_amalgamated_build)
-    if (URHO3D_AMALG)
-        if (MSVC)
-            set (AMALG_SINGLE_TARGET 1)
-        endif ()
-        foreach (SOURCE ${SOURCE_FILES})
-            get_filename_component (EXT ${SOURCE} EXT)
-            if (EXT MATCHES \\.c.*$|\\.mm?$)
-                if (AMALG_EXCLUDES AND SOURCE MATCHES "${AMALG_EXCLUDES}")
-                    set (EXCLUDED 1)
-                else ()
-                    foreach (LIST EXTS${AMALG_SINGLE_TARGET} AMALG_EXTS${AMALG_SINGLE_TARGET})
-                        list (APPEND ${LIST} ${EXT})
-                        list (REMOVE_DUPLICATES ${LIST})
-                    endforeach ()
-                    set_source_files_properties (${SOURCE} PROPERTIES HEADER_FILE_ONLY TRUE)
-                    get_source_file_property (SOURCE ${SOURCE} LOCATION)
-                    list (APPEND AMALG_SOURCES${AMALG_SINGLE_TARGET}${EXT} ${SOURCE})
-                endif ()
-            endif ()
-        endforeach ()
-        if (NOT AMALG_SINGLE_TARGET)
-            get_directory_property (COMPILE_DEFINITIONS COMPILE_DEFINITIONS)
-            list (APPEND AMALG_COMPILE_DEFINITIONS ${COMPILE_DEFINITIONS})
-            list (REMOVE_DUPLICATES AMALG_COMPILE_DEFINITIONS)
-            if (NOT CMAKE_CURRENT_SOURCE_DIR STREQUAL PROJECT_SOURCE_DIR)
-                set (AMALG_EXTS ${AMALG_EXTS} PARENT_SCOPE)
-                foreach (EXT ${EXTS})
-                    set (AMALG_SOURCES${EXT} ${AMALG_SOURCES${EXT}} PARENT_SCOPE)
-                endforeach ()
-                set (AMALG_COMPILE_DEFINITIONS ${AMALG_COMPILE_DEFINITIONS} PARENT_SCOPE)
-            endif ()
-        endif ()
-        if (APPLE AND NOT EXCLUDED)
-            # Apple librarian tool does not like being called with empty list of archive members (i.e. when they are all being optimized out by amalgamated build)
-            add_custom_command (OUTPUT dummy.c COMMAND touch dummy.c COMMENT "")
-            list (APPEND SOURCE_FILES dummy.c)
-        endif ()
-        if ("${ARGN}" STREQUAL FINALIZED OR AMALG_FINAL_TARGET OR AMALG_SINGLE_TARGET)
-            foreach (EXT ${AMALG_EXTS${AMALG_SINGLE_TARGET}})
-                finalize_amalgamated_build ()
-            endforeach ()
-            if (NOT CMAKE_CURRENT_SOURCE_DIR STREQUAL PROJECT_SOURCE_DIR)
-                set (AMALG_EXTS${AMALG_SINGLE_TARGET} "" PARENT_SCOPE)
-                set (AMALG_COMPILE_DEFINITIONS${AMALG_SINGLE_TARGET} "" PARENT_SCOPE)
-            endif ()
-        endif ()
-    endif ()
-endmacro ()
-
-# Macro for finalizing an amalgamated build
-macro (finalize_amalgamated_build)
-    list (LENGTH AMALG_SOURCES${AMALG_SINGLE_TARGET}${EXT} LENGTH)
-    if (NOT LENGTH LESS URHO3D_AMALG)
-        math (EXPR UNIT_LENGTH "${LENGTH} / ${URHO3D_AMALG}")
-    else ()
-        set (UNIT_LENGTH 1)
-    endif ()
-    set (START_INDEX 0)
-    foreach (UNIT RANGE 1 ${URHO3D_AMALG})
-        if (NOT START_INDEX LESS LENGTH)
-            break ()
-        endif ()
-        if (UNIT EQUAL ${URHO3D_AMALG})
-            math (EXPR END_INDEX "${LENGTH} - 1")
-        else ()
-            math (EXPR END_INDEX "${START_INDEX} + ${UNIT_LENGTH} - 1")
-        endif ()
-        unset (UNIT_SOURCES)
-        foreach (INDEX RANGE ${START_INDEX} ${END_INDEX})
-            list (GET AMALG_SOURCES${AMALG_SINGLE_TARGET}${EXT} ${INDEX} SOURCE)
-            list (APPEND UNIT_SOURCES ${SOURCE})
-        endforeach ()
-        math (EXPR START_INDEX "${END_INDEX} + 1")
-        string (REGEX REPLACE ";([^;]+)" "#include \"\\1\"\n" FILE_CONTENT "// Please DO NOT modify this auto-generated file!\n\n;${UNIT_SOURCES}")
-        set (FILENAME ${CMAKE_CURRENT_BINARY_DIR}/generated/AMALG_${UNIT}${EXT})
-        file (WRITE ${FILENAME}.tmp ${FILE_CONTENT})
-        execute_process (COMMAND ${CMAKE_COMMAND} -E copy_if_different ${FILENAME}.tmp ${FILENAME})
-        file (REMOVE ${FILENAME}.tmp)
-        set_source_files_properties (${FILENAME} PROPERTIES COMPILE_DEFINITIONS "${AMALG_COMPILE_DEFINITIONS}" GENERATED TRUE)
-        list (APPEND SOURCE_FILES ${FILENAME})
-        if (MSVC)
-            get_source_file_property (COMPILE_FLAGS ${SOURCE} COMPILE_FLAGS)
-            if (COMPILE_FLAGS MATCHES "/Yu(.+)")
-                get_source_file_property(LOCATION ${CMAKE_MATCH_1} LOCATION)
-                get_filename_component (PATH ${LOCATION} PATH)
-                include_directories (${PATH})
-            endif ()
-        endif ()
-    endforeach ()
-    if (NOT CMAKE_CURRENT_SOURCE_DIR STREQUAL PROJECT_SOURCE_DIR)
-        set (AMALG_SOURCES${AMALG_SINGLE_TARGET}${EXT} "" PARENT_SCOPE)
-    endif ()
-endmacro ()
-
-# Set common project structure for some platforms
-if (ANDROID)
-    # Enable Android ndk-gdb
-    if (ANDROID_NDK_GDB)
-        set (NDK_GDB_SOLIB_PATH ${CMAKE_BINARY_DIR}/obj/local/${ANDROID_NDK_ABI_NAME}/)
-        file (MAKE_DIRECTORY ${NDK_GDB_SOLIB_PATH})
-        set (NDK_GDB_JNI ${CMAKE_BINARY_DIR}/jni)
-        set (NDK_GDB_MK "# This is a generated file. DO NOT EDIT!\n\nAPP_ABI := ${ANDROID_NDK_ABI_NAME}\n")
-        foreach (MK Android.mk Application.mk)
-            if (NOT EXISTS ${NDK_GDB_JNI}/${MK})
-                file (WRITE ${NDK_GDB_JNI}/${MK} ${NDK_GDB_MK})
-            endif ()
-        endforeach ()
-        get_directory_property (INCLUDE_DIRECTORIES DIRECTORY ${PROJECT_SOURCE_DIR} INCLUDE_DIRECTORIES)
-        string (REPLACE ";" " " INCLUDE_DIRECTORIES "${INCLUDE_DIRECTORIES}")   # Note: need to always "stringify" a variable in list context for replace to work correctly
-        set (NDK_GDB_SETUP "# This is a generated file. DO NOT EDIT!\n\nset solib-search-path ${NDK_GDB_SOLIB_PATH}\ndirectory ${INCLUDE_DIRECTORIES}\n")
-        file (WRITE ${ANDROID_LIBRARY_OUTPUT_PATH}/gdb.setup ${NDK_GDB_SETUP})
-        file (COPY ${ANDROID_NDK}/prebuilt/android-${ANDROID_ARCH_NAME}/gdbserver/gdbserver DESTINATION ${ANDROID_LIBRARY_OUTPUT_PATH})
-    else ()
-        file (REMOVE ${ANDROID_LIBRARY_OUTPUT_PATH}/gdbserver)
-    endif ()
-    # Create symbolic links in the build tree
-    foreach (I CoreData Data)
-        if (NOT EXISTS ${CMAKE_SOURCE_DIR}/Android/assets/${I})
-            create_symlink (${CMAKE_SOURCE_DIR}/bin/${I} ${CMAKE_SOURCE_DIR}/Android/assets/${I} FALLBACK_TO_COPY)
-        endif ()
-    endforeach ()
-    foreach (I AndroidManifest.xml build.xml src res assets jni)
-        if (EXISTS ${CMAKE_SOURCE_DIR}/Android/${I} AND NOT EXISTS ${CMAKE_BINARY_DIR}/${I})    # No-ops when 'Android' is used as build tree
-            create_symlink (${CMAKE_SOURCE_DIR}/Android/${I} ${CMAKE_BINARY_DIR}/${I} FALLBACK_TO_COPY)
-        endif ()
-    endforeach ()
-elseif (EMSCRIPTEN)
-    # Create Urho3D custom HTML shell that also embeds our own project logo
-    if (NOT EXISTS ${CMAKE_BINARY_DIR}/Source/shell.html)
-        file (READ ${EMSCRIPTEN_ROOT_PATH}/src/shell.html SHELL_HTML)
-        string (REPLACE "<!doctype html>" "<!-- This is a generated file. DO NOT EDIT!-->\n\n<!doctype html>" SHELL_HTML "${SHELL_HTML}")     # Stringify to preserve semicolons
-        string (REPLACE "<body>" "<body>\n\n<a href=\"http://urho3d.github.io\" title=\"Urho3D Homepage\"><img src=\"http://urho3d.github.io/assets/images/logo.png\" alt=\"link to http://urho3d.github.io\" height=\"80\" width=\"320\" /></a>\n" SHELL_HTML "${SHELL_HTML}")
-        file (WRITE ${CMAKE_BINARY_DIR}/Source/shell.html "${SHELL_HTML}")
-    endif ()
-elseif (NOT CMAKE_CROSSCOMPILING AND NOT CMAKE_HOST_WIN32 AND "$ENV{USE_CCACHE}")
-    # Warn user if PATH environment variable has not been correctly set for using ccache
-    if (APPLE)
-        set (WHEREIS brew info ccache)
-    else ()
-        set (WHEREIS whereis -b ccache)
-    endif ()
-    execute_process (COMMAND ${WHEREIS} COMMAND grep -o \\S*lib\\S* RESULT_VARIABLE EXIT_CODE OUTPUT_VARIABLE CCACHE_SYMLINK ERROR_QUIET OUTPUT_STRIP_TRAILING_WHITESPACE)
-    if (EXIT_CODE EQUAL 0 AND NOT $ENV{PATH} MATCHES "${CCACHE_SYMLINK}")  # Need to stringify because CCACHE_SYMLINK variable could be empty when the command failed
-        message (WARNING "The lib directory containing the ccache symlinks (${CCACHE_SYMLINK}) has not been added in the PATH environment variable. "
-            "This is required to enable ccache support for native compiler toolchain. CMake has been configured to use the actual compiler toolchain instead of ccache. "
-            "In order to rectify this, the build tree must be regenerated after the PATH environment variable has been adjusted accordingly.")
-    endif ()
-endif ()
-
-# Post-CMake fixes
-if (IOS)
-    # TODO: can be removed when CMake minimum required has reached 2.8.12
-    if (CMAKE_VERSION VERSION_LESS 2.8.12)
-        # Due to a bug in the CMake/Xcode generator (prior to version 2.8.12) where it has wrongly assumed the IOS bundle structure to be the same as MacOSX bundle structure,
-        # below temporary fix is required in order to solve the auto-linking issue when dependent libraries are changed
-        list (APPEND POST_CMAKE_FIXES COMMAND sed -i '' 's/\/Contents\/MacOS//g' ${CMAKE_BINARY_DIR}/CMakeScripts/XCODE_DEPEND_HELPER.make || exit 0)
-    endif ()
-
-    # Due to a bug in the CMake/Xcode generator (still exists in 3.1) that prevents iOS targets (library and bundle) to be installed correctly
-    # (see http://public.kitware.com/Bug/bug_relationship_graph.php?bug_id=12506&graph=dependency),
-    # below temporary fix is required to work around the bug
-    list (APPEND POST_CMAKE_FIXES COMMAND sed -i '' 's/EFFECTIVE_PLATFORM_NAME//g' ${CMAKE_BINARY_DIR}/CMakeScripts/install_postBuildPhase.make* || exit 0)
-endif ()
-if (POST_CMAKE_FIXES)
-    add_custom_target (POST_CMAKE_FIXES ALL ${POST_CMAKE_FIXES} COMMENT "Applying post-cmake fixes")
-endif ()
+#
+# Copyright (c) 2008-2015 the Urho3D project.
+#
+# Permission is hereby granted, free of charge, to any person obtaining a copy
+# of this software and associated documentation files (the "Software"), to deal
+# in the Software without restriction, including without limitation the rights
+# to use, copy, modify, merge, publish, distribute, sublicense, and/or sell
+# copies of the Software, and to permit persons to whom the Software is
+# furnished to do so, subject to the following conditions:
+#
+# The above copyright notice and this permission notice shall be included in
+# all copies or substantial portions of the Software.
+#
+# THE SOFTWARE IS PROVIDED "AS IS", WITHOUT WARRANTY OF ANY KIND, EXPRESS OR
+# IMPLIED, INCLUDING BUT NOT LIMITED TO THE WARRANTIES OF MERCHANTABILITY,
+# FITNESS FOR A PARTICULAR PURPOSE AND NONINFRINGEMENT. IN NO EVENT SHALL THE
+# AUTHORS OR COPYRIGHT HOLDERS BE LIABLE FOR ANY CLAIM, DAMAGES OR OTHER
+# LIABILITY, WHETHER IN AN ACTION OF CONTRACT, TORT OR OTHERWISE, ARISING FROM,
+# OUT OF OR IN CONNECTION WITH THE SOFTWARE OR THE USE OR OTHER DEALINGS IN
+# THE SOFTWARE.
+#
+
+# Limit the supported build configurations
+set (URHO3D_BUILD_CONFIGURATIONS Release RelWithDebInfo Debug)
+set (DOC_STRING "Specify CMake build configuration (single-configuration generator only), possible values are Release (default), RelWithDebInfo, and Debug")
+if (CMAKE_CONFIGURATION_TYPES)
+    # For multi-configurations generator, such as VS and Xcode
+    set (CMAKE_CONFIGURATION_TYPES ${URHO3D_BUILD_CONFIGURATIONS} CACHE STRING "${DOC_STRING}" FORCE)
+    unset (CMAKE_BUILD_TYPE)
+else ()
+    # For single-configuration generator, such as Unix Makefile generator
+    if (CMAKE_BUILD_TYPE STREQUAL "")
+        # If not specified then default to Release
+        set (CMAKE_BUILD_TYPE Release)
+    endif ()
+    set (CMAKE_BUILD_TYPE ${CMAKE_BUILD_TYPE} CACHE STRING "${DOC_STRING}" FORCE)
+endif ()
+
+# Define other useful variables not defined by CMake
+if (CMAKE_GENERATOR STREQUAL Xcode)
+    set (XCODE TRUE)
+endif ()
+
+# Define all supported build options
+include (CMakeDependentOption)
+option (URHO3D_MODERN_CPP "Enable modern cpp dialect/standard")
+option (URHO3D_AMALG "Enable amalgamated build")
+cmake_dependent_option (IOS "Setup build for iOS platform" FALSE "XCODE" FALSE)
+if (NOT MSVC AND NOT DEFINED URHO3D_DEFAULT_64BIT)  # Only do this once in the initial configure step
+    # On non-MSVC compiler, default to build 64-bit when the host system has a 64-bit build environment
+    execute_process (COMMAND echo COMMAND ${CMAKE_C_COMPILER} -E -dM - OUTPUT_VARIABLE PREDEFINED_MACROS ERROR_QUIET)
+    string (REGEX MATCH "#define +__(x86_64|aarch64)__ +1" matched "${PREDEFINED_MACROS}")
+    if (matched)
+        set (URHO3D_DEFAULT_64BIT TRUE)
+    else ()
+        set (URHO3D_DEFAULT_64BIT FALSE)
+    endif ()
+    set (URHO3D_DEFAULT_64BIT ${URHO3D_DEFAULT_64BIT} CACHE INTERNAL "Default value for URHO3D_64BIT build option")
+    # The 'ANDROID' CMake variable is already set by android.toolchain.cmake when it is being used for cross-compiling Android
+    # The other arm platform that Urho3D supports that is not Android is Raspberry Pi at the moment
+    if (NOT ANDROID AND NOT EMSCRIPTEN)
+        string (REGEX MATCH "#define +__arm__ +1" matched "${PREDEFINED_MACROS}")
+        if (matched)
+            # Set the CMake variable here instead of in raspberrypi.toolchain.cmake because Raspberry Pi can be built natively too on the Raspberry-Pi device itself
+            set (RPI TRUE CACHE INTERNAL "Setup build for Raspberry Pi platform")
+        endif ()
+    endif ()
+endif ()
+if (ANDROID OR RPI OR EMSCRIPTEN)
+    # This build option is not available on Android, Raspberry-Pi, and Emscripten platforms as its value is preset by the chosen toolchain in the build tree
+    set (URHO3D_64BIT ${URHO3D_DEFAULT_64BIT})
+else ()
+    option (URHO3D_64BIT "Enable 64-bit build, on MSVC default to 0, on other compilers the default is set based on the 64-bit capability of the chosen toolchain on host system" ${URHO3D_DEFAULT_64BIT})
+endif ()
+cmake_dependent_option (URHO3D_ANGELSCRIPT "Enable AngelScript scripting support" TRUE "NOT EMSCRIPTEN" FALSE)
+option (URHO3D_LUA "Enable additional Lua scripting support")
+cmake_dependent_option (URHO3D_LUAJIT "Enable Lua scripting support using LuaJIT (check LuaJIT's CMakeLists.txt for more options)" FALSE "NOT EMSCRIPTEN" FALSE)
+option (URHO3D_NAVIGATION "Enable navigation support" TRUE)
+cmake_dependent_option (URHO3D_NETWORK "Enable networking support" TRUE "NOT EMSCRIPTEN" FALSE)
+option (URHO3D_PHYSICS "Enable physics support" TRUE)
+option (URHO3D_URHO2D "Enable 2D graphics and physics support" TRUE)
+if (MINGW AND NOT DEFINED URHO3D_SSE)
+    # Certain MinGW versions fail to compile SSE code. This is the initial guess for known "bad" version range, and can be tightened later
+    execute_process (COMMAND ${CMAKE_C_COMPILER} -dumpversion OUTPUT_VARIABLE GCC_VERSION ERROR_QUIET)
+    if (GCC_VERSION VERSION_LESS 4.9.1)
+        message (WARNING "Disabling SSE by default due to MinGW version. It is recommended to upgrade to MinGW with GCC >= 4.9.1. You can also try to re-enable SSE with CMake option -DURHO3D_SSE=1, but this may result in compile errors.")
+        set (URHO3D_DEFAULT_SSE FALSE)
+    else ()
+        set (URHO3D_DEFAULT_SSE TRUE)
+    endif ()
+else ()
+    set (URHO3D_DEFAULT_SSE TRUE)
+endif ()
+cmake_dependent_option (URHO3D_SSE "Enable SSE instruction set" ${URHO3D_DEFAULT_SSE} "NOT EMSCRIPTEN" FALSE)
+if (CMAKE_PROJECT_NAME STREQUAL Urho3D)
+    cmake_dependent_option (URHO3D_LUAJIT_AMALG "Enable LuaJIT amalgamated build (LuaJIT only)" FALSE "URHO3D_LUAJIT" FALSE)
+    cmake_dependent_option (URHO3D_SAFE_LUA "Enable Lua C++ wrapper safety checks (Lua/LuaJIT only)" FALSE "URHO3D_LUA OR URHO3D_LUAJIT" FALSE)
+    option (URHO3D_SAMPLES "Build sample applications")
+    cmake_dependent_option (URHO3D_TOOLS "Build tools (native and RPI only)" TRUE "NOT IOS AND NOT ANDROID AND NOT EMSCRIPTEN" FALSE)
+    cmake_dependent_option (URHO3D_EXTRAS "Build extras (native and RPI only)" FALSE "NOT IOS AND NOT ANDROID AND NOT EMSCRIPTEN" FALSE)
+    option (URHO3D_DOCS "Generate documentation as part of normal build")
+    option (URHO3D_DOCS_QUIET "Generate documentation as part of normal build, suppress generation process from sending anything to stdout")
+    cmake_dependent_option (URHO3D_MINIDUMPS "Enable minidumps on crash (VS only)" TRUE "MSVC" FALSE)
+    option (URHO3D_FILEWATCHER "Enable filewatcher support" TRUE)
+    if (CPACK_SYSTEM_NAME STREQUAL Linux)
+        cmake_dependent_option (URHO3D_USE_LIB64_RPM "Enable 64-bit RPM CPack generator using /usr/lib64 and disable all other generators (Debian-based host only)" FALSE "URHO3D_64BIT AND NOT HAS_LIB64" FALSE)
+        cmake_dependent_option (URHO3D_USE_LIB_DEB "Enable 64-bit DEB CPack generator using /usr/lib and disable all other generators (Redhat-based host only)" FALSE "URHO3D_64BIT AND HAS_LIB64" FALSE)
+    endif ()
+else ()
+    set (URHO3D_HOME "" CACHE PATH "Path to Urho3D build tree or SDK installation location (external project only)")
+endif ()
+option (URHO3D_PACKAGING "Enable resources packaging support, on Emscripten default to 1, on other platforms default to 0" ${EMSCRIPTEN})
+option (URHO3D_PROFILING "Enable profiling support" TRUE)
+option (URHO3D_LOGGING "Enable logging support" TRUE)
+option (URHO3D_TESTING "Enable testing support")
+if (URHO3D_TESTING)
+    if (EMSCRIPTEN)
+        set (DEFAULT_TIMEOUT 10)
+        set (EMSCRIPTEN_EMRUN_BROWSER firefox CACHE STRING "Specify the particular browser to be spawned by emrun during testing (Emscripten cross-compiling build only), use 'emrun --list_browsers' command to get the list of possible values")
+    else ()
+        set (DEFAULT_TIMEOUT 5)
+    endif ()
+    set (URHO3D_TEST_TIMEOUT ${DEFAULT_TIMEOUT} CACHE STRING "Number of seconds to test run the executables (when testing support is enabled only), default to 10 on Emscripten platform and 5 on other platforms")
+else ()
+    unset (URHO3D_TEST_TIMEOUT CACHE)
+    if (EMSCRIPTEN_EMRUN_BROWSER)   # Suppress unused variable warning at the same time
+        unset (EMSCRIPTEN_EMRUN_BROWSER CACHE)
+    endif ()
+endif ()
+# The URHO3D_OPENGL option is not defined on non-Windows platforms as they should always use OpenGL
+if (MSVC)
+    # On MSVC compiler, default to false (i.e. prefers Direct3D)
+    # OpenGL can be manually enabled with -DURHO3D_OPENGL=1, but Windows graphics card drivers are usually better optimized for Direct3D
+    set (DEFAULT_OPENGL FALSE)
+else ()
+    # On non-MSVC compiler on Windows platform, default to true to enable use of OpenGL instead of Direct3D
+    # Direct3D can be manually enabled with -DURHO3D_OPENGL=0, but it is likely to fail unless the MinGW-w64 distribution is used due to dependency to Direct3D headers and libs
+    set (DEFAULT_OPENGL TRUE)
+endif ()
+cmake_dependent_option (URHO3D_OPENGL "Use OpenGL instead of Direct3D (Windows platform only)" ${DEFAULT_OPENGL} "WIN32" TRUE)      # Force the variable to TRUE when not WIN32
+# On Windows platform Direct3D11 can be optionally chosen
+# Using Direct3D11 on non-MSVC compiler may require copying and renaming Microsoft official libraries (.lib to .a), else link failures or non-functioning graphics may result
+cmake_dependent_option (URHO3D_D3D11 "Use Direct3D11 instead of Direct3D9 (Windows platform only); overrides URHO3D_OPENGL option" FALSE "WIN32" FALSE)
+if (CMAKE_HOST_WIN32 AND NOT DEFINED URHO3D_MKLINK)
+    # Test whether the host system is capable of setting up symbolic link
+    execute_process (COMMAND cmd /C mklink test-link CMakeCache.txt RESULT_VARIABLE MKLINK_EXIT_CODE OUTPUT_QUIET ERROR_QUIET)
+    if (MKLINK_EXIT_CODE EQUAL 0)
+        set (URHO3D_MKLINK TRUE)
+        file (REMOVE ${CMAKE_BINARY_DIR}/test-link)
+    else ()
+        set (URHO3D_MKLINK FALSE)
+    endif ()
+    set (URHO3D_MKLINK ${URHO3D_MKLINK} CACHE INTERNAL "MKLINK capability on the Windows host system")
+endif ()
+cmake_dependent_option (URHO3D_STATIC_RUNTIME "Use static C/C++ runtime libraries and eliminate the need for runtime DLLs installation (VS only)" FALSE "MSVC" FALSE)
+cmake_dependent_option (URHO3D_WIN32_CONSOLE "Use console main() as entry point when setting up Windows executable targets (Windows platform only)" FALSE "WIN32" FALSE)
+cmake_dependent_option (URHO3D_MACOSX_BUNDLE "Use MACOSX_BUNDLE when setting up Mac OS X executable targets (Xcode native build only)" FALSE "XCODE AND NOT IOS" FALSE)
+set (URHO3D_LIB_TYPE STATIC CACHE STRING "Specify Urho3D library type, possible values are STATIC (default) and SHARED")
+if (CMAKE_CROSSCOMPILING AND NOT ANDROID)
+    set (URHO3D_SCP_TO_TARGET "" CACHE STRING "Use scp to transfer executables to target system (non-Android cross-compiling build only), SSH digital key must be setup first for this to work, typical value has a pattern of usr@tgt:remote-loc")
+else ()
+    unset (URHO3D_SCP_TO_TARGET CACHE)
+endif ()
+if (ANDROID)
+    set (ANDROID TRUE CACHE INTERNAL "Setup build for Android platform")
+    cmake_dependent_option (ANDROID_NDK_GDB "Enable ndk-gdb for debugging (Android build only)" FALSE "CMAKE_BUILD_TYPE STREQUAL Debug" FALSE)
+else ()
+    unset (ANDROID_NDK_GDB CACHE)
+endif ()
+if (MINGW AND CMAKE_CROSSCOMPILING)
+    set (MINGW_PREFIX "" CACHE STRING "Prefix path to MinGW cross-compiler tools (MinGW cross-compiling build only)")
+    set (MINGW_SYSROOT "" CACHE PATH "Path to MinGW system root (MinGW cross-compiling build only)")
+    # When cross-compiling then we are most probably in Unix-alike host environment which should not have problem to handle long include dirs
+    # This change is required to keep ccache happy because it does not like the CMake generated include response file
+    foreach (lang C CXX)
+        foreach (cat OBJECTS INCLUDES)
+            unset (CMAKE_${lang}_USE_RESPONSE_FILE_FOR_${cat})
+        endforeach ()
+    endforeach ()
+endif ()
+if (RPI)
+    if (NOT RPI_SUPPORTED_ABIS)
+        set (RPI_SUPPORTED_ABIS armeabi-v6)
+        if (CMAKE_CROSSCOMPILING)
+            # We have no way to know for sure so just give all the available options to user
+            list (APPEND RPI_SUPPORTED_ABIS armeabi-v7a "armeabi-v7a with NEON" "armeabi-v7a with VFPV4")
+        else ()
+            # If not cross-compiling then we should be on the host system (device) itself, so below command is safe to be executed
+            execute_process (COMMAND uname -m OUTPUT_VARIABLE HOST_MACHINE ERROR_QUIET OUTPUT_STRIP_TRAILING_WHITESPACE)
+            if (HOST_MACHINE MATCHES ^armv7)
+                list (APPEND RPI_SUPPORTED_ABIS armeabi-v7a "armeabi-v7a with NEON" "armeabi-v7a with VFPV4")
+                if (NOT RPI_ABI)
+                    set (RPI_ABI armeabi-v7a)   # Set default to this specific target device
+                endif ()
+            endif ()
+        endif ()
+        set (RPI_SUPPORTED_ABIS ${RPI_SUPPORTED_ABIS} CACHE INTERNAL "Supported target ABIs for RPI build")
+    endif ()
+    if (CMAKE_CROSSCOMPILING)
+        set (RPI_PREFIX "" CACHE STRING "Prefix path to Raspberry Pi cross-compiler tools (RPI cross-compiling build only)")
+        set (RPI_SYSROOT "" CACHE PATH "Path to Raspberry Pi system root (RPI cross-compiling build only)")
+    endif ()
+    if (RPI_ABI)
+        list (FIND RPI_SUPPORTED_ABIS ${RPI_ABI} RPI_ABI_FOUND_INDEX)
+        if (RPI_ABI_FOUND_INDEX EQUAL -1)
+            string (REPLACE ";" "\", \"" PRINTABLE_RPI_SUPPORTED_ABIS "${RPI_SUPPORTED_ABIS}")  # Stringify for string replace to work
+            if (NOT CMAKE_CROSSCOMPILING)
+                set (MSG_STR " by this Raspberry Pi device")
+            endif ()
+            message (FATAL_ERROR "Specified RPI_ABI = \"${RPI_ABI}\" is not supported${MSG_STR}. Supported values are: \"${PRINTABLE_RPI_SUPPORTED_ABIS}\".")
+        endif()
+    else ()
+        set (RPI_ABI armeabi-v6)
+    endif ()
+    set (RPI_ABI ${RPI_ABI} CACHE STRING "Specify target ABI (RPI build only), possible values are armeabi-v6 (default for RPI 1), armeabi-v7a (default for RPI 2), armeabi-v7a with NEON, and armeabi-v7a with VFPV4" FORCE)
+endif ()
+if (EMSCRIPTEN)     # CMAKE_CROSSCOMPILING is always true for Emscripten
+    set (EMSCRIPTEN_ROOT_PATH "" CACHE PATH "Root path to Emscripten cross-compiler tools (Emscripten cross-compiling build only)")
+    set (EMSCRIPTEN_SYSROOT "" CACHE PATH "Path to Emscripten system root (Emscripten cross-compiling build only)")
+    option (EMSCRIPTEN_ALLOW_MEMORY_GROWTH "Enable memory growing based on application demand (Emscripten cross-compiling build only)")
+    math (EXPR EMSCRIPTEN_TOTAL_MEMORY "32 * 1024 * 1024")     # This option is ignored when EMSCRIPTEN_ALLOW_MEMORY_GROWTH option is set
+    set (EMSCRIPTEN_TOTAL_MEMORY ${EMSCRIPTEN_TOTAL_MEMORY} CACHE STRING "Specify the total size of memory to be used (Emscripten cross-compiling build only); default to 33554432 (32MB), this option is ignored when EMSCRIPTEN_ALLOW_MEMORY_GROWTH=1")
+    cmake_dependent_option (EMSCRIPTEN_SHARE_DATA "Enable sharing data file support (Emscripten cross-compiling build only)" FALSE "EMSCRIPTEN" FALSE)
+endif ()
+# Constrain the build option values in cmake-gui, if applicable
+if (CMAKE_VERSION VERSION_GREATER 2.8 OR CMAKE_VERSION VERSION_EQUAL 2.8)
+    set_property (CACHE URHO3D_LIB_TYPE PROPERTY STRINGS STATIC SHARED)
+    if (NOT CMAKE_CONFIGURATION_TYPES)
+        set_property (CACHE CMAKE_BUILD_TYPE PROPERTY STRINGS ${URHO3D_BUILD_CONFIGURATIONS})
+    endif ()
+    if (RPI)
+        set_property (CACHE RPI_ABI PROPERTY STRINGS ${RPI_SUPPORTED_ABIS})
+    endif ()
+endif()
+
+# Enable testing
+if (URHO3D_TESTING)
+    enable_testing ()
+    add_definitions (-DURHO3D_TESTING)
+endif ()
+
+# Enable SSE instruction set. Requires Pentium III or Athlon XP processor at minimum.
+if (URHO3D_SSE)
+    add_definitions (-DURHO3D_SSE)
+endif ()
+
+# Enable structured exception handling and minidumps on MSVC only.
+if (MSVC AND URHO3D_MINIDUMPS)
+    add_definitions (-DURHO3D_MINIDUMPS)
+endif ()
+
+# By default use the MSVC dynamic runtime. To eliminate the need to distribute the runtime installer,
+# this can be switched off if not using Urho3D as a shared library.
+if (MSVC)
+    if (URHO3D_STATIC_RUNTIME)
+        set (RELEASE_RUNTIME /MT)
+        set (DEBUG_RUNTIME /MTd)
+    else ()
+        set (RELEASE_RUNTIME "")
+        set (DEBUG_RUNTIME "")
+    endif ()
+endif ()
+
+# By default Windows platform setups main executable as Windows application with WinMain() as entry point
+# this build option overrides the default to set the main executable as console application with main() as entry point instead
+if (URHO3D_WIN32_CONSOLE)
+    add_definitions (-DURHO3D_WIN32_CONSOLE)
+endif ()
+
+# Enable file watcher support for automatic resource reloads by default.
+if (URHO3D_FILEWATCHER)
+    add_definitions (-DURHO3D_FILEWATCHER)
+endif ()
+
+# Enable profiling by default. If disabled, autoprofileblocks become no-ops and the Profiler subsystem is not instantiated.
+if (URHO3D_PROFILING)
+    add_definitions (-DURHO3D_PROFILING)
+endif ()
+
+# Enable logging by default. If disabled, LOGXXXX macros become no-ops and the Log subsystem is not instantiated.
+if (URHO3D_LOGGING)
+    add_definitions (-DURHO3D_LOGGING)
+endif ()
+
+# If not on Windows platform, enable Unix mode for kNet library
+if (NOT WIN32)
+    add_definitions (-DKNET_UNIX)
+endif ()
+
+# Add definition for Direct3D11
+if (URHO3D_D3D11)
+    set (URHO3D_OPENGL 0)
+    add_definitions (-DURHO3D_D3D11)
+endif ()
+
+# Add definition for OpenGL
+if (URHO3D_OPENGL)
+    add_definitions (-DURHO3D_OPENGL)
+endif ()
+
+# Add definitions for GLEW
+if (NOT IOS AND NOT ANDROID AND NOT RPI AND URHO3D_OPENGL)
+    add_definitions (-DGLEW_STATIC -DGLEW_NO_GLU)
+endif ()
+
+# Add definition for AngelScript
+if (URHO3D_ANGELSCRIPT)
+    add_definitions (-DURHO3D_ANGELSCRIPT)
+endif ()
+
+# Default library type is STATIC
+if (URHO3D_LIB_TYPE)
+    string (TOUPPER ${URHO3D_LIB_TYPE} URHO3D_LIB_TYPE)
+endif ()
+if (NOT URHO3D_LIB_TYPE STREQUAL SHARED)
+    set (URHO3D_LIB_TYPE STATIC)
+    add_definitions (-DURHO3D_STATIC_DEFINE)
+endif ()
+
+# Add definition for amalgamated build
+if (MSVC)
+    if (URHO3D_LIB_TYPE STREQUAL SHARED)
+        message (STATUS "Reverted back to non-amalgamated build because even conventional build of Urho3D shared library for MSVC is already a CMake-hack by itself")
+        set (URHO3D_AMALG 0)
+    elseif (URHO3D_AMALG LESS 3)
+        set (URHO3D_AMALG 3)    # Force to autosplit to minimal 3 translation units to avoid symbols conflict
+    endif ()
+endif ()
+if (URHO3D_AMALG)
+    add_definitions (-DURHO3D_AMALG)
+endif ()
+
+# Add definition for Lua and LuaJIT
+if (URHO3D_LUAJIT)
+    add_definitions (-DURHO3D_LUAJIT)
+    set (JIT JIT)
+    # Implied URHO3D_LUA
+    set (URHO3D_LUA 1)
+    # Disable LuaJIT-specific amalgamated build when project-scope amalgamated build is enabled
+    if (URHO3D_AMALG AND URHO3D_LUAJIT_AMALG)
+        set (URHO3D_LUAJIT_AMALG 0)
+    endif ()
+endif ()
+if (URHO3D_LUA)
+    add_definitions (-DURHO3D_LUA)
+    # Optionally enable Lua / C++ wrapper safety checks
+    if (NOT URHO3D_SAFE_LUA)
+        add_definitions (-DTOLUA_RELEASE)
+    endif ()
+endif ()
+
+# Add definition for Navigation
+if (URHO3D_NAVIGATION)
+    add_definitions (-DURHO3D_NAVIGATION)
+endif ()
+
+# Add definition for Network
+if (URHO3D_NETWORK)
+    add_definitions (-DURHO3D_NETWORK)
+endif ()
+
+# Add definition for Physics
+if (URHO3D_PHYSICS)
+    add_definitions (-DURHO3D_PHYSICS)
+endif ()
+
+# Add definition for Urho2D
+if (URHO3D_URHO2D)
+    add_definitions (-DURHO3D_URHO2D)
+endif ()
+
+# Find Direct3D include & library directories for Visual Studio in MS Windows SDK or DirectX SDK.
+# The SDK is not searched for with MinGW as it is incompatible, rather, it is assumed that MinGW
+# itself comes with the necessary headers & libraries.
+# Note that when building for OpenGL, any libraries are not used, but the include directory may
+# be necessary for DirectInput & DirectSound headers, if those are not present in the compiler's own
+# default includes.
+if (WIN32)
+    find_package (Direct3D REQUIRED)
+    if (DIRECT3D_INCLUDE_DIRS)
+        include_directories (${DIRECT3D_INCLUDE_DIRS})
+    endif ()
+endif ()
+
+# For Raspbery Pi, find Broadcom VideoCore IV firmware
+if (RPI)
+    find_package (BCM_VC REQUIRED)
+    include_directories (${BCM_VC_INCLUDE_DIRS})
+endif ()
+
+# Platform and compiler specific options
+if (URHO3D_MODERN_CPP)
+    add_definitions (-DURHO3D_MODERN_CPP)
+    if (CMAKE_CXX_COMPILER_ID MATCHES GNU)
+        # Use gnu++11/gnu++0x instead of c++11/c++0x as the latter does not work as expected when cross compiling
+        execute_process (COMMAND ${CMAKE_COMMAND} -E touch test_modern_cpp.cpp)
+        foreach (STANDARD gnu++11 gnu++0x)  # Fallback to gnu++0x on older GCC version
+            execute_process (COMMAND ${CMAKE_CXX_COMPILER} -o test_modern_cpp.out -c test_modern_cpp.cpp -std=${STANDARD} RESULT_VARIABLE GCC_EXIT_CODE OUTPUT_QUIET ERROR_QUIET)
+            if (GCC_EXIT_CODE EQUAL 0)
+                set (CMAKE_CXX_FLAGS "${CMAKE_CXX_FLAGS} -std=${STANDARD}")
+                break ()
+            endif ()
+        endforeach ()
+        if (NOT GCC_EXIT_CODE EQUAL 0)
+            execute_process (COMMAND ${CMAKE_CXX_COMPILER} -dumpversion OUTPUT_VARIABLE GCC_VERSION ERROR_QUIET)
+            message (FATAL_ERROR "Your GCC version ${GCC_VERSION} is too old to enable modern C++ support")
+        endif ()
+        execute_process (COMMAND ${CMAKE_COMMAND} -E remove test_modern_cpp.cpp test_modern_cpp.out)
+    elseif (CMAKE_CXX_COMPILER_ID MATCHES Clang)
+        # Cannot set CMAKE_CXX_FLAGS here directly because CMake uses the same flags for both C++ and Object-C languages, the latter does not support c++11 dialect
+        # Workaround the problem by setting the compiler flags in the source properties for C++ language only in the setup_target() macro
+        set (CLANG_CXX_FLAGS -std=c++11)
+    elseif (MSVC80)
+        message (FATAL_ERROR "Your MSVC version is too told to enable experimental C++11 support")
+    endif ()
+endif ()
+if (IOS)
+    # IOS-specific setup
+    add_definitions (-DIOS)
+    if (URHO3D_64BIT)
+        set (CMAKE_OSX_ARCHITECTURES $(ARCHS_STANDARD_INCLUDING_64_BIT))
+    else ()
+        set (CMAKE_OSX_ARCHITECTURES $(ARCHS_STANDARD_32_BIT))
+    endif ()
+    set (CMAKE_XCODE_EFFECTIVE_PLATFORMS -iphoneos -iphonesimulator)
+    set (CMAKE_OSX_SYSROOT iphoneos)    # Set Base SDK to "Latest iOS"
+    execute_process (COMMAND xcodebuild -version -sdk ${CMAKE_OSX_SYSROOT} Path OUTPUT_VARIABLE IOS_SYSROOT OUTPUT_STRIP_TRAILING_WHITESPACE)   # Obtain iOS sysroot path
+    set (CMAKE_FIND_ROOT_PATH ${IOS_SYSROOT})
+elseif (XCODE)
+    # MacOSX-Xcode-specific setup
+    if (NOT URHO3D_64BIT)
+        set (CMAKE_OSX_ARCHITECTURES $(ARCHS_STANDARD_32_BIT))
+    endif ()
+    set (CMAKE_OSX_SYSROOT macosx)    # Set Base SDK to "Latest OS X"
+    if (NOT CMAKE_OSX_DEPLOYMENT_TARGET)
+        # If not set, set to current running build system OS version by default
+        execute_process (COMMAND sw_vers -productVersion OUTPUT_VARIABLE CURRENT_OSX_VERSION OUTPUT_STRIP_TRAILING_WHITESPACE)
+        string (REGEX REPLACE ^\([^.]+\\.[^.]+\).* \\1 CMAKE_OSX_DEPLOYMENT_TARGET ${CURRENT_OSX_VERSION})
+    endif ()
+endif ()
+if (IOS OR URHO3D_MACOSX_BUNDLE)
+    # Common MacOSX and iOS bundle setup
+    if (NOT MACOSX_BUNDLE_GUI_IDENTIFIER)
+        set (MACOSX_BUNDLE_GUI_IDENTIFIER com.github.urho3d.\${PRODUCT_NAME:bundleIdentifier:lower})
+    endif ()
+    if (NOT MACOSX_BUNDLE_BUNDLE_NAME)
+        set (MACOSX_BUNDLE_BUNDLE_NAME \${PRODUCT_NAME})
+    endif ()
+endif ()
+if (MSVC)
+    # Visual Studio-specific setup
+    add_definitions (-D_CRT_SECURE_NO_WARNINGS)
+    # Note: All CMAKE_xxx_FLAGS variables are not in list context (although they should be)
+    set (CMAKE_C_FLAGS_DEBUG "${CMAKE_C_FLAGS_DEBUG} ${DEBUG_RUNTIME}")
+    set (CMAKE_C_FLAGS_RELWITHDEBINFO "${CMAKE_C_FLAGS_RELEASE} ${RELEASE_RUNTIME} /fp:fast /Zi /GS-")
+    set (CMAKE_C_FLAGS_RELEASE ${CMAKE_C_FLAGS_RELWITHDEBINFO})
+    set (CMAKE_CXX_FLAGS_DEBUG "${CMAKE_CXX_FLAGS_DEBUG} ${DEBUG_RUNTIME}")
+    set (CMAKE_CXX_FLAGS_RELWITHDEBINFO "${CMAKE_CXX_FLAGS_RELEASE} ${RELEASE_RUNTIME} /fp:fast /Zi /GS- /D _SECURE_SCL=0")
+    set (CMAKE_CXX_FLAGS_RELEASE ${CMAKE_CXX_FLAGS_RELWITHDEBINFO})
+    # SSE flag is redundant if already compiling as 64bit
+    if (URHO3D_SSE AND NOT URHO3D_64BIT)
+        set (CMAKE_C_FLAGS "${CMAKE_C_FLAGS} /arch:SSE")
+        set (CMAKE_CXX_FLAGS "${CMAKE_CXX_FLAGS} /arch:SSE")
+    endif ()
+    set (CMAKE_EXE_LINKER_FLAGS_RELWITHDEBINFO "${CMAKE_EXE_LINKER_FLAGS_RELEASE} /OPT:REF /OPT:ICF /DEBUG")
+    set (CMAKE_EXE_LINKER_FLAGS_RELEASE "${CMAKE_EXE_LINKER_FLAGS_RELEASE} /OPT:REF /OPT:ICF")
+    # Increase the addressing capacity when using amalgamated build
+    if (URHO3D_AMALG)
+        set (CMAKE_C_FLAGS "${CMAKE_C_FLAGS} /bigobj")
+        set (CMAKE_CXX_FLAGS "${CMAKE_CXX_FLAGS} /bigobj")
+    endif ()
+else ()
+    # GCC/Clang-specific setup
+    set (CMAKE_CXX_FLAGS "${CMAKE_CXX_FLAGS} -Wno-invalid-offsetof")
+    if (ANDROID)
+        # Most of the flags are already setup in android.toolchain.cmake module
+        set (CMAKE_C_FLAGS "${CMAKE_C_FLAGS} -fstack-protector")
+        set (CMAKE_CXX_FLAGS "${CMAKE_CXX_FLAGS} -fstack-protector")
+    else ()
+        if (RPI)
+            add_definitions (-DRPI)
+            set (RPI_CFLAGS "-pipe -mfloat-abi=hard -Wno-psabi")    # We only support armhf distros, so turn on hard-float by default
+            if (RPI_ABI MATCHES ^armeabi-v7a)
+                set (RPI_CFLAGS "${RPI_CFLAGS} -mcpu=cortex-a7")
+                if (RPI_ABI MATCHES NEON)
+                    set (RPI_CFLAGS "${RPI_CFLAGS} -mfpu=neon-vfpv4")
+                elseif (RPI_ABI MATCHES VFPV4)
+                    set (RPI_CFLAGS "${RPI_CFLAGS} -mfpu=vfpv4")
+                else ()
+                    set (RPI_CFLAGS "${RPI_CFLAGS} -mfpu=vfpv4-d16")
+                endif ()
+            else ()
+                set (RPI_CFLAGS "${RPI_CFLAGS} -mcpu=arm1176jzf-s -mfpu=vfp")
+            endif ()
+            set (CMAKE_C_FLAGS "${CMAKE_C_FLAGS} ${RPI_CFLAGS}")
+            set (CMAKE_CXX_FLAGS "${CMAKE_CXX_FLAGS} ${RPI_CFLAGS}")
+        else ()
+            set (CMAKE_C_FLAGS "${CMAKE_C_FLAGS} -ffast-math")
+            set (CMAKE_CXX_FLAGS "${CMAKE_CXX_FLAGS} -ffast-math")
+            if (URHO3D_64BIT)
+                set (DASH_MBIT -m64)    # This variable is intentionally not defined on Android and RPI platform
+            else ()
+                set (DASH_MBIT -m32)
+                if (URHO3D_SSE)
+                    set (CMAKE_C_FLAGS "${CMAKE_C_FLAGS} -msse")
+                    set (CMAKE_CXX_FLAGS "${CMAKE_CXX_FLAGS} -msse")
+                endif ()
+            endif ()
+            set (CMAKE_C_FLAGS "${CMAKE_C_FLAGS} ${DASH_MBIT}")
+            set (CMAKE_CXX_FLAGS "${CMAKE_CXX_FLAGS} ${DASH_MBIT}")
+            set (CMAKE_SHARED_LINKER_FLAGS "${CMAKE_SHARED_LINKER_FLAGS} ${DASH_MBIT}")
+        endif ()
+        if (EMSCRIPTEN)
+            # Emscripten-specific setup
+            set (CMAKE_C_FLAGS "${CMAKE_C_FLAGS} -Wno-warn-absolute-paths -Wno-unknown-warning-option")
+            set (CMAKE_CXX_FLAGS "${CMAKE_CXX_FLAGS} -Wno-warn-absolute-paths -Wno-unknown-warning-option")
+            # Prior to version 1.31.3 emcc does not consistently add the cpp standard and remove Emscripten-specific compiler flags
+            # before passing on the work to the underlying LLVM/Clang compiler, this has resulted in preprocessing error when enabling the PCH and ccache
+            # (See https://github.com/kripken/emscripten/issues/3365 for more detail)
+            if (EMCC_VERSION VERSION_LESS 1.31.3)
+                set (CMAKE_CXX_FLAGS "${CMAKE_CXX_FLAGS} -std=c++03")
+            endif ()
+            set (CMAKE_C_FLAGS_RELEASE "-Oz -DNDEBUG")
+            set (CMAKE_CXX_FLAGS_RELEASE "-Oz -DNDEBUG")
+            if (DEFINED ENV{CI})
+                # Our CI server is slow, so do not optimize and discard all debug info when test building in Debug configuration
+                set (CMAKE_C_FLAGS_DEBUG "-g0")
+                set (CMAKE_CXX_FLAGS_DEBUG "-g0")
+            endif ()
+            # CMake does not treat Emscripten as a valid platform yet, certain platform-specific variables cannot be set in the
+            # toolchain file as they get overwritten by CMake internally as per Linux platform default, so set them here for now
+            set (CMAKE_EXECUTABLE_SUFFIX .html)
+        elseif (MINGW)
+            # MinGW-specific setup
+            set (CMAKE_C_FLAGS "${CMAKE_C_FLAGS} -static -static-libgcc -fno-keep-inline-dllexport")
+            set (CMAKE_CXX_FLAGS "${CMAKE_CXX_FLAGS} -static -static-libstdc++ -static-libgcc -fno-keep-inline-dllexport")
+            set (CMAKE_SHARED_LINKER_FLAGS "${CMAKE_SHARED_LINKER_FLAGS} -static")
+            # Additional compiler flags for Windows ports of GCC
+            set (CMAKE_C_FLAGS_RELWITHDEBINFO "-O2 -g -DNDEBUG")
+            set (CMAKE_CXX_FLAGS_RELWITHDEBINFO "-O2 -g -DNDEBUG")
+            # Reduce GCC optimization level from -O3 to -O2 for stability in RELEASE build configuration
+            set (CMAKE_C_FLAGS_RELEASE "-O2 -DNDEBUG")
+            set (CMAKE_CXX_FLAGS_RELEASE "-O2 -DNDEBUG")
+        endif ()
+        set (CMAKE_C_FLAGS_DEBUG "${CMAKE_C_FLAGS_DEBUG} -DDEBUG -D_DEBUG")
+        set (CMAKE_CXX_FLAGS_DEBUG "${CMAKE_CXX_FLAGS_DEBUG} -DDEBUG -D_DEBUG")
+    endif ()
+    if (CMAKE_CXX_COMPILER_ID STREQUAL Clang)
+        if (CMAKE_GENERATOR STREQUAL Ninja OR "$ENV{USE_CCACHE}")
+            # When ccache support is on, these flags keep the color diagnostics pipe through ccache output and suppress Clang warning due ccache internal preprocessing step
+            set (CMAKE_C_FLAGS "${CMAKE_C_FLAGS} -fcolor-diagnostics -Qunused-arguments")
+            set (CMAKE_CXX_FLAGS "${CMAKE_CXX_FLAGS} -fcolor-diagnostics -Qunused-arguments")
+        endif ()
+        # Temporary workaround for Travis CI VM as Ubuntu 12.04 LTS still uses old glibc header files that do not have the necessary patch for Clang to work correctly
+        # TODO: Remove this workaround when Travis CI VM has been migrated to Ubuntu 14.04 LTS (or hopefully it will be CentOS :)
+        if (DEFINED ENV{CI} AND "$ENV{LINUX}")
+            add_definitions (-D__extern_always_inline=inline)
+        endif ()
+    endif ()
+endif ()
+
+# Macro for setting common output directories
+macro (set_output_directories OUTPUT_PATH)
+    foreach (TYPE ${ARGN})
+        set (CMAKE_${TYPE}_OUTPUT_DIRECTORY ${OUTPUT_PATH})
+        foreach (CONFIG ${CMAKE_CONFIGURATION_TYPES})
+            string (TOUPPER ${CONFIG} CONFIG)
+            set (CMAKE_${TYPE}_OUTPUT_DIRECTORY_${CONFIG} ${OUTPUT_PATH})
+        endforeach ()
+    endforeach ()
+endmacro ()
+
+# Set common binary output directory for all platforms
+set_output_directories (${CMAKE_BINARY_DIR}/bin RUNTIME PDB)
+
+# Macro for setting symbolic link on platform that supports it
+macro (create_symlink SOURCE DESTINATION)
+    # Make absolute paths so they work more reliably on cmake-gui
+    if (IS_ABSOLUTE ${SOURCE})
+        set (ABS_SOURCE ${SOURCE})
+    else ()
+        set (ABS_SOURCE ${CMAKE_SOURCE_DIR}/${SOURCE})
+    endif ()
+    if (IS_ABSOLUTE ${DESTINATION})
+        set (ABS_DESTINATION ${DESTINATION})
+    else ()
+        set (ABS_DESTINATION ${CMAKE_BINARY_DIR}/${DESTINATION})
+    endif ()
+    if (CMAKE_HOST_WIN32)
+        if (IS_DIRECTORY ${ABS_SOURCE})
+            set (SLASH_D /D)
+        else ()
+            unset (SLASH_D)
+        endif ()
+        if (URHO3D_MKLINK)
+            if (NOT EXISTS ${ABS_DESTINATION})
+                # Have to use string-REPLACE as file-TO_NATIVE_PATH does not work as expected with MinGW on "backward slash" host system
+                string (REPLACE / \\ BACKWARD_ABS_DESTINATION ${ABS_DESTINATION})
+                string (REPLACE / \\ BACKWARD_ABS_SOURCE ${ABS_SOURCE})
+                execute_process (COMMAND cmd /C mklink ${SLASH_D} ${BACKWARD_ABS_DESTINATION} ${BACKWARD_ABS_SOURCE} OUTPUT_QUIET ERROR_QUIET)
+            endif ()
+        elseif (${ARGN} STREQUAL FALLBACK_TO_COPY)
+            if (SLASH_D)
+                set (COMMAND COMMAND ${CMAKE_COMMAND} -E copy_directory ${ABS_SOURCE} ${ABS_DESTINATION})
+            else ()
+                set (COMMAND COMMAND ${CMAKE_COMMAND} -E copy_if_different ${ABS_SOURCE} ${ABS_DESTINATION})
+            endif ()
+            if (TARGET ${TARGET_NAME})
+                # Fallback to copy everytime the target is built
+                add_custom_command (TARGET ${TARGET_NAME} POST_BUILD ${COMMAND})
+            else ()
+                # Fallback to copy only one time
+                execute_process (${COMMAND})
+            endif ()
+        else ()
+            message (WARNING "Unable to create symbolic link on this host system, you may need to manually copy file/dir from \"${SOURCE}\" to \"${DESTINATION}\"")
+        endif ()
+    else ()
+        execute_process (COMMAND ${CMAKE_COMMAND} -E create_symlink ${ABS_SOURCE} ${ABS_DESTINATION})
+    endif ()
+endmacro ()
+
+include (GenerateExportHeader)
+
+# Macro for precompiling header (On MSVC, the dummy C++ implementation file for precompiling the header file would be generated if not already exists)
+# This macro should be called before the CMake target has been added
+# Typically, user should indirectly call this macro by using the 'PCH' option when calling define_source_file() macro
+macro (enable_pch HEADER_PATHNAME)
+    # Determine the precompiled header output filename
+    get_filename_component (HEADER_FILENAME ${HEADER_PATHNAME} NAME)
+    if (CMAKE_COMPILER_IS_GNUCXX)
+        # GNU g++
+        set (PCH_FILENAME ${HEADER_FILENAME}.gch)
+    else ()
+        # Clang or MSVC
+        set (PCH_FILENAME ${HEADER_FILENAME}.pch)
+    endif ()
+
+    if (MSVC)
+        get_filename_component (NAME_WE ${HEADER_FILENAME} NAME_WE)
+        if (TARGET ${TARGET_NAME})
+            foreach (FILE ${SOURCE_FILES})
+                if (FILE MATCHES \\.cpp$)
+                    if (FILE MATCHES ${NAME_WE}\\.cpp$)
+                        # Precompiling header file
+                        set_property (SOURCE ${FILE} APPEND_STRING PROPERTY COMPILE_FLAGS " /Fp$(IntDir)${PCH_FILENAME} /Yc${HEADER_FILENAME}")     # Need a leading space for appending
+                    else ()
+                        # Using precompiled header file
+                        get_property (NO_PCH SOURCE ${FILE} PROPERTY NO_PCH)
+                        if (NOT NO_PCH)
+                            set_property (SOURCE ${FILE} APPEND_STRING PROPERTY COMPILE_FLAGS " /Fp$(IntDir)${PCH_FILENAME} /Yu${HEADER_FILENAME} /FI${HEADER_FILENAME}")
+                        endif ()
+                    endif ()
+                endif ()
+            endforeach ()
+            unset (${TARGET_NAME}_HEADER_PATHNAME)
+        else ()
+            # The target has not been created yet, so set an internal variable to come back here again later
+            set (${TARGET_NAME}_HEADER_PATHNAME ${HEADER_PATHNAME})
+            # But proceed to add the dummy C++ implementation file if necessary
+            set (CXX_FILENAME ${NAME_WE}.cpp)
+            get_filename_component (PATH ${HEADER_PATHNAME} PATH)
+            if (PATH)
+                set (PATH ${PATH}/)
+            endif ()
+            list (FIND SOURCE_FILES ${PATH}${CXX_FILENAME} CXX_FILENAME_FOUND)
+            if (CXX_FILENAME_FOUND STREQUAL -1)
+                file (WRITE ${CMAKE_CURRENT_BINARY_DIR}/${CXX_FILENAME} "// This is a generated file. DO NOT EDIT!\n\n#include \"${HEADER_FILENAME}\"")
+                list (APPEND SOURCE_FILES ${CXX_FILENAME})
+            endif ()
+        endif ()
+    elseif (XCODE)
+        if (TARGET ${TARGET_NAME})
+            # Precompiling and using precompiled header file
+            set_target_properties (${TARGET_NAME} PROPERTIES XCODE_ATTRIBUTE_GCC_PRECOMPILE_PREFIX_HEADER YES XCODE_ATTRIBUTE_GCC_PREFIX_HEADER ${CMAKE_CURRENT_SOURCE_DIR}/${HEADER_PATHNAME})
+            unset (${TARGET_NAME}_HEADER_PATHNAME)
+        else ()
+            # The target has not been created yet, so set an internal variable to come back here again later
+            set (${TARGET_NAME}_HEADER_PATHNAME ${HEADER_PATHNAME})
+        endif ()
+    else ()
+        # GCC or Clang
+        if (TARGET ${TARGET_NAME})
+            # Precompiling header file
+            get_directory_property (COMPILE_DEFINITIONS COMPILE_DEFINITIONS)
+            get_directory_property (INCLUDE_DIRECTORIES INCLUDE_DIRECTORIES)
+            get_target_property (TYPE ${TARGET_NAME} TYPE)
+            if (TYPE MATCHES SHARED)
+                list (APPEND COMPILE_DEFINITIONS ${TARGET_NAME}_EXPORTS)
+                # todo: Reevaluate the replacement of this deprecated function (since CMake 2.8.12) when the CMake minimum required version is set to 2.8.12
+                # At the moment it seems using the function is the "only way" to get the export flags into a CMake variable
+                # Additionally, CMake implementation of 'VISIBILITY_INLINES_HIDDEN' has a bug (tested in 2.8.12.2) that it erroneously sets the flag for C compiler too
+                add_compiler_export_flags (COMPILER_EXPORT_FLAGS)
+                if (NOT ANDROID)    # To cater for Android/CMake toolchain which already adds -fPIC flags into the CMake C and CXX compiler flags
+                    set (COMPILER_EXPORT_FLAGS "${COMPILER_EXPORT_FLAGS} -fPIC")
+                endif ()
+            endif ()
+            string (REPLACE ";" " -D" COMPILE_DEFINITIONS "-D${COMPILE_DEFINITIONS}")
+            string (REPLACE ";" " -I" INCLUDE_DIRECTORIES "-I${INCLUDE_DIRECTORIES}")
+            # Make sure the precompiled headers are not stale by creating custom rules to re-compile the header as necessary
+            file (MAKE_DIRECTORY ${CMAKE_CURRENT_BINARY_DIR}/${PCH_FILENAME})
+            foreach (CONFIG ${CMAKE_CONFIGURATION_TYPES} ${CMAKE_BUILD_TYPE})   # These two vars are mutually exclusive
+                # Generate *.rsp containing configuration specific compiler flags
+                string (TOUPPER ${CONFIG} UPPERCASE_CONFIG)
+                file (WRITE ${CMAKE_CURRENT_BINARY_DIR}/${HEADER_FILENAME}.${CONFIG}.pch.rsp.new "${COMPILE_DEFINITIONS} ${CLANG_CXX_FLAGS} ${CMAKE_CXX_FLAGS} ${CMAKE_CXX_FLAGS_${UPPERCASE_CONFIG}} ${COMPILER_EXPORT_FLAGS} ${INCLUDE_DIRECTORIES} -c -x c++-header")
+                execute_process (COMMAND ${CMAKE_COMMAND} -E copy_if_different ${CMAKE_CURRENT_BINARY_DIR}/${HEADER_FILENAME}.${CONFIG}.pch.rsp.new ${CMAKE_CURRENT_BINARY_DIR}/${HEADER_FILENAME}.${CONFIG}.pch.rsp)
+                file (REMOVE ${CMAKE_CURRENT_BINARY_DIR}/${HEADER_FILENAME}.${CONFIG}.pch.rsp.new)
+                # Determine the dependency list
+                execute_process (COMMAND ${CMAKE_CXX_COMPILER} @${CMAKE_CURRENT_BINARY_DIR}/${HEADER_FILENAME}.${CONFIG}.pch.rsp -MTdeps -MM -o ${CMAKE_CURRENT_BINARY_DIR}/${HEADER_FILENAME}.${CONFIG}.pch.deps ${CMAKE_CURRENT_SOURCE_DIR}/${HEADER_PATHNAME} RESULT_VARIABLE CXX_COMPILER_EXIT_CODE)
+                if (NOT CXX_COMPILER_EXIT_CODE EQUAL 0)
+                    message (FATAL_ERROR "The configured compiler toolchain in the build tree is not able to handle all the compiler flags required to build the project. "
+                        "Please kindly update your compiler toolchain to its latest version. If you are using MinGW then make sure it is MinGW-W64 instead of MinGW-W32 or TDM-GCC (Code::Blocks default). "
+                        "However, if you think there is something wrong with the compiler flags being used then please file a bug report to the project devs.")
+                endif ()
+                file (STRINGS ${CMAKE_CURRENT_BINARY_DIR}/${HEADER_FILENAME}.${CONFIG}.pch.deps DEPS)
+                string (REGEX REPLACE "^deps: *| *\\; +" ";" DEPS ${DEPS})
+                # Create the rule that depends on the included headers
+                add_custom_command (OUTPUT ${HEADER_FILENAME}.${CONFIG}.pch.trigger
+                    COMMAND ${CMAKE_CXX_COMPILER} @${CMAKE_CURRENT_BINARY_DIR}/${HEADER_FILENAME}.${CONFIG}.pch.rsp -o ${PCH_FILENAME}/${PCH_FILENAME}.${CONFIG} ${CMAKE_CURRENT_SOURCE_DIR}/${HEADER_PATHNAME}
+                    COMMAND ${CMAKE_COMMAND} -E touch ${HEADER_FILENAME}.${CONFIG}.pch.trigger
+                    DEPENDS ${CMAKE_CURRENT_BINARY_DIR}/${HEADER_FILENAME}.${CONFIG}.pch.rsp ${DEPS}
+                    COMMENT "Precompiling header file '${HEADER_FILENAME}' for ${CONFIG} configuration")
+            endforeach ()
+            # Using precompiled header file
+            if ($ENV{COVERITY_SCAN_BRANCH})
+                # Coverity scan does not support PCH so workaround by including the actual header file
+                set (ABS_PATH_PCH ${CMAKE_CURRENT_SOURCE_DIR}/${HEADER_PATHNAME})
+            else ()
+                set (ABS_PATH_PCH ${CMAKE_CURRENT_BINARY_DIR}/${HEADER_FILENAME})
+            endif ()
+            foreach (FILE ${SOURCE_FILES})
+                if (FILE MATCHES \\.cpp$)
+                    get_property (NO_PCH SOURCE ${FILE} PROPERTY NO_PCH)
+                    if (NOT NO_PCH)
+                        set_property (SOURCE ${FILE} APPEND_STRING PROPERTY COMPILE_FLAGS " -include ${ABS_PATH_PCH}")
+                    endif ()
+                endif ()
+            endforeach ()
+            unset (${TARGET_NAME}_HEADER_PATHNAME)
+        else ()
+            # The target has not been created yet, so set an internal variable to come back here again later
+            set (${TARGET_NAME}_HEADER_PATHNAME ${HEADER_PATHNAME})
+            # But proceed to add the dummy source file(s) to trigger the custom command output rule
+            if (CMAKE_CONFIGURATION_TYPES)
+                # Multi-config, trigger all rules and let the compiler to choose which precompiled header is suitable to use
+                foreach (CONFIG ${CMAKE_CONFIGURATION_TYPES})
+                    list (APPEND TRIGGERS ${HEADER_FILENAME}.${CONFIG}.pch.trigger)
+                endforeach ()
+            else ()
+                # Single-config, just trigger the corresponding rule matching the current build configuration
+                set (TRIGGERS ${HEADER_FILENAME}.${CMAKE_BUILD_TYPE}.pch.trigger)
+            endif ()
+            list (APPEND SOURCE_FILES ${TRIGGERS})
+        endif ()
+    endif ()
+endmacro ()
+
+# Macro for setting up dependency lib for compilation and linking of a target
+macro (setup_target)
+    # Include directories
+    include_directories (${INCLUDE_DIRS})
+    # Link libraries
+    define_dependency_libs (${TARGET_NAME})
+    target_link_libraries (${TARGET_NAME} ${ABSOLUTE_PATH_LIBS} ${LIBS})
+    # Enable PCH if requested
+    if (${TARGET_NAME}_HEADER_PATHNAME)
+        enable_pch (${${TARGET_NAME}_HEADER_PATHNAME})
+    endif ()
+    # Set additional linker dependencies (only work for Makefile-based generator according to CMake documentation)
+    if (LINK_DEPENDS)
+        string (REPLACE ";" "\;" LINK_DEPENDS "${LINK_DEPENDS}")        # Stringify for string replacement
+        list (APPEND TARGET_PROPERTIES LINK_DEPENDS "${LINK_DEPENDS}")  # Stringify with semicolons already escaped
+        unset (LINK_DEPENDS)
+    endif ()
+    # CMake does not support IPHONEOS_DEPLOYMENT_TARGET the same manner as it supports CMAKE_OSX_DEPLOYMENT_TARGET
+    # The iOS deployment target is set using the corresponding Xcode attribute as target property instead
+    if (IOS AND IPHONEOS_DEPLOYMENT_TARGET)
+        list (APPEND TARGET_PROPERTIES XCODE_ATTRIBUTE_IPHONEOS_DEPLOYMENT_TARGET ${IPHONEOS_DEPLOYMENT_TARGET})
+    endif ()
+    if (TARGET_PROPERTIES)
+        set_target_properties (${TARGET_NAME} PROPERTIES ${TARGET_PROPERTIES})
+        unset (TARGET_PROPERTIES)
+    endif ()
+
+    # Workaround CMake/Xcode generator bug where it always appends '/build' path element to SYMROOT attribute and as such the items in Products are always rendered as red as if they are not yet built
+    if (XCODE AND NOT CMAKE_PROJECT_NAME MATCHES ^ExternalProject-)
+        file (MAKE_DIRECTORY ${CMAKE_BINARY_DIR}/build)
+        get_target_property (LOCATION ${TARGET_NAME} LOCATION)
+        string (REGEX REPLACE "^.*\\$\\(CONFIGURATION\\)" $(CONFIGURATION) SYMLINK ${LOCATION})
+        get_filename_component (DIRECTORY ${SYMLINK} PATH)
+        add_custom_command (TARGET ${TARGET_NAME} POST_BUILD
+            COMMAND mkdir -p ${DIRECTORY} && ln -sf $<TARGET_FILE:${TARGET_NAME}> ${DIRECTORY}/$<TARGET_FILE_NAME:${TARGET_NAME}>
+            WORKING_DIRECTORY ${CMAKE_BINARY_DIR}/build)
+    endif ()
+
+    # Workaround CMake problem of sharing CMAKE_CXX_FLAGS for both C++ and Objective-C languages
+    if (CLANG_CXX_FLAGS)
+        foreach (FILE ${SOURCE_FILES})
+            if (FILE MATCHES \\.cpp|\\.cc)
+                set_property (SOURCE ${FILE} APPEND_STRING PROPERTY COMPILE_FLAGS " ${CLANG_CXX_FLAGS}")
+            endif ()
+        endforeach ()
+    endif ()
+endmacro ()
+
+# Macro for checking the SOURCE_FILES variable is properly initialized
+macro (check_source_files)
+    if (NOT SOURCE_FILES)
+        message (FATAL_ERROR "Could not configure and generate the project file because no source files have been defined yet. "
+            "You can define the source files explicitly by setting the SOURCE_FILES variable in your CMakeLists.txt; or "
+            "by calling the define_source_files() macro which would by default glob all the C++ source files found in the same scope of "
+            "CMakeLists.txt where the macro is being called and the macro would set the SOURCE_FILES variable automatically. "
+            "If your source files are not located in the same directory as the CMakeLists.txt or your source files are "
+            "more than just C++ language then you probably have to pass in extra arguments when calling the macro in order to make it works. "
+            "See the define_source_files() macro definition in the CMake/Modules/Urho3D-CMake-common.cmake for more detail.")
+    endif ()
+endmacro ()
+
+# Macro for setting up a library target
+# Macro arguments:
+#  STATIC/SHARED/MODULE/EXCLUDE_FROM_ALL - see CMake help on add_library() command
+# CMake variables:
+#  SOURCE_FILES - list of source files
+#  INCLUDE_DIRS - list of directories for include search path
+#  LIBS - list of dependent libraries that are built internally in the project
+#  ABSOLUTE_PATH_LIBS - list of dependent libraries that are external to the project
+#  LINK_DEPENDS - list of additional files on which a target binary depends for linking (Makefile-based generator only)
+#  TARGET_PROPERTIES - list of target properties
+macro (setup_library)
+    check_source_files ()
+    prepare_amalgamated_build ()
+    add_library (${TARGET_NAME} ${ARGN} ${SOURCE_FILES})
+    setup_target ()
+
+    # Setup the compiler flags for building shared library
+    get_target_property (LIB_TYPE ${TARGET_NAME} TYPE)
+    if (LIB_TYPE MATCHES SHARED)
+        # Hide the symbols that are not explicitly marked for export
+        add_compiler_export_flags ()
+    endif ()
+
+    if (CMAKE_PROJECT_NAME STREQUAL Urho3D)
+        if (NOT ${TARGET_NAME} STREQUAL Urho3D)
+            # Only interested in static library type, i.e. exclude shared and module library types
+            if (LIB_TYPE MATCHES STATIC)
+                set (STATIC_LIBRARY_TARGETS ${STATIC_LIBRARY_TARGETS} ${TARGET_NAME} PARENT_SCOPE)
+            endif ()
+        endif ()
+    elseif (URHO3D_SCP_TO_TARGET)
+        add_custom_command (TARGET ${TARGET_NAME} POST_BUILD COMMAND scp $<TARGET_FILE:${TARGET_NAME}> ${URHO3D_SCP_TO_TARGET} || exit 0
+            COMMENT "Scp-ing ${TARGET_NAME} library to target system")
+    endif ()
+endmacro ()
+
+# Macro for setting up an executable target
+# Macro arguments:
+#  NODEPS - setup executable target without defining Urho3D dependency libraries
+#  WIN32/MACOSX_BUNDLE/EXCLUDE_FROM_ALL - see CMake help on add_executable() command
+# CMake variables:
+#  SOURCE_FILES - list of source files
+#  INCLUDE_DIRS - list of directories for include search path
+#  LIBS - list of dependent libraries that are built internally in the project
+#  ABSOLUTE_PATH_LIBS - list of dependent libraries that are external to the project
+#  LINK_DEPENDS - list of additional files on which a target binary depends for linking (Makefile-based generator only)
+#  TARGET_PROPERTIES - list of target properties
+macro (setup_executable)
+    # Parse extra arguments
+    cmake_parse_arguments (ARG "NODEPS" "" "" ${ARGN})
+
+    check_source_files ()
+    add_executable (${TARGET_NAME} ${ARG_UNPARSED_ARGUMENTS} ${SOURCE_FILES})
+    if (ARG_NODEPS)
+        define_dependency_libs (Urho3D-nodeps)
+    else ()
+        define_dependency_libs (Urho3D)
+    endif ()
+    setup_target ()
+
+    if (URHO3D_SCP_TO_TARGET)
+        add_custom_command (TARGET ${TARGET_NAME} POST_BUILD COMMAND scp $<TARGET_FILE:${TARGET_NAME}> ${URHO3D_SCP_TO_TARGET} || exit 0
+            COMMENT "Scp-ing ${TARGET_NAME} executable to target system")
+    endif ()
+    if (DIRECT3D_DLL)
+        # Make a copy of the D3D DLL to the runtime directory in the build tree
+        add_custom_command (TARGET ${TARGET_NAME} POST_BUILD COMMAND ${CMAKE_COMMAND} -E copy_if_different ${DIRECT3D_DLL} ${CMAKE_RUNTIME_OUTPUT_DIRECTORY})
+    endif ()
+    # Need to check if the destination variable is defined first because this macro could be called by external project that does not wish to install anything
+    if (DEST_RUNTIME_DIR)
+        if (EMSCRIPTEN)
+            # todo: Just use generator-expression when CMake minimum version is 3.0
+            if (CMAKE_VERSION VERSION_LESS 3.0)
+                get_target_property (LOCATION ${TARGET_NAME} LOCATION)
+                get_filename_component (LOCATION ${LOCATION} DIRECTORY)
+            else ()
+                set (LOCATION $<TARGET_FILE_DIR:${TARGET_NAME}>)
+            endif ()
+            unset (FILES)
+            foreach (EXT data html html.map html.mem js)
+                list (APPEND FILES ${LOCATION}/${TARGET_NAME}.${EXT})
+            endforeach ()
+            install (FILES ${FILES} DESTINATION ${DEST_BUNDLE_DIR} OPTIONAL)    # We get html.map or html.mem depend on the build configuration
+        else ()
+            install (TARGETS ${TARGET_NAME} RUNTIME DESTINATION ${DEST_RUNTIME_DIR} BUNDLE DESTINATION ${DEST_BUNDLE_DIR})
+            if (DIRECT3D_DLL AND NOT DIRECT3D_DLL_INSTALLED)
+                # Make a copy of the D3D DLL to the runtime directory in the installed location
+                install (FILES ${DIRECT3D_DLL} DESTINATION ${DEST_RUNTIME_DIR})
+                set (DIRECT3D_DLL_INSTALLED TRUE)
+            endif ()
+        endif ()
+    endif ()
+endmacro ()
+
+# Macro for setting up linker flags for Mac OS X desktop build
+macro (setup_macosx_linker_flags LINKER_FLAGS)
+    set (${LINKER_FLAGS} "${${LINKER_FLAGS}} -framework AudioUnit -framework Carbon -framework Cocoa -framework CoreAudio -framework ForceFeedback -framework IOKit -framework OpenGL -framework CoreServices")
+endmacro ()
+
+# Macro for setting up linker flags for IOS build
+macro (setup_ios_linker_flags LINKER_FLAGS)
+    set (${LINKER_FLAGS} "${${LINKER_FLAGS}} -framework AudioToolbox -framework CoreAudio -framework CoreGraphics -framework Foundation -framework OpenGLES -framework QuartzCore -framework UIKit")
+endmacro ()
+
+# Macro for setting up linker flags for Emscripten build
+macro (setup_emscripten_linker_flags LINKER_FLAGS)
+    if (EMSCRIPTEN_ALLOW_MEMORY_GROWTH)
+        set (MEMORY_LINKER_FLAGS "-s ALLOW_MEMORY_GROWTH=1")
+    else ()
+        set (MEMORY_LINKER_FLAGS "-s TOTAL_MEMORY=${EMSCRIPTEN_TOTAL_MEMORY}")
+    endif ()
+    set (${LINKER_FLAGS} "${${LINKER_FLAGS}} ${MEMORY_LINKER_FLAGS} -s USE_SDL=2 -s NO_EXIT_RUNTIME=1 -s ERROR_ON_UNDEFINED_SYMBOLS=1")
+    set (${LINKER_FLAGS}_RELEASE "${${LINKER_FLAGS}_RELEASE} -O3 -s AGGRESSIVE_VARIABLE_ELIMINATION=1")     # Remove variables to make the -O3 regalloc easier
+    if (NOT DEFINED ENV{CI})
+        set (${LINKER_FLAGS}_DEBUG "${${LINKER_FLAGS}_DEBUG} -g4")     # Preserve LLVM debug information, show line number debug comments, and generate source maps
+    endif ()
+    if (URHO3D_TESTING)
+        set (${LINKER_FLAGS} "${${LINKER_FLAGS}} --emrun")  # Inject code into the generated Module object to enable capture of stdout, stderr and exit()
+    endif ()
+    # Pass additional source files to linker with the supported flags, such as: js-library, pre-js, post-js, embed-file, preload-file, shell-file
+    foreach (FILE ${SOURCE_FILES})
+        get_property (EMCC_OPTION SOURCE ${FILE} PROPERTY EMCC_OPTION)
+        if (EMCC_OPTION)
+            list (APPEND LINK_DEPENDS ${FILE})
+            unset (EMCC_FILE_ALIAS)
+            unset (EMCC_EXCLUDE_FILE)
+            if (EMCC_OPTION STREQUAL embed-file OR EMCC_OPTION STREQUAL preload-file)
+                get_property (EMCC_FILE_ALIAS SOURCE ${FILE} PROPERTY EMCC_FILE_ALIAS)
+                get_property (EMCC_EXCLUDE_FILE SOURCE ${FILE} PROPERTY EMCC_EXCLUDE_FILE)
+                if (EMCC_EXCLUDE_FILE)
+                    set (EMCC_EXCLUDE_FILE " --exclude-file ${EMCC_EXCLUDE_FILE}")
+                endif ()
+            endif ()
+            set (${LINKER_FLAGS} "${${LINKER_FLAGS}} --${EMCC_OPTION} ${FILE}${EMCC_FILE_ALIAS}${EMCC_EXCLUDE_FILE}")
+        endif ()
+    endforeach ()
+endmacro ()
+
+# Macro for finding file in Urho3D build tree or Urho3D SDK
+macro (find_Urho3D_file VAR NAME)
+    # Parse extra arguments
+    cmake_parse_arguments (ARG "" "DOC;MSG_MODE" "HINTS;PATHS;PATH_SUFFIXES" ${ARGN})
+    # Pass the arguments to the actual find command
+    find_file (${VAR} ${NAME} HINTS ${ARG_HINTS} PATHS ${ARG_PATHS} PATH_SUFFIXES ${ARG_PATH_SUFFIXES} DOC ${ARG_DOC} NO_DEFAULT_PATH NO_CMAKE_FIND_ROOT_PATH)
+    mark_as_advanced (${VAR})  # Hide it from cmake-gui in non-advanced mode
+    if (NOT ${VAR} AND ARG_MSG_MODE)
+        message (${ARG_MSG_MODE}
+            "Could not find ${VAR} file in the Urho3D build tree or Urho3D SDK. "
+            "Please reconfigure and rebuild your Urho3D build tree or reinstall the SDK for the correct target platform.")
+    endif ()
+endmacro ()
+
+# Macro for finding tool in Urho3D build tree or Urho3D SDK
+macro (find_Urho3D_tool VAR NAME)
+    # Parse extra arguments
+    cmake_parse_arguments (ARG "" "DOC;MSG_MODE" "HINTS;PATHS;PATH_SUFFIXES" ${ARGN})
+    # Pass the arguments to the actual find command
+    find_program (${VAR} ${NAME} HINTS ${ARG_HINTS} PATHS ${ARG_PATHS} PATH_SUFFIXES ${ARG_PATH_SUFFIXES} DOC ${ARG_DOC} NO_DEFAULT_PATH)
+    mark_as_advanced (${VAR})  # Hide it from cmake-gui in non-advanced mode
+    if (NOT ${VAR})
+        set (${VAR} ${CMAKE_BINARY_DIR}/bin/tool/${NAME})
+        if (ARG_MSG_MODE AND NOT CMAKE_PROJECT_NAME STREQUAL Urho3D)
+            message (${ARG_MSG_MODE}
+                "Could not find ${VAR} tool in the Urho3D build tree or Urho3D SDK. Your project may not build successfully without this tool. "
+                "You may have to first rebuild the Urho3D in its build tree or reinstall Urho3D SDK to get this tool built or installed properly. "
+                "Alternatively, copy the ${VAR} executable manually into bin/tool subdirectory in your own project build tree.")
+        endif ()
+    endif ()
+endmacro ()
+
+# Macro for setting up an executable target with resources to copy/package/bundle/preload
+# Macro arguments:
+#  NODEPS - setup executable target without defining Urho3D dependency libraries
+#  NOBUNDLE - do not use MACOSX_BUNDLE even when URHO3D_MACOSX_BUNDLE build option is enabled
+#  WIN32/MACOSX_BUNDLE/EXCLUDE_FROM_ALL - see CMake help on add_executable() command
+# CMake variables:
+#  RESOURCE_DIRS - list of resource directories (will be packaged into *.pak when URHO3D_PACKAGING build option is set)
+#  RESOURCE_FILES - list of additional resource files (will not be packaged into *.pak in any case)
+#  SOURCE_FILES - list of source files
+#  INCLUDE_DIRS - list of directories for include search path
+#  LIBS - list of dependent libraries that are built internally in the project
+#  ABSOLUTE_PATH_LIBS - list of dependent libraries that are external to the project
+#  LINK_DEPENDS - list of additional files on which a target binary depends for linking (Makefile-based generator only)
+#  TARGET_PROPERTIES - list of target properties
+macro (setup_main_executable)
+    # Parse extra arguments
+    cmake_parse_arguments (ARG "NOBUNDLE;MACOSX_BUNDLE;WIN32" "" "" ${ARGN})
+
+    # Define resources
+    if (NOT RESOURCE_DIRS)
+        # If the macro caller has not defined the resource dirs then set them based on Urho3D project convention
+        foreach (DIR ${CMAKE_SOURCE_DIR}/bin/CoreData ${CMAKE_SOURCE_DIR}/bin/Data)
+            # Do not assume external project always follows Urho3D project convention, so double check if this directory exists before using it
+            if (IS_DIRECTORY ${DIR})
+                list (APPEND RESOURCE_DIRS ${DIR})
+            endif ()
+        endforeach ()
+    endif ()
+    if (URHO3D_PACKAGING AND RESOURCE_DIRS)
+        # Populate all the variables required by resource packaging
+        foreach (DIR ${RESOURCE_DIRS})
+            get_filename_component (NAME ${DIR} NAME)
+            set (RESOURCE_${DIR}_PATHNAME ${CMAKE_RUNTIME_OUTPUT_DIRECTORY}/${NAME}.pak)
+            list (APPEND RESOURCE_PAKS ${RESOURCE_${DIR}_PATHNAME})
+            if (EMSCRIPTEN AND NOT EMSCRIPTEN_SHARE_DATA)
+                # Set the custom EMCC_OPTION property to preload the *.pak individually
+                set_source_files_properties (${RESOURCE_${DIR}_PATHNAME} PROPERTIES EMCC_OPTION preload-file EMCC_FILE_ALIAS "@/${NAME}.pak --use-preload-cache")
+            endif ()
+        endforeach ()
+        # Urho3D project builds the PackageTool as required; external project uses PackageTool found in the Urho3D build tree or Urho3D SDK
+        find_Urho3d_tool (PACKAGE_TOOL PackageTool
+            HINTS ${CMAKE_BINARY_DIR}/bin/tool ${URHO3D_HOME}/bin/tool
+            DOC "Path to PackageTool" MSG_MODE WARNING)
+        if (CMAKE_PROJECT_NAME STREQUAL Urho3D)
+            set (PACKAGING_DEP DEPENDS PackageTool)
+        endif ()
+        set (PACKAGING_COMMENT " and packaging")
+        set_property (SOURCE ${RESOURCE_PAKS} PROPERTY GENERATED TRUE)
+        if (EMSCRIPTEN)
+            # Check if shell-file is already added in source files list by external project
+            if (NOT CMAKE_PROJECT_NAME STREQUAL Urho3D)
+                foreach (FILE ${SOURCE_FILES})
+                    get_property (EMCC_OPTION SOURCE ${FILE} PROPERTY EMCC_OPTION)
+                    if (EMCC_OPTION STREQUAL shell-file)
+                        set (SHELL_HTML_FOUND TRUE)
+                        break ()
+                    endif ()
+                endforeach ()
+            endif ()
+            if (NOT SHELL_HTML_FOUND)
+                # Use custom Urho3D shell.html
+                set (SHELL_HTML ${CMAKE_BINARY_DIR}/Source/shell.html)
+                list (APPEND SOURCE_FILES ${SHELL_HTML})
+                set_source_files_properties (${SHELL_HTML} PROPERTIES EMCC_OPTION shell-file)
+            endif ()
+            # Set the custom EMCC_OPTION property to peload the generated shared data file
+            if (EMSCRIPTEN_SHARE_DATA)
+                set (SHARED_RESOURCE_JS ${CMAKE_RUNTIME_OUTPUT_DIRECTORY}/${CMAKE_PROJECT_NAME}.js)
+                list (APPEND SOURCE_FILES ${SHARED_RESOURCE_JS} ${SHARED_RESOURCE_JS}.data)
+                set_source_files_properties (${SHARED_RESOURCE_JS} PROPERTIES GENERATED TRUE EMCC_OPTION pre-js)
+            endif ()
+        endif ()
+    endif ()
+    if (XCODE)
+        if (NOT RESOURCE_FILES)
+            # Default app bundle icon
+            set (RESOURCE_FILES ${CMAKE_SOURCE_DIR}/bin/Data/Textures/UrhoIcon.icns)
+            if (IOS)
+                # Default app icon on the iOS home screen
+                list (APPEND RESOURCE_FILES ${CMAKE_SOURCE_DIR}/bin/Data/Textures/UrhoIcon.png)
+            endif ()
+        endif ()
+        # Group them together under 'Resources' in Xcode IDE
+        source_group (Resources FILES ${RESOURCE_DIRS} ${RESOURCE_PAKS} ${RESOURCE_FILES})
+        # But only use either paks or dirs
+        if (RESOURCE_PAKS)
+            set_source_files_properties (${RESOURCE_PAKS} ${RESOURCE_FILES} PROPERTIES MACOSX_PACKAGE_LOCATION Resources)
+        else ()
+            set_source_files_properties (${RESOURCE_DIRS} ${RESOURCE_FILES} PROPERTIES MACOSX_PACKAGE_LOCATION Resources)
+        endif ()
+    endif ()
+    list (APPEND SOURCE_FILES ${RESOURCE_DIRS} ${RESOURCE_PAKS} ${RESOURCE_FILES})
+
+    if (ANDROID)
+        # todo: Fix this later - Android build tree has a hard-coded resource dirs symlinks
+        if (URHO3D_PACKAGING)
+            message (WARNING "Resource packaging is not fully supported for Android build currently.")
+        endif ()
+        # Add SDL native init function, SDL_Main() entry point must be defined by one of the source files in ${SOURCE_FILES}
+        find_Urho3D_file (ANDROID_MAIN_C_PATH SDL_android_main.c
+            HINTS ${URHO3D_HOME}/include/${PATH_SUFFIX}/ThirdParty/SDL/android ${CMAKE_SOURCE_DIR}/Source/ThirdParty/SDL/src/main/android
+            DOC "Path to SDL_android_main.c" MSG_MODE FATAL_ERROR)
+        list (APPEND SOURCE_FILES ${ANDROID_MAIN_C_PATH})
+        # Setup shared library output path
+        set_output_directories (${ANDROID_LIBRARY_OUTPUT_PATH} LIBRARY)
+        # Finalize amalgamated source collection
+        set (AMALG_FINAL_TARGET 1)
+        if (AMALG_EXCLUDES)
+            set (AMALG_EXCLUDES "(${AMALG_EXCLUDES}|SDL_android_main)")
+        else ()
+            set (AMALG_EXCLUDES SDL_android_main)
+        endif ()
+        # Setup target as main shared library
+        define_dependency_libs (Urho3D)
+        setup_library (SHARED)
+        if (DEST_LIBRARY_DIR)
+            install (TARGETS ${TARGET_NAME} LIBRARY DESTINATION ${DEST_LIBRARY_DIR} ARCHIVE DESTINATION ${DEST_LIBRARY_DIR})
+        endif ()
+        # Copy other dependent shared libraries to Android library output path
+        foreach (FILE ${ABSOLUTE_PATH_LIBS})
+            get_filename_component (EXT ${FILE} EXT)
+            if (EXT STREQUAL .so)
+                get_filename_component (NAME ${FILE} NAME)
+                add_custom_command (TARGET ${TARGET_NAME} POST_BUILD
+                    COMMAND ${CMAKE_COMMAND} ARGS -E copy_if_different ${FILE} ${ANDROID_LIBRARY_OUTPUT_PATH}
+                    COMMENT "Copying ${NAME} to library output directory")
+            endif ()
+        endforeach ()
+        if (ANDROID_NDK_GDB)
+            # Copy the library while it still has debug symbols for ndk-gdb
+            add_custom_command (TARGET ${TARGET_NAME} POST_BUILD
+                COMMAND ${CMAKE_COMMAND} -E copy_if_different $<TARGET_FILE:${TARGET_NAME}> ${NDK_GDB_SOLIB_PATH}
+                COMMENT "Copying lib${TARGET_NAME}.so with debug symbols to ${NDK_GDB_SOLIB_PATH} directory")
+        endif ()
+        # Strip target main shared library
+        add_custom_command (TARGET ${TARGET_NAME} POST_BUILD
+            COMMAND ${CMAKE_STRIP} $<TARGET_FILE:${TARGET_NAME}>
+            COMMENT "Stripping lib${TARGET_NAME}.so in library output directory")
+        # When performing packaging, include the final apk file
+        if (CMAKE_PROJECT_NAME STREQUAL Urho3D AND NOT APK_INCLUDED)
+            install (FILES ${LIBRARY_OUTPUT_PATH_ROOT}/bin/Urho3D-debug.apk DESTINATION ${DEST_RUNTIME_DIR} OPTIONAL)
+            set (APK_INCLUDED 1)
+        endif ()
+    else ()
+        # Setup target as executable
+        if (WIN32)
+            if (NOT URHO3D_WIN32_CONSOLE OR ARG_WIN32)
+                set (EXE_TYPE WIN32)
+            endif ()
+            list (APPEND TARGET_PROPERTIES DEBUG_POSTFIX _d)
+        elseif (IOS)
+            set (EXE_TYPE MACOSX_BUNDLE)
+            list (APPEND TARGET_PROPERTIES XCODE_ATTRIBUTE_TARGETED_DEVICE_FAMILY 1,2 MACOSX_BUNDLE_INFO_PLIST iOSBundleInfo.plist.template)
+            setup_ios_linker_flags (CMAKE_EXE_LINKER_FLAGS)
+        elseif (APPLE)
+            if ((URHO3D_MACOSX_BUNDLE OR ARG_MACOSX_BUNDLE) AND NOT ARG_NOBUNDLE)
+                set (EXE_TYPE MACOSX_BUNDLE)
+                list (APPEND TARGET_PROPERTIES MACOSX_BUNDLE_INFO_PLIST MacOSXBundleInfo.plist.template)
+            endif ()
+            setup_macosx_linker_flags (CMAKE_EXE_LINKER_FLAGS)
+        elseif (EMSCRIPTEN)
+            setup_emscripten_linker_flags (CMAKE_EXE_LINKER_FLAGS)
+        endif ()
+        prepare_amalgamated_build (FINALIZED)
+        setup_executable (${EXE_TYPE} ${ARG_UNPARSED_ARGUMENTS})
+    endif ()
+
+    # Define a custom target for resource modification checking and resource packaging (if enabled)
+    if ((EXE_TYPE STREQUAL MACOSX_BUNDLE OR URHO3D_PACKAGING) AND RESOURCE_DIRS)
+        # Share a same custom target that checks for a same resource dirs list
+        foreach (DIR ${RESOURCE_DIRS})
+            string (MD5 MD5 ${DIR})
+            set (MD5ALL ${MD5ALL}${MD5})
+            if (CMAKE_HOST_WIN32)
+                # On Windows host, always assumes there are changes so resource dirs would be repackaged in each build, however, still make sure the *.pak timestamp is not altered unnecessarily
+                if (URHO3D_PACKAGING)
+                    set (PACKAGING_COMMAND && echo Packaging ${DIR}... && ${PACKAGE_TOOL} ${DIR} ${RESOURCE_${DIR}_PATHNAME}.new -c -q && ${CMAKE_COMMAND} -E copy_if_different ${RESOURCE_${DIR}_PATHNAME}.new ${RESOURCE_${DIR}_PATHNAME} && ${CMAKE_COMMAND} -E remove ${RESOURCE_${DIR}_PATHNAME}.new)
+                endif ()
+                list (APPEND COMMANDS COMMAND ${CMAKE_COMMAND} -E touch ${DIR} ${PACKAGING_COMMAND})
+            else ()
+                # On Unix-like hosts, detect the changes in the resource directory recursively so they are only repackaged and/or rebundled (Xcode only) as necessary
+                if (URHO3D_PACKAGING)
+                    set (PACKAGING_COMMAND && echo Packaging ${DIR}... && ${PACKAGE_TOOL} ${DIR} ${RESOURCE_${DIR}_PATHNAME} -c -q)
+                    set (OUTPUT_COMMAND test -e ${RESOURCE_${DIR}_PATHNAME} || \( true ${PACKAGING_COMMAND} \))
+                else ()
+                    set (OUTPUT_COMMAND true)   # Nothing to output
+                endif ()
+                list (APPEND COMMANDS COMMAND echo Checking ${DIR}... && bash -c \"\(\( `find ${DIR} -newer ${DIR} |wc -l` \)\)\" && touch -cm ${DIR} ${PACKAGING_COMMAND} || ${OUTPUT_COMMAND})
+            endif ()
+        endforeach ()
+        string (MD5 MD5ALL ${MD5ALL})
+        # Ensure the resource check is done before building the main executable target
+        if (NOT RESOURCE_CHECK_${MD5ALL})
+            set (RESOURCE_CHECK RESOURCE_CHECK)
+            while (TARGET ${RESOURCE_CHECK})
+                string (RANDOM RANDOM)
+                set (RESOURCE_CHECK RESOURCE_CHECK_${RANDOM})
+            endwhile ()
+            set (RESOURCE_CHECK_${MD5ALL} ${RESOURCE_CHECK} CACHE INTERNAL "Resource check hash map")
+        endif ()
+        if (NOT TARGET ${RESOURCE_CHECK_${MD5ALL}})
+            add_custom_target (${RESOURCE_CHECK_${MD5ALL}} ALL ${COMMANDS} ${PACKAGING_DEP} COMMENT "Checking${PACKAGING_COMMENT} resource directories")
+        endif ()
+        add_dependencies (${TARGET_NAME} ${RESOURCE_CHECK_${MD5ALL}})
+    endif ()
+
+    # Define a custom command for generating a shared data file (if enabled)
+    if (EMSCRIPTEN_SHARE_DATA AND RESOURCE_PAKS)
+        # When sharing a single data file, all main targets are assumed to use a same set of resource paks
+        foreach (FILE ${RESOURCE_PAKS})
+            get_filename_component (NAME ${FILE} NAME)
+            list (APPEND PAK_NAMES ${NAME})
+        endforeach ()
+        if (CMAKE_BUILD_TYPE STREQUAL Debug AND EMCC_VERSION VERSION_GREATER 1.32.2)
+            set (SEPARATE_METADATA --separate-metadata)
+        endif ()
+        add_custom_command (OUTPUT ${SHARED_RESOURCE_JS}.data
+            COMMAND ${EMPACKAGER} ${SHARED_RESOURCE_JS}.data --preload ${PAK_NAMES} --js-output=${SHARED_RESOURCE_JS} --use-preload-cache ${SEPARATE_METADATA}
+            DEPENDS RESOURCE_CHECK ${RESOURCE_PAKS}
+            WORKING_DIRECTORY ${CMAKE_RUNTIME_OUTPUT_DIRECTORY}
+            COMMENT "Generating shared data file")
+    endif ()
+endmacro ()
+
+# Macro for adjusting target output name by dropping _suffix from the target name
+macro (adjust_target_name)
+    if (TARGET_NAME MATCHES _.*$)
+        string (REGEX REPLACE _.*$ "" OUTPUT_NAME ${TARGET_NAME})
+        set_target_properties (${TARGET_NAME} PROPERTIES OUTPUT_NAME ${OUTPUT_NAME})
+    endif ()
+endmacro ()
+
+# Macro for setting up a test case
+macro (setup_test)
+    if (URHO3D_TESTING)
+        cmake_parse_arguments (ARG "" "NAME" "OPTIONS" ${ARGN})
+        if (NOT ARG_NAME)
+            set (ARG_NAME ${TARGET_NAME})
+        endif ()
+        list (APPEND ARG_OPTIONS -timeout ${URHO3D_TEST_TIMEOUT})
+        if (EMSCRIPTEN)
+            if (DEFINED ENV{CI})
+                # The latency on Travis CI server could be very high at time, so add some adjustment
+                # If it is not enough causing a test case failure then so be it because it is better that than wait for it and still ends up in build error due to time limit
+                set (EMRUN_TIMEOUT_ADJUSTMENT + 8 * \\${URHO3D_TEST_TIMEOUT})
+                set (EMRUN_TIMEOUT_RETURNCODE --timeout_returncode 0)
+            endif ()
+            math (EXPR EMRUN_TIMEOUT "2 * ${URHO3D_TEST_TIMEOUT} ${EMRUN_TIMEOUT_ADJUSTMENT}")
+            add_test (NAME ${ARG_NAME} COMMAND ${EMRUN} --browser ${EMSCRIPTEN_EMRUN_BROWSER} --timeout ${EMRUN_TIMEOUT} ${EMRUN_TIMEOUT_RETURNCODE} --kill_exit ${CMAKE_RUNTIME_OUTPUT_DIRECTORY}/${TARGET_NAME}.html ${ARG_OPTIONS})
+        else ()
+            add_test (NAME ${ARG_NAME} COMMAND ${TARGET_NAME} ${ARG_OPTIONS})
+        endif ()
+    endif ()
+endmacro ()
+
+# Macro for defining external library dependencies
+# The purpose of this macro is emulate CMake to set the external library dependencies transitively
+# It works for both targets setup within Urho3D project and outside Urho3D project that uses Urho3D as external static/shared library
+macro (define_dependency_libs TARGET)
+    # ThirdParty/SDL external dependency
+    if (${TARGET} MATCHES SDL|Urho3D)
+        if (WIN32)
+            list (APPEND LIBS user32 gdi32 winmm imm32 ole32 oleaut32 version uuid)
+        elseif (APPLE)
+            list (APPEND LIBS dl pthread)
+        elseif (ANDROID)
+            list (APPEND LIBS dl log android)
+        else ()
+            # Linux
+            if (NOT EMSCRIPTEN)
+                list (APPEND LIBS dl pthread rt)
+            endif ()
+            if (RPI)
+                list (APPEND ABSOLUTE_PATH_LIBS ${BCM_VC_LIBRARIES})
+            endif ()
+        endif ()
+    endif ()
+
+    # ThirdParty/kNet & ThirdParty/Civetweb external dependency
+    if (${TARGET} MATCHES Civetweb|kNet|Urho3D)
+        if (WIN32)
+            list (APPEND LIBS ws2_32)
+        elseif (NOT ANDROID AND NOT EMSCRIPTEN)
+            list (APPEND LIBS pthread)
+        endif ()
+    endif ()
+
+    # Urho3D/LuaJIT external dependency
+    if (URHO3D_LUAJIT AND ${TARGET} MATCHES LuaJIT|Urho3D)
+        if (NOT WIN32 AND NOT EMSCRIPTEN)
+            list (APPEND LIBS dl m)
+        endif ()
+    endif ()
+
+    # Urho3D external dependency
+    if (${TARGET} STREQUAL Urho3D)
+        # Core
+        if (WIN32)
+            list (APPEND LIBS winmm)
+            if (URHO3D_MINIDUMPS)
+                list (APPEND LIBS dbghelp)
+            endif ()
+        elseif (NOT ANDROID AND NOT EMSCRIPTEN)
+            list (APPEND LIBS pthread)
+        endif ()
+
+        # Graphics
+        if (URHO3D_OPENGL)
+            if (WIN32)
+                list (APPEND LIBS opengl32)
+            elseif (ANDROID)
+                list (APPEND LIBS GLESv1_CM GLESv2)
+            elseif (NOT APPLE AND NOT RPI)
+                list (APPEND LIBS GL)
+            endif ()
+        elseif (DIRECT3D_LIBRARIES)
+            # Check if the libs are using absolute path
+            list (GET DIRECT3D_LIBRARIES 0 FIRST_LIB)
+            if (IS_ABSOLUTE ${FIRST_LIB})
+                list (APPEND ABSOLUTE_PATH_LIBS ${DIRECT3D_LIBRARIES})
+            else ()
+                # Assume the libraries are found from default directories
+                list (APPEND LIBS ${DIRECT3D_LIBRARIES})
+            endif ()
+        endif ()
+
+        # This variable value can either be 'Urho3D' target or an absolute path to an actual static/shared Urho3D library or empty (if we are building the library itself)
+        # The former would cause CMake not only to link against the Urho3D library but also to add a dependency to Urho3D target
+        if (URHO3D_LIBRARIES)
+            if (WIN32 AND URHO3D_LIBRARIES_DBG AND URHO3D_LIBRARIES_REL AND TARGET ${TARGET_NAME})
+                # Special handling when both debug and release libraries are found
+                target_link_libraries (${TARGET_NAME} debug ${URHO3D_LIBRARIES_DBG} optimized ${URHO3D_LIBRARIES_REL})
+            else ()
+                list (APPEND ABSOLUTE_PATH_LIBS ${URHO3D_LIBRARIES})
+            endif ()
+        endif ()
+    endif ()
+
+    # LuaJIT specific - extra linker flags for linking against LuaJIT (adapted from LuaJIT's original Makefile)
+    if (URHO3D_LUAJIT AND ${TARGET} MATCHES Urho3D)
+        # 64-bit Mac OS X
+        if (URHO3D_64BIT AND APPLE AND NOT IOS)
+            set (CMAKE_EXE_LINKER_FLAGS "${CMAKE_EXE_LINKER_FLAGS} -pagezero_size 10000 -image_base 100000000")
+        endif ()
+        # GCC-specific
+        if (NOT WIN32 AND NOT APPLE AND NOT ANDROID)
+            set (CMAKE_EXE_LINKER_FLAGS "${CMAKE_EXE_LINKER_FLAGS} -Wl,-E")
+        endif ()
+    endif ()
+endmacro ()
+
+# Macro for sorting and removing duplicate values
+macro (remove_duplicate LIST_NAME)
+    if (${LIST_NAME})
+        list (SORT ${LIST_NAME})
+        list (REMOVE_DUPLICATES ${LIST_NAME})
+    endif ()
+endmacro ()
+
+# Macro for setting a list from another with option to sort and remove duplicate values
+macro (set_list TO_LIST FROM_LIST)
+    set (${TO_LIST} ${${FROM_LIST}})
+    if (${ARGN} STREQUAL REMOVE_DUPLICATE)
+        remove_duplicate (${TO_LIST})
+    endif ()
+endmacro ()
+
+# Macro for defining source files with optional arguments as follows:
+#  GLOB_CPP_PATTERNS <list> - Use the provided globbing patterns for CPP_FILES instead of the default *.cpp
+#  GLOB_H_PATTERNS <list> - Use the provided globbing patterns for H_FILES instead of the default *.h
+#  EXCLUDE_PATTERNS <list> - Use the provided patterns for excluding matched source files
+#  EXTRA_CPP_FILES <list> - Include the provided list of files into CPP_FILES result
+#  EXTRA_H_FILES <list> - Include the provided list of files into H_FILES result
+#  PCH <value> - Enable precompiled header support on the defined source files using the specified header file
+#  PARENT_SCOPE - Glob source files in current directory but set the result in parent-scope's variable ${DIR}_CPP_FILES and ${DIR}_H_FILES instead
+#  RECURSE - Option to glob recursively
+#  GROUP - Option to group source files based on its relative path to the corresponding parent directory (only works when PARENT_SCOPE option is not in use)
+macro (define_source_files)
+    # Parse the arguments
+    cmake_parse_arguments (ARG "PARENT_SCOPE;RECURSE;GROUP" "PCH" "EXTRA_CPP_FILES;EXTRA_H_FILES;GLOB_CPP_PATTERNS;GLOB_H_PATTERNS;EXCLUDE_PATTERNS" ${ARGN})
+
+    # Source files are defined by globbing source files in current source directory and also by including the extra source files if provided
+    if (NOT ARG_GLOB_CPP_PATTERNS)
+        set (ARG_GLOB_CPP_PATTERNS *.cpp)    # Default glob pattern
+    endif ()
+    if (NOT ARG_GLOB_H_PATTERNS)
+        set (ARG_GLOB_H_PATTERNS *.h)
+    endif ()
+    if (ARG_RECURSE)
+        set (ARG_RECURSE _RECURSE)
+    else ()
+        unset (ARG_RECURSE)
+    endif ()
+    file (GLOB${ARG_RECURSE} CPP_FILES RELATIVE ${CMAKE_CURRENT_SOURCE_DIR} ${ARG_GLOB_CPP_PATTERNS})
+    file (GLOB${ARG_RECURSE} H_FILES RELATIVE ${CMAKE_CURRENT_SOURCE_DIR} ${ARG_GLOB_H_PATTERNS})
+    if (ARG_EXCLUDE_PATTERNS)
+        set (CPP_FILES_WITH_SENTINEL ";${CPP_FILES};")  # Stringify the lists
+        set (H_FILES_WITH_SENTINEL ";${H_FILES};")
+        foreach (PATTERN ${ARG_EXCLUDE_PATTERNS})
+            foreach (LOOP RANGE 1)
+                string (REGEX REPLACE ";${PATTERN};" ";;" CPP_FILES_WITH_SENTINEL "${CPP_FILES_WITH_SENTINEL}")
+                string (REGEX REPLACE ";${PATTERN};" ";;" H_FILES_WITH_SENTINEL "${H_FILES_WITH_SENTINEL}")
+            endforeach ()
+        endforeach ()
+        set (CPP_FILES ${CPP_FILES_WITH_SENTINEL})      # Convert strings back to lists, extra sentinels are harmless
+        set (H_FILES ${H_FILES_WITH_SENTINEL})
+    endif ()
+    list (APPEND CPP_FILES ${ARG_EXTRA_CPP_FILES})
+    list (APPEND H_FILES ${ARG_EXTRA_H_FILES})
+    set (SOURCE_FILES ${CPP_FILES} ${H_FILES})
+
+    # Optionally enable PCH
+    if (ARG_PCH)
+        enable_pch (${ARG_PCH})
+    endif ()
+
+    # Optionally accumulate source files at parent scope
+    if (ARG_PARENT_SCOPE)
+        get_filename_component (NAME ${CMAKE_CURRENT_SOURCE_DIR} NAME)
+        set (${NAME}_CPP_FILES ${CPP_FILES} PARENT_SCOPE)
+        set (${NAME}_H_FILES ${H_FILES} PARENT_SCOPE)
+    # Optionally put source files into further sub-group (only works when PARENT_SCOPE option is not in use)
+    elseif (ARG_GROUP)
+        foreach (CPP_FILE ${CPP_FILES})
+            get_filename_component (PATH ${CPP_FILE} PATH)
+            if (PATH)
+                string (REPLACE / \\ PATH ${PATH})
+                source_group ("Source Files\\${PATH}" FILES ${CPP_FILE})
+            endif ()
+        endforeach ()
+        foreach (H_FILE ${H_FILES})
+            get_filename_component (PATH ${H_FILE} PATH)
+            if (PATH)
+                string (REPLACE / \\ PATH ${PATH})
+                source_group ("Header Files\\${PATH}" FILES ${H_FILE})
+            endif ()
+        endforeach ()
+    endif ()
+endmacro ()
+
+# Macro for setting up header files installation for the SDK and the build tree (only support subset of install command arguments)
+#  FILES <list> - File list to be installed
+#  DIRECTORY <list> - Directory list to be installed
+#  FILES_MATCHING - Option to perform file pattern matching on DIRECTORY list
+#  USE_FILE_SYMLINK - Option to use file symlinks on the matched files found in the DIRECTORY list
+#  BUILD_TREE_ONLY - Option to install the header files into the build tree only
+#  PATTERN <list> - Pattern list to be used in file pattern matching option
+#  BASE <value> - An absolute base path to be prepended to the destination path when installing to build tree, default to build tree
+#  DESTINATION <value> - A relative destination path to be installed to
+macro (install_header_files)
+    # Need to check if the destination variable is defined first because this macro could be called by external project that does not wish to install anything
+    if (DEST_INCLUDE_DIR)
+        # Parse the arguments for the underlying install command for the SDK
+        cmake_parse_arguments (ARG "FILES_MATCHING;USE_FILE_SYMLINK;BUILD_TREE_ONLY" "BASE;DESTINATION" "FILES;DIRECTORY;PATTERN" ${ARGN})
+        unset (INSTALL_MATCHING)
+        if (ARG_FILES)
+            set (INSTALL_TYPE FILES)
+            set (INSTALL_SOURCES ${ARG_FILES})
+        elseif (ARG_DIRECTORY)
+            set (INSTALL_TYPE DIRECTORY)
+            set (INSTALL_SOURCES ${ARG_DIRECTORY})
+            if (ARG_FILES_MATCHING)
+                set (INSTALL_MATCHING FILES_MATCHING)
+                # Our macro supports PATTERN <list> but CMake's install command does not, so convert the list to: PATTERN <value1> PATTERN <value2> ...
+                foreach (PATTERN ${ARG_PATTERN})
+                    list (APPEND INSTALL_MATCHING PATTERN ${PATTERN})
+                endforeach ()
+            endif ()
+        else ()
+            message (FATAL_ERROR "Couldn't setup install command because the install type is not specified.")
+        endif ()
+        if (NOT ARG_DESTINATION)
+            message (FATAL_ERROR "Couldn't setup install command because the install destination is not specified.")
+        endif ()
+        if (NOT ARG_BUILD_TREE_ONLY AND NOT CMAKE_PROJECT_NAME MATCHES ^ExternalProject-)
+            install (${INSTALL_TYPE} ${INSTALL_SOURCES} DESTINATION ${ARG_DESTINATION} ${INSTALL_MATCHING})
+        endif ()
+
+        # Reparse the arguments for the create_symlink macro to "install" the header files in the build tree
+        if (NOT ARG_BASE)
+            set (ARG_BASE ${CMAKE_BINARY_DIR})  # Use build tree as base path
+        endif ()
+        foreach (INSTALL_SOURCE ${INSTALL_SOURCES})
+            if (NOT IS_ABSOLUTE ${INSTALL_SOURCE})
+                set (INSTALL_SOURCE ${CMAKE_CURRENT_SOURCE_DIR}/${INSTALL_SOURCE})
+            endif ()
+            if (INSTALL_SOURCE MATCHES /$)
+                # Source is a directory
+                if (ARG_USE_FILE_SYMLINK)
+                    # Use file symlink for each individual files in the source directory
+                    set (GLOBBING_EXPRESSION RELATIVE ${INSTALL_SOURCE})
+                    if (ARG_FILES_MATCHING)
+                        foreach (PATTERN ${ARG_PATTERN})
+                            list (APPEND GLOBBING_EXPRESSION ${INSTALL_SOURCE}${PATTERN})
+                        endforeach ()
+                    else ()
+                        list (APPEND GLOBBING_EXPRESSION ${INSTALL_SOURCE}*)
+                    endif ()
+                    file (GLOB_RECURSE NAMES ${GLOBBING_EXPRESSION})
+                    foreach (NAME ${NAMES})
+                        get_filename_component (PATH ${ARG_DESTINATION}/${NAME} PATH)
+                        # Recreate the source directory structure in the destination path
+                        if (NOT EXISTS ${ARG_BASE}/${PATH})
+                            file (MAKE_DIRECTORY ${ARG_BASE}/${PATH})
+                        endif ()
+                        create_symlink (${INSTALL_SOURCE}${NAME} ${ARG_DESTINATION}/${NAME} FALLBACK_TO_COPY)
+                    endforeach ()
+                else ()
+                    # Use a single symlink pointing to the source directory
+                    create_symlink (${INSTALL_SOURCE} ${ARG_DESTINATION} FALLBACK_TO_COPY)
+                endif ()
+            else ()
+                # Source is a file (it could also be actually a directory to be treated as a "file", i.e. for creating symlink pointing to the directory)
+                get_filename_component (NAME ${INSTALL_SOURCE} NAME)
+                create_symlink (${INSTALL_SOURCE} ${ARG_DESTINATION}/${NAME} FALLBACK_TO_COPY)
+            endif ()
+        endforeach ()
+    endif ()
+endmacro ()
+
+# Macro for preparing an amalgamated build
+macro (prepare_amalgamated_build)
+    if (URHO3D_AMALG)
+        if (MSVC)
+            set (AMALG_SINGLE_TARGET 1)
+        endif ()
+        foreach (SOURCE ${SOURCE_FILES})
+            get_filename_component (EXT ${SOURCE} EXT)
+            if (EXT MATCHES \\.c.*$|\\.mm?$)
+                if (AMALG_EXCLUDES AND SOURCE MATCHES "${AMALG_EXCLUDES}")
+                    set (EXCLUDED 1)
+                else ()
+                    foreach (LIST EXTS${AMALG_SINGLE_TARGET} AMALG_EXTS${AMALG_SINGLE_TARGET})
+                        list (APPEND ${LIST} ${EXT})
+                        list (REMOVE_DUPLICATES ${LIST})
+                    endforeach ()
+                    set_source_files_properties (${SOURCE} PROPERTIES HEADER_FILE_ONLY TRUE)
+                    get_source_file_property (SOURCE ${SOURCE} LOCATION)
+                    list (APPEND AMALG_SOURCES${AMALG_SINGLE_TARGET}${EXT} ${SOURCE})
+                endif ()
+            endif ()
+        endforeach ()
+        if (NOT AMALG_SINGLE_TARGET)
+            get_directory_property (COMPILE_DEFINITIONS COMPILE_DEFINITIONS)
+            list (APPEND AMALG_COMPILE_DEFINITIONS ${COMPILE_DEFINITIONS})
+            list (REMOVE_DUPLICATES AMALG_COMPILE_DEFINITIONS)
+            if (NOT CMAKE_CURRENT_SOURCE_DIR STREQUAL PROJECT_SOURCE_DIR)
+                set (AMALG_EXTS ${AMALG_EXTS} PARENT_SCOPE)
+                foreach (EXT ${EXTS})
+                    set (AMALG_SOURCES${EXT} ${AMALG_SOURCES${EXT}} PARENT_SCOPE)
+                endforeach ()
+                set (AMALG_COMPILE_DEFINITIONS ${AMALG_COMPILE_DEFINITIONS} PARENT_SCOPE)
+            endif ()
+        endif ()
+        if (APPLE AND NOT EXCLUDED)
+            # Apple librarian tool does not like being called with empty list of archive members (i.e. when they are all being optimized out by amalgamated build)
+            add_custom_command (OUTPUT dummy.c COMMAND touch dummy.c COMMENT "")
+            list (APPEND SOURCE_FILES dummy.c)
+        endif ()
+        if ("${ARGN}" STREQUAL FINALIZED OR AMALG_FINAL_TARGET OR AMALG_SINGLE_TARGET)
+            foreach (EXT ${AMALG_EXTS${AMALG_SINGLE_TARGET}})
+                finalize_amalgamated_build ()
+            endforeach ()
+            if (NOT CMAKE_CURRENT_SOURCE_DIR STREQUAL PROJECT_SOURCE_DIR)
+                set (AMALG_EXTS${AMALG_SINGLE_TARGET} "" PARENT_SCOPE)
+                set (AMALG_COMPILE_DEFINITIONS${AMALG_SINGLE_TARGET} "" PARENT_SCOPE)
+            endif ()
+        endif ()
+    endif ()
+endmacro ()
+
+# Macro for finalizing an amalgamated build
+macro (finalize_amalgamated_build)
+    list (LENGTH AMALG_SOURCES${AMALG_SINGLE_TARGET}${EXT} LENGTH)
+    if (NOT LENGTH LESS URHO3D_AMALG)
+        math (EXPR UNIT_LENGTH "${LENGTH} / ${URHO3D_AMALG}")
+    else ()
+        set (UNIT_LENGTH 1)
+    endif ()
+    set (START_INDEX 0)
+    foreach (UNIT RANGE 1 ${URHO3D_AMALG})
+        if (NOT START_INDEX LESS LENGTH)
+            break ()
+        endif ()
+        if (UNIT EQUAL ${URHO3D_AMALG})
+            math (EXPR END_INDEX "${LENGTH} - 1")
+        else ()
+            math (EXPR END_INDEX "${START_INDEX} + ${UNIT_LENGTH} - 1")
+        endif ()
+        unset (UNIT_SOURCES)
+        foreach (INDEX RANGE ${START_INDEX} ${END_INDEX})
+            list (GET AMALG_SOURCES${AMALG_SINGLE_TARGET}${EXT} ${INDEX} SOURCE)
+            list (APPEND UNIT_SOURCES ${SOURCE})
+        endforeach ()
+        math (EXPR START_INDEX "${END_INDEX} + 1")
+        string (REGEX REPLACE ";([^;]+)" "#include \"\\1\"\n" FILE_CONTENT "// Please DO NOT modify this auto-generated file!\n\n;${UNIT_SOURCES}")
+        set (FILENAME ${CMAKE_CURRENT_BINARY_DIR}/generated/AMALG_${UNIT}${EXT})
+        file (WRITE ${FILENAME}.tmp ${FILE_CONTENT})
+        execute_process (COMMAND ${CMAKE_COMMAND} -E copy_if_different ${FILENAME}.tmp ${FILENAME})
+        file (REMOVE ${FILENAME}.tmp)
+        set_source_files_properties (${FILENAME} PROPERTIES COMPILE_DEFINITIONS "${AMALG_COMPILE_DEFINITIONS}" GENERATED TRUE)
+        list (APPEND SOURCE_FILES ${FILENAME})
+        if (MSVC)
+            get_source_file_property (COMPILE_FLAGS ${SOURCE} COMPILE_FLAGS)
+            if (COMPILE_FLAGS MATCHES "/Yu(.+)")
+                get_source_file_property(LOCATION ${CMAKE_MATCH_1} LOCATION)
+                get_filename_component (PATH ${LOCATION} PATH)
+                include_directories (${PATH})
+            endif ()
+        endif ()
+    endforeach ()
+    if (NOT CMAKE_CURRENT_SOURCE_DIR STREQUAL PROJECT_SOURCE_DIR)
+        set (AMALG_SOURCES${AMALG_SINGLE_TARGET}${EXT} "" PARENT_SCOPE)
+    endif ()
+endmacro ()
+
+# Set common project structure for some platforms
+if (ANDROID)
+    # Enable Android ndk-gdb
+    if (ANDROID_NDK_GDB)
+        set (NDK_GDB_SOLIB_PATH ${CMAKE_BINARY_DIR}/obj/local/${ANDROID_NDK_ABI_NAME}/)
+        file (MAKE_DIRECTORY ${NDK_GDB_SOLIB_PATH})
+        set (NDK_GDB_JNI ${CMAKE_BINARY_DIR}/jni)
+        set (NDK_GDB_MK "# This is a generated file. DO NOT EDIT!\n\nAPP_ABI := ${ANDROID_NDK_ABI_NAME}\n")
+        foreach (MK Android.mk Application.mk)
+            if (NOT EXISTS ${NDK_GDB_JNI}/${MK})
+                file (WRITE ${NDK_GDB_JNI}/${MK} ${NDK_GDB_MK})
+            endif ()
+        endforeach ()
+        get_directory_property (INCLUDE_DIRECTORIES DIRECTORY ${PROJECT_SOURCE_DIR} INCLUDE_DIRECTORIES)
+        string (REPLACE ";" " " INCLUDE_DIRECTORIES "${INCLUDE_DIRECTORIES}")   # Note: need to always "stringify" a variable in list context for replace to work correctly
+        set (NDK_GDB_SETUP "# This is a generated file. DO NOT EDIT!\n\nset solib-search-path ${NDK_GDB_SOLIB_PATH}\ndirectory ${INCLUDE_DIRECTORIES}\n")
+        file (WRITE ${ANDROID_LIBRARY_OUTPUT_PATH}/gdb.setup ${NDK_GDB_SETUP})
+        file (COPY ${ANDROID_NDK}/prebuilt/android-${ANDROID_ARCH_NAME}/gdbserver/gdbserver DESTINATION ${ANDROID_LIBRARY_OUTPUT_PATH})
+    else ()
+        file (REMOVE ${ANDROID_LIBRARY_OUTPUT_PATH}/gdbserver)
+    endif ()
+    # Create symbolic links in the build tree
+    foreach (I CoreData Data)
+        if (NOT EXISTS ${CMAKE_SOURCE_DIR}/Android/assets/${I})
+            create_symlink (${CMAKE_SOURCE_DIR}/bin/${I} ${CMAKE_SOURCE_DIR}/Android/assets/${I} FALLBACK_TO_COPY)
+        endif ()
+    endforeach ()
+    foreach (I AndroidManifest.xml build.xml src res assets jni)
+        if (EXISTS ${CMAKE_SOURCE_DIR}/Android/${I} AND NOT EXISTS ${CMAKE_BINARY_DIR}/${I})    # No-ops when 'Android' is used as build tree
+            create_symlink (${CMAKE_SOURCE_DIR}/Android/${I} ${CMAKE_BINARY_DIR}/${I} FALLBACK_TO_COPY)
+        endif ()
+    endforeach ()
+elseif (EMSCRIPTEN)
+    # Create Urho3D custom HTML shell that also embeds our own project logo
+    if (NOT EXISTS ${CMAKE_BINARY_DIR}/Source/shell.html)
+        file (READ ${EMSCRIPTEN_ROOT_PATH}/src/shell.html SHELL_HTML)
+        string (REPLACE "<!doctype html>" "<!-- This is a generated file. DO NOT EDIT!-->\n\n<!doctype html>" SHELL_HTML "${SHELL_HTML}")     # Stringify to preserve semicolons
+        string (REPLACE "<body>" "<body>\n\n<a href=\"http://urho3d.github.io\" title=\"Urho3D Homepage\"><img src=\"http://urho3d.github.io/assets/images/logo.png\" alt=\"link to http://urho3d.github.io\" height=\"80\" width=\"320\" /></a>\n" SHELL_HTML "${SHELL_HTML}")
+        file (WRITE ${CMAKE_BINARY_DIR}/Source/shell.html "${SHELL_HTML}")
+    endif ()
+elseif (NOT CMAKE_CROSSCOMPILING AND NOT CMAKE_HOST_WIN32 AND "$ENV{USE_CCACHE}")
+    # Warn user if PATH environment variable has not been correctly set for using ccache
+    if (APPLE)
+        set (WHEREIS brew info ccache)
+    else ()
+        set (WHEREIS whereis -b ccache)
+    endif ()
+    execute_process (COMMAND ${WHEREIS} COMMAND grep -o \\S*lib\\S* RESULT_VARIABLE EXIT_CODE OUTPUT_VARIABLE CCACHE_SYMLINK ERROR_QUIET OUTPUT_STRIP_TRAILING_WHITESPACE)
+    if (EXIT_CODE EQUAL 0 AND NOT $ENV{PATH} MATCHES "${CCACHE_SYMLINK}")  # Need to stringify because CCACHE_SYMLINK variable could be empty when the command failed
+        message (WARNING "The lib directory containing the ccache symlinks (${CCACHE_SYMLINK}) has not been added in the PATH environment variable. "
+            "This is required to enable ccache support for native compiler toolchain. CMake has been configured to use the actual compiler toolchain instead of ccache. "
+            "In order to rectify this, the build tree must be regenerated after the PATH environment variable has been adjusted accordingly.")
+    endif ()
+endif ()
+
+# Post-CMake fixes
+if (IOS)
+    # TODO: can be removed when CMake minimum required has reached 2.8.12
+    if (CMAKE_VERSION VERSION_LESS 2.8.12)
+        # Due to a bug in the CMake/Xcode generator (prior to version 2.8.12) where it has wrongly assumed the IOS bundle structure to be the same as MacOSX bundle structure,
+        # below temporary fix is required in order to solve the auto-linking issue when dependent libraries are changed
+        list (APPEND POST_CMAKE_FIXES COMMAND sed -i '' 's/\/Contents\/MacOS//g' ${CMAKE_BINARY_DIR}/CMakeScripts/XCODE_DEPEND_HELPER.make || exit 0)
+    endif ()
+
+    # Due to a bug in the CMake/Xcode generator (still exists in 3.1) that prevents iOS targets (library and bundle) to be installed correctly
+    # (see http://public.kitware.com/Bug/bug_relationship_graph.php?bug_id=12506&graph=dependency),
+    # below temporary fix is required to work around the bug
+    list (APPEND POST_CMAKE_FIXES COMMAND sed -i '' 's/EFFECTIVE_PLATFORM_NAME//g' ${CMAKE_BINARY_DIR}/CMakeScripts/install_postBuildPhase.make* || exit 0)
+endif ()
+if (POST_CMAKE_FIXES)
+    add_custom_target (POST_CMAKE_FIXES ALL ${POST_CMAKE_FIXES} COMMENT "Applying post-cmake fixes")
+endif ()