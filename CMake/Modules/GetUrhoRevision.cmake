#
# Copyright (c) 2008-2019 the Urho3D project.
#
# Permission is hereby granted, free of charge, to any person obtaining a copy
# of this software and associated documentation files (the "Software"), to deal
# in the Software without restriction, including without limitation the rights
# to use, copy, modify, merge, publish, distribute, sublicense, and/or sell
# copies of the Software, and to permit persons to whom the Software is
# furnished to do so, subject to the following conditions:
#
# The above copyright notice and this permission notice shall be included in
# all copies or substantial portions of the Software.
#
# THE SOFTWARE IS PROVIDED "AS IS", WITHOUT WARRANTY OF ANY KIND, EXPRESS OR
# IMPLIED, INCLUDING BUT NOT LIMITED TO THE WARRANTIES OF MERCHANTABILITY,
# FITNESS FOR A PARTICULAR PURPOSE AND NONINFRINGEMENT. IN NO EVENT SHALL THE
# AUTHORS OR COPYRIGHT HOLDERS BE LIABLE FOR ANY CLAIM, DAMAGES OR OTHER
# LIABILITY, WHETHER IN AN ACTION OF CONTRACT, TORT OR OTHERWISE, ARISING FROM,
# OUT OF OR IN CONNECTION WITH THE SOFTWARE OR THE USE OR OTHER DEALINGS IN
# THE SOFTWARE.
#

# Get Urho3D library revision number

# Use the same commit-ish used by CI server to describe the repository
if (DEFINED ENV{TRAVIS_COMMIT})
    set (ARG $ENV{TRAVIS_COMMIT})
elseif (DEFINED ENV{APPVEYOR})
    set (ARG $ENV{APPVEYOR_REPO_COMMIT})
else ()
    set (ARG --dirty)
endif ()
execute_process (COMMAND git describe ${ARG} RESULT_VARIABLE GIT_EXIT_CODE OUTPUT_VARIABLE LIB_REVISION ERROR_QUIET OUTPUT_STRIP_TRAILING_WHITESPACE)
if (NOT GIT_EXIT_CODE EQUAL 0)
    # No GIT command line tool or not a GIT repository
    set (LIB_REVISION "0.0-Unversioned")
endif ()

# Output just major.minor.patch number to stdout
string (REGEX MATCH "[^.]+\\.[^-]+" VERSION ${LIB_REVISION})            # Assume release tag always has major.minor format
if (VERSION)
    string (REGEX MATCH "${VERSION}-([^-]+)" PATCH ${LIB_REVISION})     # Subsequent commits count after a release tag is treated as patch number
    if (PATCH)
        set (VERSION ${VERSION}.${CMAKE_MATCH_1})
    endif ()
else ()
    set (VERSION 0.0.0)
endif ()

set (URHO3D_VERSION_MAJOR 0)
set (URHO3D_VERSION_MINOR 0)
set (URHO3D_VERSION_PATCH 0)

string (REGEX MATCH "([^.]+)\\.([^.]+)\\.(.+)" MATCHED ${VERSION})
if (MATCHED)
    set (URHO3D_VERSION_MAJOR ${CMAKE_MATCH_1})
    set (URHO3D_VERSION_MINOR ${CMAKE_MATCH_2})
    set (URHO3D_VERSION_PATCH ${CMAKE_MATCH_3})
    
    string (REGEX MATCH "(^[0-9]+)" PATCH ${CMAKE_MATCH_3})
    if (NOT PATCH)
        set (URHO3D_VERSION_PATCH 0)
    endif ()
endif ()

if (FILENAME)
    # Output complete revision number to a file
    file (WRITE ${FILENAME} "#pragma once\n")
    file (APPEND ${FILENAME} "const char* revision=\"${LIB_REVISION}\";\n")

    file (APPEND ${FILENAME} "/**"
        "\n*  \\brief Information the version of Urho3D in use."
        "\n*"
        "\n*  Represents the library's version as three levels: major revision"
        "\n*  (increments with massive changes, additions, and enhancements),"
        "\n*  minor revision (increments with backwards-compatible changes to the"
        "\n*  major revision), and patchlevel (increments with fixes to the minor"
        "\n*  revision)."
        "\n*"
        "\n*  \\sa URHO3D_VERSION"
        "\n*  \\sa ::Urho3D::GetVersion"
        "\n*/"
        "\ntypedef struct UrhoVersion"
        "\n{"
        "\n    ///major version"
        "\n    unsigned char major;"
        "\n    ///minor version"
        "\n    unsigned char minor;"
        "\n    ///patch version"
        "\n    unsigned char patch;"
        "\n} UrhoVersion;"
    )

    file (APPEND ${FILENAME} "\n\n///Printable format: \"%d.%d.%d\", MAJOR, MINOR, PATCHLEVEL"
        "\n#define URHO3D_MAJOR_VERSION   " ${URHO3D_VERSION_MAJOR}
        "\n#define URHO3D_MINOR_VERSION   " ${URHO3D_VERSION_MINOR}
        "\n#define URHO3D_PATCHLEVEL      " ${URHO3D_VERSION_PATCH})

    file (APPEND ${FILENAME} "\n\n/**"
        "\n*  \\brief Macro to determine Urho3D version program was compiled against."
        "\n*"
        "\n*  This macro fills in a UrhoVersion structure with the version of the"
        "\n*  library you compiled against. This is determined by what header the"
        "\n*  compiler uses. Note that if you dynamically linked the library, you might"
        "\n*  have a slightly newer or older version at runtime. That version can be"
        "\n*  determined with ::Urho3D::GetVersion(), which, unlike URHO3D_VERSION(),"
        "\n*  is not a macro."
        "\n*"
        "\n*  \\param x A pointer to a UrhoVersion struct to initialize."
        "\n*"
        "\n*  \\sa UrhoVersion"
        "\n*  \\sa ::Urho3D::GetVersion"
        "\n*/"
        "\n#define URHO3D_VERSION(x) {                        " "\\"
        "\n    (x)->major = URHO3D_MAJOR_VERSION;           " "\\"
        "\n    (x)->minor = URHO3D_MINOR_VERSION;           " "\\"
        "\n    (x)->patch = URHO3D_PATCHLEVEL;              " "\\"
        "\n}")

    file (APPEND ${FILENAME} "\n\n///This macro turns the version numbers into a numeric value:"
        "\n///    (1,2,3) -> (1203)"
        "\n///This assumes that there will never be more than 100 patchlevels."
        "\n#define URHO3D_VERSIONNUM(X, Y, Z) " "\\"
        "\n    ((X)*1000 + (Y)*100 + (Z))")

    file (APPEND ${FILENAME} "\n\n///This is the version number macro for the current URHO version."
        "\n#define URHO3D_COMPILEDVERSION " "\\"
        "\n    URHO3D_VERSIONNUM(URHO3D_MAJOR_VERSION, URHO3D_MINOR_VERSION, URHO3D_PATCHLEVEL)")

    file (APPEND ${FILENAME} "\n\n///This macro will evaluate to true if compiled with URHO at least X.Y.Z."
        "\n#define URHO3D_VERSION_ATLEAST(X, Y, Z) " "\\"
        "\n    (URHO3D_COMPILEDVERSION >= URHO3D_VERSIONNUM(X, Y, Z))")

else ()
    # Output just major.minor.patch number to stdout
<<<<<<< HEAD
=======
    string (REGEX MATCH "[^.]+\\.[^-]+" VERSION ${LIB_REVISION})            # Assume release tag always has major.minor format with possible pre-release identifier
    if (VERSION)
        string (REGEX MATCH "${VERSION}-([A-Z]+)" PRE_ID ${LIB_REVISION})   # Workaround as CMake's regex does not support look around
        if (PRE_ID)
            set (VERSION ${VERSION}-${CMAKE_MATCH_1})
        endif ()
        string (REGEX MATCH "${VERSION}-([^-]+)" PATCH ${LIB_REVISION})     # Subsequent commits count after a release tag is treated as patch number
        if (PATCH)
            set (VERSION ${VERSION}.${CMAKE_MATCH_1})
        else ()
            set (VERSION ${VERSION}.0)
        endif ()
    else ()
        set (VERSION 0.0.0)
    endif ()
>>>>>>> a065674c
    execute_process (COMMAND ${CMAKE_COMMAND} -E echo ${VERSION})
endif ()<|MERGE_RESOLUTION|>--- conflicted
+++ resolved
@@ -133,8 +133,6 @@
 
 else ()
     # Output just major.minor.patch number to stdout
-<<<<<<< HEAD
-=======
     string (REGEX MATCH "[^.]+\\.[^-]+" VERSION ${LIB_REVISION})            # Assume release tag always has major.minor format with possible pre-release identifier
     if (VERSION)
         string (REGEX MATCH "${VERSION}-([A-Z]+)" PRE_ID ${LIB_REVISION})   # Workaround as CMake's regex does not support look around
@@ -150,6 +148,5 @@
     else ()
         set (VERSION 0.0.0)
     endif ()
->>>>>>> a065674c
     execute_process (COMMAND ${CMAKE_COMMAND} -E echo ${VERSION})
 endif ()