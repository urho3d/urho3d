---
language: cpp
compiler: gcc
cache: ccache
sudo: false
addons:
  apt:
    sources:
    - george-edison55-precise-backports
    - kubuntu-backports
    - ubuntu-toolchain-r-test
    packages:
    - cmake
    - doxygen
    - graphviz
    - g++-4.9
    - libasound2-dev
env:
  global:
  - secure: DE9IUM+pIV757GU0ccfDJhA752442pKu3DyBthrzHW9+GbsqbfuJOx045CYNN5vOWutFPC0A51B9WxhLNpXXqD3mfU8MhP1gkF7SskrHvcAPrCyfdqZf1Q8XDP5phm2KbHhhwxQMYmmicd6yj8DPNy2wRoSgPSDp/ZUDk51XZDU=
  - secure: ecj/PwpbHkH9AYFsc2TMeRuNm5E3xMM8A0x4AcGhzpwDuZWdFx3R1T4G9u45Z5aUyTJWGqOeX1JPaEVVFZuYnNBKRy0kmiUrM9EE0j7WsT57K48tP1ysn2ynyvHgbYkKOfYR0t8XAMWTBbulT9DVVk3DS69//2WgiXGDVUEJTyI=
  - NUMJOBS=3
  - HTML5=1
  - EMSCRIPTEN_SHARE_DATA=1
  - USE_CCACHE=1
  - CCACHE_SLOPPINESS=pch_defines,time_macros
  - CCACHE_COMPRESS=1
  - CCACHE_MAXSIZE=100M
  matrix:
  - URHO3D_LIB_TYPE=STATIC
matrix:
  fast_finish: true
before_script:
- export TRAVIS_COMMIT=$TRAVIS_COMMIT~
- export TAG=$(git describe --exact-match $TRAVIS_COMMIT 2>/dev/null); if [[ $TAG
  =~ [[:digit:]]+\.[[:digit:]]+ ]]; then export RELEASE_TAG=$TAG; fi
- export COMMIT_MESSAGE=$(git log --format=%B -n 1 $TRAVIS_COMMIT)
- if [ $RELEASE_TAG ] || (! [[ $TRAVIS_BRANCH =~ [^-]+-[^-]+-CI ]] && echo $COMMIT_MESSAGE
  |grep -cq '\[ci package\]'); then export PACKAGE_UPLOAD=1; fi
- export DISPLAY=:99.0; bash -e /etc/init.d/xvfb start
- git clone --depth 1 https://github.com/urho3d/emscripten-sdk.git && emscripten-sdk/emsdk
  activate --build=Release sdk-master-64bit && source emscripten-sdk/emsdk_env.sh
- export PATH=$(whereis -b ccache |grep -o '\S*lib\S*'):$PATH; for f in $EMSCRIPTEN/{emcc,em++};
  do touch -d "2015-09-01 00:00:00 +0800" $f; done
- rake ci_setup_cache
script:
<<<<<<< HEAD
- rake ci
- if [ $PACKAGE_UPLOAD ]; then rake ci_package_upload && rake ci_emscripten_samples_update
  || ! [ $RELEASE_TAG ]; fi
after_script:
- rake ci_teardown_cache
- rake ci_delete_mirror
notifications:
  email:
    on_success: never
    on_failure: change
    recipients:
    - weitjong@gmail.com
=======
  - rake ci
  - if [ $PACKAGE_UPLOAD ]; then rake ci_package_upload || ! [ $RELEASE_TAG ]; fi
after_script: rake ci_teardown_cache

---

branch: {name: Emscripten-CI, active: yes, description: For Travis CI - switch CI build to use Emscripten build environment.}
language: cpp
cache: ccache
sudo: false
addons: {apt: {sources: [george-edison55-precise-backports, kubuntu-backports, ubuntu-toolchain-r-test], packages: [cmake, doxygen, graphviz, g++-4.9, libasound2-dev]}}
env:
  global:
    - secure: DE9IUM+pIV757GU0ccfDJhA752442pKu3DyBthrzHW9+GbsqbfuJOx045CYNN5vOWutFPC0A51B9WxhLNpXXqD3mfU8MhP1gkF7SskrHvcAPrCyfdqZf1Q8XDP5phm2KbHhhwxQMYmmicd6yj8DPNy2wRoSgPSDp/ZUDk51XZDU=
    - secure: ecj/PwpbHkH9AYFsc2TMeRuNm5E3xMM8A0x4AcGhzpwDuZWdFx3R1T4G9u45Z5aUyTJWGqOeX1JPaEVVFZuYnNBKRy0kmiUrM9EE0j7WsT57K48tP1ysn2ynyvHgbYkKOfYR0t8XAMWTBbulT9DVVk3DS69//2WgiXGDVUEJTyI=
    - NUMJOBS=3
    - HTML5=1
    - EMSCRIPTEN_SHARE_DATA=1
    - USE_CCACHE=1
    - CCACHE_SLOPPINESS=pch_defines,time_macros
    - CCACHE_COMPRESS=1
    - CCACHE_MAXSIZE=100M
matrix:
  fast_finish: true
  include:
    - compiler: gcc-archived-bitcode
      env: URHO3D_LIB_TYPE=STATIC
    - compiler: gcc-linked-bitcode
      env: URHO3D_LIB_TYPE=SHARED
before_script:
  - export TRAVIS_COMMIT=$TRAVIS_COMMIT~
  - export TAG=$(git describe --exact-match $TRAVIS_COMMIT 2>/dev/null); if [[ $TAG =~ [[:digit:]]+\.[[:digit:]]+ ]]; then export RELEASE_TAG=$TAG; fi
  - export COMMIT_MESSAGE=$(git log --format=%B -n 1 $TRAVIS_COMMIT)
  - if [ $RELEASE_TAG ] || (! [[ $TRAVIS_BRANCH =~ [^-]+-[^-]+-CI ]] && echo $COMMIT_MESSAGE |grep -cq '\[ci package\]'); then export PACKAGE_UPLOAD=1; fi
  - export DISPLAY=:99.0; bash -e /etc/init.d/xvfb start
  - git clone --depth 1 https://github.com/urho3d/emscripten-sdk.git && emscripten-sdk/emsdk activate --build=Release sdk-master-64bit && source emscripten-sdk/emsdk_env.sh
  - export PATH=$(whereis -b ccache |grep -o '\S*lib\S*'):$PATH; for f in $EMSCRIPTEN/{emcc,em++}; do touch -d "2015-09-01 00:00:00 +0800" $f; done
  - rake ci_setup_cache
script:
  - rake ci
  - if [ $PACKAGE_UPLOAD ]; then rake ci_package_upload && if [ "$URHO3D_LIB_TYPE" == "SHARED" ]; then rake ci_emscripten_samples_update; fi || ! [ $RELEASE_TAG ]; fi
after_script: rake ci_teardown_cache

...

# vi: set ts=2 sw=2 expandtab:
>>>>>>> 0a34f1cc
<|MERGE_RESOLUTION|>--- conflicted
+++ resolved
@@ -44,20 +44,6 @@
   do touch -d "2015-09-01 00:00:00 +0800" $f; done
 - rake ci_setup_cache
 script:
-<<<<<<< HEAD
-- rake ci
-- if [ $PACKAGE_UPLOAD ]; then rake ci_package_upload && rake ci_emscripten_samples_update
-  || ! [ $RELEASE_TAG ]; fi
-after_script:
-- rake ci_teardown_cache
-- rake ci_delete_mirror
-notifications:
-  email:
-    on_success: never
-    on_failure: change
-    recipients:
-    - weitjong@gmail.com
-=======
   - rake ci
   - if [ $PACKAGE_UPLOAD ]; then rake ci_package_upload || ! [ $RELEASE_TAG ]; fi
 after_script: rake ci_teardown_cache
@@ -103,5 +89,4 @@
 
 ...
 
-# vi: set ts=2 sw=2 expandtab:
->>>>>>> 0a34f1cc
+# vi: set ts=2 sw=2 expandtab: