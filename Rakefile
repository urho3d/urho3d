#
# Copyright (c) 2008-2014 the Urho3D project.
#
# Permission is hereby granted, free of charge, to any person obtaining a copy
# of this software and associated documentation files (the "Software"), to deal
# in the Software without restriction, including without limitation the rights
# to use, copy, modify, merge, publish, distribute, sublicense, and/or sell
# copies of the Software, and to permit persons to whom the Software is
# furnished to do so, subject to the following conditions:
#
# The above copyright notice and this permission notice shall be included in
# all copies or substantial portions of the Software.
#
# THE SOFTWARE IS PROVIDED "AS IS", WITHOUT WARRANTY OF ANY KIND, EXPRESS OR
# IMPLIED, INCLUDING BUT NOT LIMITED TO THE WARRANTIES OF MERCHANTABILITY,
# FITNESS FOR A PARTICULAR PURPOSE AND NONINFRINGEMENT. IN NO EVENT SHALL THE
# AUTHORS OR COPYRIGHT HOLDERS BE LIABLE FOR ANY CLAIM, DAMAGES OR OTHER
# LIABILITY, WHETHER IN AN ACTION OF CONTRACT, TORT OR OTHERWISE, ARISING FROM,
# OUT OF OR IN CONNECTION WITH THE SOFTWARE OR THE USE OR OTHER DEALINGS IN
# THE SOFTWARE.
#

require 'pathname'
if ENV['XCODE']
  require 'xcodeproj'
end

# Usage: rake sync (only intended to be used in a fork with remote 'upstream' set to urho3d/Urho3D)
desc 'Fetch and merge upstream urho3d/Urho3D to a Urho3D fork'
task :sync do
  system "cwb=`git symbolic-ref -q --short HEAD || git rev-parse --short HEAD`; export cwb && git fetch upstream && git checkout master && git pull && git merge -m 'Sync at #{Time.now.localtime}.' upstream/master && git push && git checkout $cwb"
end

# Usage: rake scaffolding dir=/path/to/new/project/root
desc 'Create a new project using Urho3D as external library'
task :scaffolding do
  abort 'Usage: rake scaffolding dir=/path/to/new/project/root' unless ENV['dir']
  abs_path = ENV['dir'][0, 1] == '/' ? ENV['dir'] : "#{Dir.pwd}/#{ENV['dir']}"
  scaffolding abs_path
  abs_path = Pathname.new(abs_path).realpath
  puts "\nNew project created in #{abs_path}\n\n"
  puts "To build the new project, you may need to first define and export either 'URHO3D_HOME' or 'URHO3D_INSTALL_PREFIX' environment variable"
  puts "Please see http://urho3d.github.io/documentation/a00004.html for more detail. For example:\n\n"
  puts "$ URHO3D_HOME=#{Dir.pwd}; export URHO3D_HOME\n$ cd #{abs_path}\n$ ./cmake_gcc.sh -DURHO3D_64BIT=1 -DURHO3D_LUAJIT=1\n$ cd Build\n$ make\n\n"
end

# Usage: NOT intended to be used manually (if you insist then try: rake travis_ci)
desc 'Configure, build, and test Urho3D project'
task :travis_ci do
<<<<<<< HEAD
  if ENV['PACKAGE_UPLOAD']
    $configuration = 'Release'
    $testing = 0
  else
    $configuration = 'Debug'
    $testing = 1
  end
  if ENV['XCODE']
    # xctool or xcodebuild
    xcode_travis_ci
  else
    # GCC or Clang
    makefile_travis_ci
  end
=======
  system './cmake_gcc.sh -DURHO3D_LIB_TYPE=$TEST_LIB_TYPE -DENABLE_64BIT=1 -DURHO3D_AMALG=1 -DENABLE_LUAJIT=1 -DENABLE_SAMPLES=1 -DENABLE_TOOLS=1 -DENABLE_EXTRAS=1 -DENABLE_TESTING=1 -DCMAKE_BUILD_TYPE=Debug && cd Build && make && make test' or abort 'Failed to configure/build/test Urho3D library'
  scaffolding 'Build/generated/externallib'
  system "URHO3D_HOME=`pwd`; export URHO3D_HOME && cd Build/generated/externallib && echo '\nUsing Urho3D as external library in external project' && ./cmake_gcc.sh -DENABLE_64BIT=1 -DURHO3D_AMALG=1 -DENABLE_LUAJIT=1 -DENABLE_TESTING=1 -DCMAKE_BUILD_TYPE=Debug && cd Build && make && make test" or abort 'Failed to configure/build/test temporary project using Urho3D as external library' 
>>>>>>> 17049b53
end

# Usage: NOT intended to be used manually (if you insist then try: GIT_NAME=... GIT_EMAIL=... GH_TOKEN=... rake travis_ci_site_update)
desc 'Update site documentation to GitHub Pages'
task :travis_ci_site_update do
  # Pull or clone
  system 'cd doc-Build 2>/dev/null && git pull -q -r || git clone --depth=1 -q https://github.com/urho3d/urho3d.github.io.git doc-Build' or abort 'Failed to pull/clone'
  # Update credits from Readme.txt to about.md
  system "ruby -lne 'BEGIN { credits = false }; puts $_ if credits; credits = true if /bugfixes by:/; credits = false if /^$/' Readme.txt |ruby -i -le 'credits = STDIN.read; puts ARGF.read.gsub(/(?<=bugfixes by\n).*?(?=##)/m, credits)' doc-Build/about.md" or abort 'Failed to update credits'
  # Setup doxygen to use minimal theme
  system "ruby -i -pe 'BEGIN { a = {%q{HTML_HEADER} => %q{minimal-header.html}, %q{HTML_FOOTER} => %q{minimal-footer.html}, %q{HTML_STYLESHEET} => %q{minimal-doxygen.css}, %q{HTML_COLORSTYLE_HUE} => 200, %q{HTML_COLORSTYLE_SAT} => 0, %q{HTML_COLORSTYLE_GAMMA} => 20, %q{DOT_IMAGE_FORMAT} => %q{svg}, %q{INTERACTIVE_SVG} => %q{YES}} }; a.each {|k, v| gsub(/\#{k}\s*?=.*?\n/, %Q{\#{k} = \#{v}\n}) }' Docs/Doxyfile" or abort 'Failed to setup doxygen configuration file'
  system 'cp doc-Build/_includes/Doxygen/minimal-* Docs' or abort 'Failed to copy minimal-themed template'
  # Generate and sync doxygen pages
  system 'cd Build && make doc >/dev/null 2>&1 && rsync -a --delete ../Docs/html/ ../doc-Build/documentation' or abort 'Failed to generate/rsync doxygen pages'
  # Supply GIT credentials and push site documentation to urho3d/urho3d.github.io.git
  system "cd doc-Build && pwd && git config user.name '#{ENV['GIT_NAME']}' && git config user.email '#{ENV['GIT_EMAIL']}' && git remote set-url --push origin https://#{ENV['GH_TOKEN']}@github.com/urho3d/urho3d.github.io.git && git add -A . && ( git commit -q -m \"Travis CI: site documentation update at #{Time.now.utc}.\n\nCommit: https://github.com/urho3d/Urho3D/commit/$TRAVIS_COMMIT\n\nMessage: $COMMIT_MESSAGE\" || true) && git push -q >/dev/null 2>&1" or abort 'Failed to update site'
  # Automatically give instruction to do packaging when API has changed, unless the instruction is already given in this commit
  if ENV['PACKAGE_UPLOAD']
    instruction = 'skip'
  else
    instruction = 'package'
  end
  # Supply GIT credentials and push API documentation to urho3d/Urho3D.git (the push may not be successful if detached HEAD is not a fast forward of remote master)
  system "pwd && git config user.name '#{ENV['GIT_NAME']}' && git config user.email '#{ENV['GIT_EMAIL']}' && git remote set-url --push origin https://#{ENV['GH_TOKEN']}@github.com/urho3d/Urho3D.git && git add Docs/*API* && ( git commit -q -m 'Travis CI: API documentation update at #{Time.now.utc}.\n[ci #{instruction}]' || true ) && git push origin HEAD:master -q >/dev/null 2>&1" or abort 'Failed to update API documentation, most likely due to remote master has diverged, the API documentation update will be performed again in the subsequent CI build'
end

# Usage: NOT intended to be used manually (if you insist then try: GIT_NAME=... GIT_EMAIL=... GH_TOKEN=... rake travis_ci_rebase)
desc 'Rebase OSX-CI mirror branch'
task :travis_ci_rebase do
  system "git config user.name '#{ENV['GIT_NAME']}' && git config user.email '#{ENV['GIT_EMAIL']}' && git remote set-url --push origin https://#{ENV['GH_TOKEN']}@github.com/#{ENV['TRAVIS_REPO_SLUG']}.git && git fetch origin OSX-CI:OSX-CI && git rebase origin/master OSX-CI && git push -qf -u origin OSX-CI >/dev/null 2>&1" or abort 'Failed to rebase OSX-CI mirror branch'
end

# Usage: NOT intended to be used manually (if you insist then try: rake travis_ci_package_upload)
desc 'Make binary package and upload it to a designated central hosting server'
task :travis_ci_package_upload do
  if ENV['XCODE']
    $configuration = 'Release'
    $testing = 0
  end
  if ENV['ANDROID']
    platform_prefix = 'android-'
  elsif ENV['WINDOWS']
    platform_prefix = 'mingw-'
  elsif ENV['IOS']
    platform_prefix = 'ios-'
  elsif ENV['RPI']
    platform_prefix = 'raspi-'
  else
    platform_prefix = ''
  end
  # Generate the documentation if necessary
  unless ENV['SITE_UPDATE']
    system 'echo Generate documentation'
    if ENV['XCODE']
      xcode_build(ENV['IOS'], "#{platform_prefix}Build/Urho3D.xcodeproj", 'doc', false, '>/dev/null') or abort 'Failed to generate documentation'
    else
      system "cd #{platform_prefix}Build && make doc >/dev/null" or abort 'Failed to generate documentation'
    end
  end
  # Make the package
  if ENV['IOS']
    # Build Mach-O universal binary consisting of iphoneos (universal ARM archs including 'arm64' if 64-bit is enabled) and iphonesimulator (i386 arch and also x86_64 arch if 64-bit is enabled)
    system 'echo Rebuild Urho3D library as Mach-O universal binary'
    xcode_build(0, "#{platform_prefix}Build/Urho3D.xcodeproj", 'Urho3D_universal', false) or abort 'Failed to build Mach-O universal binary'
    # There is a bug in CMake/CPack that causes the 'package' scheme failed to build for IOS platform, workaround by calling cpack directly
    system "cd #{platform_prefix}Build && cpack -G TGZ 2>/dev/null" or abort 'Failed to make binary package'
  elsif ENV['XCODE']
    xcode_build(ENV['IOS'], "#{platform_prefix}Build/Urho3D.xcodeproj", 'package', false) or abort 'Failed to make binary package'
  else
    if ENV['ANDROID']
      # Build Android package consisting of both armeabi-v7a and armeabi ABIs
      system 'echo Reconfigure and rebuild Urho3D project using armeabi ABI'
      system "SKIP_NATIVE=1 ./cmake_gcc.sh -DANDROID_ABI=armeabi && cd #{platform_prefix}Build && make" or abort 'Failed to reconfigure and rebuild for armeabi'
      system "cd #{platform_prefix}Build && $ANDROID_SDK/tools/android update project -p . -t 1 && ant debug && bash -c 'mv bin/Urho3D{-debug,}.apk'" or abort 'Failed to make Android package (apk)'
    end
    system "cd #{platform_prefix}Build && make package" or abort 'Failed to make binary package'
  end
  # Determine the upload location
  setup_digital_keys
  if ENV['RELEASE_TAG'].empty?
    upload_dir = '/home/frs/project/urho3d/Urho3D/Snapshots'
    # Only keep the snapshots from the last +/- 30 revisions
    if ENV['SITE_UPDATE']
      # The package revisions and their creation time may not always be in perfect chronological order due to Travis-CI build latency, so sort the final result one more time in order to get a unique revision removal list
      system "for v in $(sftp urho-travis-ci@frs.sourceforge.net <<EOF |tr ' ' '\n' |grep Urho3D- |cut -d '-' -f1,2 |uniq |tail -n +31 |sort |uniq
cd #{upload_dir}
ls -1t
bye
EOF
); do echo rm #{upload_dir}/${v}*; done |sftp -b - urho-travis-ci@frs.sourceforge.net" or abort 'Failed to housekeep snapshots'
    end
  else
    upload_dir = "/home/frs/project/urho3d/Urho3D/#{ENV['RELEASE_TAG']}"
    # Make sure the release directory exists remotely
    system "sftp urho-travis-ci@frs.sourceforge.net <<EOF >/dev/null 2>&1
mkdir #{upload_dir}
bye
EOF" or abort 'Failed to create release directory remotely'
  end
  # Upload the package
  system "scp #{platform_prefix}Build/Urho3D-* urho-travis-ci@frs.sourceforge.net:#{upload_dir}" or abort 'Failed to upload binary package'
  # Sync readme and license files, just in case they are updated in the repo
  if ENV['SITE_UPDATE']
    system 'for f in Readme.txt License.txt; do mtime=$(git log --format=%ai -n1 $f); touch -d "$mtime" $f; done' or abort 'Failed to acquire file modified time'
    system 'rsync -e ssh -az Readme.txt License.txt urho-travis-ci@frs.sourceforge.net:/home/frs/project/urho3d/Urho3D' or abort 'Failed to sync readme and license files'
  end
end

def scaffolding(dir)
  system "bash -c \"mkdir -p #{dir}/{Source,Bin} && cp Source/Tools/Urho3DPlayer/Urho3DPlayer.* #{dir}/Source && for f in {.,}*.sh; do ln -sf `pwd`/\\$f #{dir}; done && ln -sf `pwd`/Bin/{Core,}Data #{dir}/Bin\" && cat <<EOF >#{dir}/Source/CMakeLists.txt
# Set project name
project (Scaffolding)

# Set minimum version
cmake_minimum_required (VERSION 2.8.6)

if (COMMAND cmake_policy)
    cmake_policy (SET CMP0003 NEW)
endif ()

# Set CMake modules search path
set (CMAKE_MODULE_PATH
    \\$ENV{URHO3D_HOME}/Source/CMake/Modules
    \\$ENV{URHO3D_INSTALL_PREFIX}/share/Urho3D/CMake/Modules
    \\${CMAKE_INSTALL_PREFIX}/share/Urho3D/CMake/Modules
    CACHE PATH \"Path to Urho3D-specific CMake modules\")

# Include Urho3D Cmake common module
include (Urho3D-CMake-common)

# Find Urho3D library
find_package (Urho3D REQUIRED)
include_directories (\\${URHO3D_INCLUDE_DIRS})

# Define target name
set (TARGET_NAME Main)

# Define source files
define_source_files ()

# Setup target with resource copying
setup_main_executable ()

# Setup test cases
add_test (NAME ExternalLibAS COMMAND \\${TARGET_NAME} Data/Scripts/12_PhysicsStressTest.as -w -timeout \\${URHO3D_TEST_TIME_OUT})
add_test (NAME ExternalLibLua COMMAND \\${TARGET_NAME} Data/LuaScripts/12_PhysicsStressTest.lua -w -timeout \\${URHO3D_TEST_TIME_OUT})
EOF" or abort 'Failed to create new project using Urho3D as external library'
end

def makefile_travis_ci
  if ENV['WINDOWS']
    # LuaJIT on MinGW build is not possible on Ubuntu 12.04 LTS as its GCC cross-compiler version is too old. Fallback to use Lua library instead.
    jit = ''
    amalg = ''
    # Lua on MinGW build requires tolua++ tool to be built natively first
    system 'MINGW_PREFIX= ./cmake_gcc.sh -DURHO3D_LIB_TYPE=$URHO3D_LIB_TYPE -DENABLE_MODERN_CPP=1 -DURHO3D_64BIT=$URHO3D_64BIT -DURHO3D_LUA=1 -DURHO3D_TOOLS=0' or abort 'Failed to configure native build for tolua++ target'
    system 'cd Build/ThirdParty/toluapp/src/bin && make' or abort 'Failed to build tolua++ tool'
    ENV['SKIP_NATIVE'] = '1'
  else
    jit = 'JIT'
    amalg = '-DENABLE_AMALG=1'
  end
  system "./cmake_gcc.sh -DURHO3D_LIB_TYPE=$URHO3D_LIB_TYPE -DENABLE_MODERN_CPP=1 -DURHO3D_64BIT=$URHO3D_64BIT -DURHO3D_LUA#{jit}=1 #{amalg} -DURHO3D_SAMPLES=1 -DURHO3D_TOOLS=1 -DURHO3D_EXTRAS=1 -DURHO3D_TESTING=#{$testing} -DCMAKE_BUILD_TYPE=#{$configuration}" or abort 'Failed to configure Urho3D library build'
  if ENV['ANDROID']
    # LuaJIT on Android build requires tolua++ and buildvm-android tools to be built natively first
    system 'cd Build/ThirdParty/toluapp/src/bin && make' or abort 'Failed to build tolua++ tool'
    system 'cd Build/ThirdParty/LuaJIT/generated/buildvm-android && make' or abort 'Failed to build buildvm-android tool'
    # Reconfigure Android build one more time now that we have the tools built
    ENV['SKIP_NATIVE'] = '1'
    system './cmake_gcc.sh' or abort 'Failed to reconfigure Urho3D library for Android build'
    platform_prefix = 'android-'
  elsif ENV['RPI']
    # LuaJIT on Raspberry Pi build requires tolua++ and buildvm-raspi tools to be built natively first
    system 'cd Build/ThirdParty/toluapp/src/bin && make' or abort 'Failed to build tolua++ tool'
    system 'cd Build/ThirdParty/LuaJIT/generated/buildvm-raspi && make' or abort 'Failed to build buildvm-raspi tool'
    # Reconfigure Raspberry Pi build one more time now that we have the tools built
    ENV['SKIP_NATIVE'] = '1'
    system './cmake_gcc.sh' or abort 'Failed to reconfigure Urho3D library for Raspberry Pi build'
    platform_prefix = 'raspi-'
  elsif ENV['WINDOWS']
    platform_prefix = 'mingw-'
  else
    platform_prefix = ''
  end
  # Only 64-bit Linux environment with virtual framebuffer X server support and not MinGW build; or OSX build environment are capable to run tests
  if $testing == 1 and (ENV['URHO3D_64BIT'] and ENV['WINDOWS'].to_i != 1 or ENV['OSX'])
    test = '&& make test'
  else
    test = ''
  end
  system "cd #{platform_prefix}Build && make #{test}" or abort 'Failed to build or test Urho3D library'
  # Create a new project on the fly that uses newly built Urho3D library
  scaffolding "#{platform_prefix}Build/generated/externallib"
  system "URHO3D_HOME=`pwd`; export URHO3D_HOME && cd #{platform_prefix}Build/generated/externallib && echo '\nUsing Urho3D as external library in external project' && ./cmake_gcc.sh -DENABLE_MODERN_CPP=1 -DURHO3D_64BIT=$URHO3D_64BIT -DURHO3D_LUA#{jit}=1 #{amalg} -DURHO3D_TESTING=#{$testing} -DCMAKE_BUILD_TYPE=#{$configuration} && cd #{platform_prefix}Build && make #{test}" or abort 'Failed to configure/build/test temporary project using Urho3D as external library' 
end

def xcode_travis_ci
  if ENV['IOS']
    # IOS platform does not support LuaJIT
    jit = ''
    amalg = ''
    platform_prefix = 'ios-'
    # Lua on IOS build requires tolua++ tool to be built natively first
    system "./cmake_macosx.sh -DURHO3D_LIB_TYPE=$URHO3D_LIB_TYPE -DENABLE_MODERN_CPP=1 -DURHO3D_64BIT=$URHO3D_64BIT -DURHO3D_LUA=1 -DURHO3D_TOOLS=0" or abort 'Failed to configure native build for tolua++ target'
    xcode_build(0, 'Build/Urho3D.xcodeproj', 'tolua++') or abort 'Failed to build tolua++ tool'
  else
    jit = 'JIT'
    amalg = '-DENABLE_AMALG=1'
    platform_prefix = ''
  end
  system "./cmake_macosx.sh -DIOS=$IOS -DURHO3D_LIB_TYPE=$URHO3D_LIB_TYPE -DENABLE_MODERN_CPP=1 -DURHO3D_64BIT=$URHO3D_64BIT -DURHO3D_LUA#{jit}=1 #{amalg} -DURHO3D_SAMPLES=1 -DURHO3D_TOOLS=1 -DURHO3D_EXTRAS=1 -DURHO3D_TESTING=#{$testing}" or abort 'Failed to configure Urho3D library build'
  xcode_build(ENV['IOS'], "#{platform_prefix}Build/Urho3D.xcodeproj") or abort 'Failed to build or test Urho3D library'
  # Create a new project on the fly that uses newly built Urho3D library
  scaffolding "#{platform_prefix}Build/generated/externallib"
  system "URHO3D_HOME=`pwd`; export URHO3D_HOME && cd #{platform_prefix}Build/generated/externallib && echo '\nUsing Urho3D as external library in external project' && ./cmake_macosx.sh -DIOS=$IOS -DENABLE_MODERN_CPP=1 -DURHO3D_64BIT=$URHO3D_64BIT -DURHO3D_LUA#{jit}=1 #{amalg} -DURHO3D_TESTING=#{$testing}" or abort 'Failed to configure temporary project using Urho3D as external library'
  xcode_build(ENV['IOS'], "#{platform_prefix}Build/generated/externallib/#{platform_prefix}Build/Scaffolding.xcodeproj") or abort 'Failed to configure/build/test temporary project using Urho3D as external library'
end

def xcode_build(ios, project, scheme = 'ALL_BUILD', autosave = true, extras = '')
  if autosave
    # Save auto-created schemes from Xcode project file
    system "ruby -i -pe 'gsub(/refType = 0; /, %q{})' #{project}/project.pbxproj" or 'Failed to remove legacy refType attributes from the generated Xcode project file'
    system "ruby -i -e 'puts ARGF.read.gsub(/buildSettings = \\{\n\s*?\\};\n\s*?buildStyles = \(.*?\);/m, %q{})' #{project}/project.pbxproj" or 'Failed to remove unsupported PBXProject attributes from the generated Xcode project file'
    xcproj = Xcodeproj::Project.open(project)
    xcproj.recreate_user_schemes
    xcproj.save     # There is a bug in this gem, it does not appear to exit with proper exit status (assume always success for now)
  end
  sdk = ios.to_i == 1 ? '-sdk iphonesimulator' : ''
  # Use xctool when building as its output is nicer
  system "xctool -project #{project} -scheme #{scheme} -configuration #{$configuration} #{sdk} #{extras}" or return 1
  if $testing == 1 and ios.to_i != 1 and scheme == 'ALL_BUILD'     # Disable testing for IOS as we don't have unit tests for IOS platform yet
    # Use xcodebuild when testing as its output is instantaneous (ensure Travis-CI does not kill the process during testing)
    system "xcodebuild -project #{project} -scheme RUN_TESTS -configuration #{$configuration} #{sdk} #{extras}" or return 1
  end
  return 0
end

def setup_digital_keys
  system 'mkdir -p ~/.ssh && chmod 700 ~/.ssh' or abort 'Failed to create ~/.ssh directory'
  system "cat <<EOF >>~/.ssh/known_hosts
frs.sourceforge.net,216.34.181.57 ssh-rsa AAAAB3NzaC1yc2EAAAABIwAAAQEA2uifHZbNexw6cXbyg1JnzDitL5VhYs0E65Hk/tLAPmcmm5GuiGeUoI/B0eUSNFsbqzwgwrttjnzKMKiGLN5CWVmlN1IXGGAfLYsQwK6wAu7kYFzkqP4jcwc5Jr9UPRpJdYIK733tSEmzab4qc5Oq8izKQKIaxXNe7FgmL15HjSpatFt9w/ot/CHS78FUAr3j3RwekHCm/jhPeqhlMAgC+jUgNJbFt3DlhDaRMa0NYamVzmX8D47rtmBbEDU3ld6AezWBPUR5Lh7ODOwlfVI58NAf/aYNlmvl2TZiauBCTa7OPYSyXJnIPbQXg6YQlDknNCr0K769EjeIlAfY87Z4tw==
EOF" or abort 'Failed to append frs.sourceforge.net server public key to known_hosts'
  # Workaround travis encryption key size limitation. Rather than using the solution in their FAQ (using AES to encrypt/decrypt the file and check in the encrypted file into repo), our solution is more pragmatic. The private key below is incomplete. Only the missing portion is encrypted. Much less secure than the original 2048-bit RSA has to offer but good enough for our case. 
  system "cat <<EOF >~/.ssh/id_rsa
-----BEGIN RSA PRIVATE KEY-----
MIIEpQIBAAKCAQEAnZGzFEypdXKY3KDT0Q3NLY4Bv74yKgJ4LIgbXothx8w4CfM0
VeWBL/AE2iRISEWGB07LruM9y+U/wt58WlCVu001GuJuvXwWenlljsvH8qQlErYi
oXlCwAeVVeanILGL8CPS7QlyzOwwnVF6NdcmfDJjTthBVFbvHrWGo5if86zcZyMR
2BB5QVEr5fU0yOPFp0+2p7J3cA6HQSKwjUiDtJ+lM62UQp7InCCT3qeh5KYHQcYb
KVJTyj5iycVuBujHDwNAivLq82ojG7LcKjP+Ia8fblardCOQyFk6pSDM79NJJ2Dg
3ZbYIJeUmqSqFhRW/13Bro7Z1aNGrdh/XZkkHwIDAQABAoIBACHcBFJxYtzVIloO
yVWcFKIcaO3OLjNu0monWVJIu1tW3BfvRijLJ6aoejJyJ4I4RmPdn9FWDZp6CeiT
LL+vn21fWvELBWb8ekwZOCSmT7IpaboKn4h5aUmgl4udA/73iC2zVQkQxbWZb5zu
vEdDk4aOwV5ZBDjecYX01hjjnEOdZHGJlF/H/Xs0hYX6WDG3/r9QCJJ0nfd1/Fk2
zdbZRtAbyRz6ZHiYKnFQ441qRRaEbzunkvTBEwu9iqzlE0s/g49LJL0mKEp7rt/J
4iS3LZTQbJNx5J0ti8ZJKHhvoWb5RJxNimwKvVHC0XBZKTiLMrhnADmcpjLz53F8
$SF_KEY
sx27yCaeBeKXV0tFOeZmgK664VM9EgesjIX4sVOJ5mA3xBJBOtz9n66LjoIlIM58
dvsAnJt7MUBdclL/RBHEjbUxgGBDcazfWSuJe0sGczhnXMN94ox4MSECgYEAx5cv
cs/2KurjtWPanDGSz71LyGNdL/xQrAud0gi49H0tyYr0XmzNoe2CbZ/T5xGSZB92
PBcz4rnHQ/oujo/qwjNpDD0xVLEU70Uy/XiY5/v2111TFC4clfE/syZPywKAztt3
y2l5z+QdsNigRPDhKw+7CFYaAnYBEISxR6nabT8CgYEAqHrM8fdn2wsCNE6XvkZQ
O7ZANHNIKVnaRqW/8HW7EFAWQrlQTgzFbtR4uNBIqAtPsvwSx8Pk652+OR1VKfSv
ya3dtqY3rY/ErXWyX0nfPQEbYj/oh8LbS6zPw75yIorP3ACIwMw3GRNWIvkdAGTn
BMUgpWHUDLWWpWRrSzNi90ECgYEAkxxzQ6vW5OFGv17/NdswO+BpqCTc/c5646SY
ScRWFxbhFclOvv5xPqYiWYzRkmIYRaYO7tGnU7jdD9SqVjfrsAJWrke4QZVYOdgG
cl9eTLchxLGr15b5SOeNrQ1TCO4qZM3M6Wgv+bRI0h2JW+c0ABpTIBzehOvXcwZq
6MhgD98CgYEAtOPqc4aoIRUy+1oijpWs+wU7vAc8fe4sBHv5fsv7naHuPqZgyQYY
32a54xZxlsBw8T5P4BDy40OR7fu+6miUfL+WxUdII4fD3grlIPw6bpNE0bCDykv5
RLq28S11hDrKf/ZetXNuIprfTlhl6ISBy+oWQibhXmFZSxEiXNV6hCQ=
-----END RSA PRIVATE KEY-----
EOF" or abort 'Failed to create user private key to id_rsa'
  system 'chmod 600 ~/.ssh/id_rsa' or abort 'Failed to change id_rsa file permission'
end<|MERGE_RESOLUTION|>--- conflicted
+++ resolved
@@ -47,7 +47,6 @@
 # Usage: NOT intended to be used manually (if you insist then try: rake travis_ci)
 desc 'Configure, build, and test Urho3D project'
 task :travis_ci do
-<<<<<<< HEAD
   if ENV['PACKAGE_UPLOAD']
     $configuration = 'Release'
     $testing = 0
@@ -62,11 +61,6 @@
     # GCC or Clang
     makefile_travis_ci
   end
-=======
-  system './cmake_gcc.sh -DURHO3D_LIB_TYPE=$TEST_LIB_TYPE -DENABLE_64BIT=1 -DURHO3D_AMALG=1 -DENABLE_LUAJIT=1 -DENABLE_SAMPLES=1 -DENABLE_TOOLS=1 -DENABLE_EXTRAS=1 -DENABLE_TESTING=1 -DCMAKE_BUILD_TYPE=Debug && cd Build && make && make test' or abort 'Failed to configure/build/test Urho3D library'
-  scaffolding 'Build/generated/externallib'
-  system "URHO3D_HOME=`pwd`; export URHO3D_HOME && cd Build/generated/externallib && echo '\nUsing Urho3D as external library in external project' && ./cmake_gcc.sh -DENABLE_64BIT=1 -DURHO3D_AMALG=1 -DENABLE_LUAJIT=1 -DENABLE_TESTING=1 -DCMAKE_BUILD_TYPE=Debug && cd Build && make && make test" or abort 'Failed to configure/build/test temporary project using Urho3D as external library' 
->>>>>>> 17049b53
 end
 
 # Usage: NOT intended to be used manually (if you insist then try: GIT_NAME=... GIT_EMAIL=... GH_TOKEN=... rake travis_ci_site_update)
@@ -227,7 +221,7 @@
     ENV['SKIP_NATIVE'] = '1'
   else
     jit = 'JIT'
-    amalg = '-DENABLE_AMALG=1'
+    amalg = '-DURHO3D_AMALG=1'
   end
   system "./cmake_gcc.sh -DURHO3D_LIB_TYPE=$URHO3D_LIB_TYPE -DENABLE_MODERN_CPP=1 -DURHO3D_64BIT=$URHO3D_64BIT -DURHO3D_LUA#{jit}=1 #{amalg} -DURHO3D_SAMPLES=1 -DURHO3D_TOOLS=1 -DURHO3D_EXTRAS=1 -DURHO3D_TESTING=#{$testing} -DCMAKE_BUILD_TYPE=#{$configuration}" or abort 'Failed to configure Urho3D library build'
   if ENV['ANDROID']
@@ -274,7 +268,7 @@
     xcode_build(0, 'Build/Urho3D.xcodeproj', 'tolua++') or abort 'Failed to build tolua++ tool'
   else
     jit = 'JIT'
-    amalg = '-DENABLE_AMALG=1'
+    amalg = '-DURHO3D_AMALG=1'
     platform_prefix = ''
   end
   system "./cmake_macosx.sh -DIOS=$IOS -DURHO3D_LIB_TYPE=$URHO3D_LIB_TYPE -DENABLE_MODERN_CPP=1 -DURHO3D_64BIT=$URHO3D_64BIT -DURHO3D_LUA#{jit}=1 #{amalg} -DURHO3D_SAMPLES=1 -DURHO3D_TOOLS=1 -DURHO3D_EXTRAS=1 -DURHO3D_TESTING=#{$testing}" or abort 'Failed to configure Urho3D library build'
