# Define target name
set (TARGET_NAME FreeType)

add_definitions (-DFT2_BUILD_LIBRARY)

<<<<<<< HEAD
# Rename z_verbose and z_error symbols to prevent duplicate symbol linker error (clash with Assimp) on debug build
add_definitions (-Dz_verbose=ft2_z_verbose -Dz_error=ft2_z_error)
=======
# Rename z_verbose and z_error symbols to prevent Clang duplicate symbol linker error (clash with Assimp) on debug build
if (XCODE OR CMAKE_BUILD_TYPE STREQUAL Debug)
    add_definitions (-Dz_verbose=ft2_z_verbose -Dz_error=ft2_z_error)
endif ()
>>>>>>> 48eb60fd

# Define source files
set (SOURCE_FILES
    src/autofit/autofit.c
    src/base/ftbase.c
    src/base/ftbbox.c
    src/base/ftbitmap.c
    src/base/ftfstype.c
    src/base/ftgasp.c
    src/base/ftglyph.c
    src/base/ftgxval.c
    src/base/ftinit.c
    src/base/ftlcdfil.c
    src/base/ftmm.c
    src/base/ftotval.c
    src/base/ftpatent.c
    src/base/ftpfr.c
    src/base/ftstroke.c
    src/base/ftsynth.c
    src/base/ftsystem.c
    src/base/fttype1.c
    src/base/ftwinfnt.c
    src/bdf/bdf.c
    src/bzip2/ftbzip2.c
    src/cache/ftcache.c
    src/cff/cff.c
    src/cid/type1cid.c
    src/gxvalid/gxvalid.c
    src/gzip/ftgzip.c
    src/lzw/ftlzw.c
    src/otvalid/otvalid.c
    src/pcf/pcf.c
    src/pfr/pfr.c
    src/psaux/psaux.c
    src/pshinter/pshinter.c
    src/psnames/psmodule.c
    src/raster/raster.c
    src/sfnt/sfnt.c
    src/smooth/smooth.c
    src/truetype/truetype.c
    src/type1/type1.c
    src/type42/type42.c
    src/winfonts/winfnt.c)
set (AMALG_EXCLUDES "(ftgzip|pcf|pfr|raster|sfnt)")

# Define dependency libs
set (INCLUDE_DIRS_ONLY include)

# Setup target
setup_library ()
<|MERGE_RESOLUTION|>--- conflicted
+++ resolved
@@ -1,64 +1,59 @@
-# Define target name
-set (TARGET_NAME FreeType)
-
-add_definitions (-DFT2_BUILD_LIBRARY)
-
-<<<<<<< HEAD
-# Rename z_verbose and z_error symbols to prevent duplicate symbol linker error (clash with Assimp) on debug build
-add_definitions (-Dz_verbose=ft2_z_verbose -Dz_error=ft2_z_error)
-=======
-# Rename z_verbose and z_error symbols to prevent Clang duplicate symbol linker error (clash with Assimp) on debug build
-if (XCODE OR CMAKE_BUILD_TYPE STREQUAL Debug)
-    add_definitions (-Dz_verbose=ft2_z_verbose -Dz_error=ft2_z_error)
-endif ()
->>>>>>> 48eb60fd
-
-# Define source files
-set (SOURCE_FILES
-    src/autofit/autofit.c
-    src/base/ftbase.c
-    src/base/ftbbox.c
-    src/base/ftbitmap.c
-    src/base/ftfstype.c
-    src/base/ftgasp.c
-    src/base/ftglyph.c
-    src/base/ftgxval.c
-    src/base/ftinit.c
-    src/base/ftlcdfil.c
-    src/base/ftmm.c
-    src/base/ftotval.c
-    src/base/ftpatent.c
-    src/base/ftpfr.c
-    src/base/ftstroke.c
-    src/base/ftsynth.c
-    src/base/ftsystem.c
-    src/base/fttype1.c
-    src/base/ftwinfnt.c
-    src/bdf/bdf.c
-    src/bzip2/ftbzip2.c
-    src/cache/ftcache.c
-    src/cff/cff.c
-    src/cid/type1cid.c
-    src/gxvalid/gxvalid.c
-    src/gzip/ftgzip.c
-    src/lzw/ftlzw.c
-    src/otvalid/otvalid.c
-    src/pcf/pcf.c
-    src/pfr/pfr.c
-    src/psaux/psaux.c
-    src/pshinter/pshinter.c
-    src/psnames/psmodule.c
-    src/raster/raster.c
-    src/sfnt/sfnt.c
-    src/smooth/smooth.c
-    src/truetype/truetype.c
-    src/type1/type1.c
-    src/type42/type42.c
-    src/winfonts/winfnt.c)
-set (AMALG_EXCLUDES "(ftgzip|pcf|pfr|raster|sfnt)")
-
-# Define dependency libs
-set (INCLUDE_DIRS_ONLY include)
-
-# Setup target
-setup_library ()
+# Define target name
+set (TARGET_NAME FreeType)
+
+add_definitions (-DFT2_BUILD_LIBRARY)
+
+# Rename z_verbose and z_error symbols to prevent Clang duplicate symbol linker error (clash with Assimp) on debug build
+if (XCODE OR CMAKE_BUILD_TYPE STREQUAL Debug)
+    add_definitions (-Dz_verbose=ft2_z_verbose -Dz_error=ft2_z_error)
+endif ()
+
+# Define source files
+set (SOURCE_FILES
+    src/autofit/autofit.c
+    src/base/ftbase.c
+    src/base/ftbbox.c
+    src/base/ftbitmap.c
+    src/base/ftfstype.c
+    src/base/ftgasp.c
+    src/base/ftglyph.c
+    src/base/ftgxval.c
+    src/base/ftinit.c
+    src/base/ftlcdfil.c
+    src/base/ftmm.c
+    src/base/ftotval.c
+    src/base/ftpatent.c
+    src/base/ftpfr.c
+    src/base/ftstroke.c
+    src/base/ftsynth.c
+    src/base/ftsystem.c
+    src/base/fttype1.c
+    src/base/ftwinfnt.c
+    src/bdf/bdf.c
+    src/bzip2/ftbzip2.c
+    src/cache/ftcache.c
+    src/cff/cff.c
+    src/cid/type1cid.c
+    src/gxvalid/gxvalid.c
+    src/gzip/ftgzip.c
+    src/lzw/ftlzw.c
+    src/otvalid/otvalid.c
+    src/pcf/pcf.c
+    src/pfr/pfr.c
+    src/psaux/psaux.c
+    src/pshinter/pshinter.c
+    src/psnames/psmodule.c
+    src/raster/raster.c
+    src/sfnt/sfnt.c
+    src/smooth/smooth.c
+    src/truetype/truetype.c
+    src/type1/type1.c
+    src/type42/type42.c
+    src/winfonts/winfnt.c)
+set (AMALG_EXCLUDES "(ftgzip|pcf|pfr|raster|sfnt)")
+
+# Define dependency libs
+set (INCLUDE_DIRS_ONLY include)
+
+# Setup target
+setup_library ()