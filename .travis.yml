#
# Copyright (c) 2008-2015 the Urho3D project.
#
# Permission is hereby granted, free of charge, to any person obtaining a copy
# of this software and associated documentation files (the "Software"), to deal
# in the Software without restriction, including without limitation the rights
# to use, copy, modify, merge, publish, distribute, sublicense, and/or sell
# copies of the Software, and to permit persons to whom the Software is
# furnished to do so, subject to the following conditions:
#
# The above copyright notice and this permission notice shall be included in
# all copies or substantial portions of the Software.
#
# THE SOFTWARE IS PROVIDED "AS IS", WITHOUT WARRANTY OF ANY KIND, EXPRESS OR
# IMPLIED, INCLUDING BUT NOT LIMITED TO THE WARRANTIES OF MERCHANTABILITY,
# FITNESS FOR A PARTICULAR PURPOSE AND NONINFRINGEMENT. IN NO EVENT SHALL THE
# AUTHORS OR COPYRIGHT HOLDERS BE LIABLE FOR ANY CLAIM, DAMAGES OR OTHER
# LIABILITY, WHETHER IN AN ACTION OF CONTRACT, TORT OR OTHERWISE, ARISING FROM,
# OUT OF OR IN CONNECTION WITH THE SOFTWARE OR THE USE OR OTHER DEALINGS IN
# THE SOFTWARE.
#

---

language: cpp
cache: ccache
sudo: false
addons: {apt: {packages: &native_deps [libasound2-dev]}}
env:
  global:
    - secure: EwMMVLbHCvh2AMvRrcEI7atNCeUFxk5iLOBH9+dFHyIc0c1XRH3vR0vXMTmr3WEpoZ5AaRhCrT0TTW9knZPYrqSd6deZML4pjksBAOOcs043cAo2WttCQGgvT8PF3DVWivdWmGommZXf7wHz0s9sb1Iynwt2uY/P+307ZWko3Fg=
    - NUMJOBS=4
    - USE_CCACHE=1
    - CCACHE_SLOPPINESS=pch_defines,time_macros
    - CCACHE_COMPRESS=1
    - CCACHE_MAXSIZE=100M
    - URHO3D_MODERN_CPP=0
    - URHO3D_AMALG=0
matrix:
  fast_finish: true
  include:
    - &Linux-64bit
      compiler: gcc-64bit-static
      env: LINUX=1 URHO3D_LIB_TYPE=STATIC COVERITY_SCAN_THRESHOLD=100 SF_DEFAULT=linux:Linux-64bit-STATIC.tar.gz
    - &Linux-64bit-shared
      compiler: gcc-64bit-shared
      env: LINUX=1 URHO3D_LIB_TYPE=SHARED
    - <<: *Linux-64bit
      compiler: clang-64bit-static
    - <<: *Linux-64bit-shared
      compiler: clang-64bit-shared
    - &Linux-32bit
      compiler: gcc-32bit-static
      addons: {apt: {packages: [*native_deps, g++-multilib, "libxrandr-dev:i386", "libglapi-mesa:i386", "libgl1-mesa-glx:i386", "libgl1-mesa-dev:i386", "libxext-dev:i386", "libxrender-dev:i386"]}}
      env: LINUX=1 URHO3D_LIB_TYPE=STATIC URHO3D_64BIT=0
    - &Linux-32bit-shared
      <<: *Linux-32bit
      compiler: gcc-32bit-shared
      env: LINUX=1 URHO3D_LIB_TYPE=SHARED URHO3D_64BIT=0
    - <<: *Linux-32bit
      compiler: clang-32bit-static
    - <<: *Linux-32bit-shared
      compiler: clang-32bit-shared
    - &MinGW-64bit
      compiler: x86_64-w64-mingw32-gcc-static
      addons: {apt: {packages: [gcc-mingw-w64-x86-64, g++-mingw-w64-x86-64, binutils-mingw-w64-x86-64]}}
      env: WINDOWS=1 URHO3D_LIB_TYPE=STATIC SF_DEFAULT=windows:Windows-64bit-STATIC.zip
    - <<: *MinGW-64bit
      compiler: x86_64-w64-mingw32-gcc-shared
      env: WINDOWS=1 URHO3D_LIB_TYPE=SHARED
    - <<: *MinGW-64bit
      compiler: x86_64-w64-mingw32-gcc-d3d9-static
      env: WINDOWS=1 URHO3D_LIB_TYPE=STATIC URHO3D_OPENGL=0
    - <<: *MinGW-64bit
      compiler: x86_64-w64-mingw32-gcc-d3d9-shared
      env: WINDOWS=1 URHO3D_LIB_TYPE=SHARED URHO3D_OPENGL=0
    # Ubuntu 12.04 LTS does not have up-to-date D3D11 headers, disable the CI build jobs for D3D11 for now until Travis-CI upgrades their OS to 14.04 LTS or better
    # <<: *MinGW-64bit
    # compiler: x86_64-w64-mingw32-gcc-d3d11-static
    # env: WINDOWS=1 URHO3D_LIB_TYPE=STATIC URHO3D_D3D11=1
    # <<: *MinGW-64bit
    # compiler: x86_64-w64-mingw32-gcc-d3d11-shared
    # env: WINDOWS=1 URHO3D_LIB_TYPE=SHARED URHO3D_D3D11=1
    - &MinGW-32bit
      compiler: i686-w64-mingw32-gcc-static
      addons: {apt: {packages: [gcc-mingw-w64-i686, g++-mingw-w64-i686, binutils-mingw-w64-i686]}}
      env: WINDOWS=1 URHO3D_LIB_TYPE=STATIC URHO3D_64BIT=0
    - <<: *MinGW-32bit
      compiler: i686-w64-mingw32-gcc-shared
      env: WINDOWS=1 URHO3D_LIB_TYPE=SHARED URHO3D_64BIT=0
    - <<: *MinGW-32bit
      compiler: i686-w64-mingw32-gcc-d3d9-static
      env: WINDOWS=1 URHO3D_LIB_TYPE=STATIC URHO3D_64BIT=0 URHO3D_OPENGL=0
    - <<: *MinGW-32bit
      compiler: i686-w64-mingw32-gcc-d3d9-shared
      env: WINDOWS=1 URHO3D_LIB_TYPE=SHARED URHO3D_64BIT=0 URHO3D_OPENGL=0
    # <<: *MinGW-32bit
    # compiler: i686-w64-mingw32-gcc-d3d11-static
    # env: WINDOWS=1 URHO3D_LIB_TYPE=STATIC URHO3D_64BIT=0 URHO3D_D3D11=1
    # <<: *MinGW-32bit
    # compiler: i686-w64-mingw32-gcc-d3d11-shared
    # env: WINDOWS=1 URHO3D_LIB_TYPE=SHARED URHO3D_64BIT=0 URHO3D_D3D11=1
before_script:
  - export COMMIT_MESSAGE=$(git log --format=%B -n 1 $TRAVIS_COMMIT)
  - if [ $LINUX ]; then if [ "$URHO3D_64BIT" == "0" ]; then export CMAKE_PREFIX_PATH=/usr/lib/i386-linux-gnu; else export DISPLAY=:99.0; bash -e /etc/init.d/xvfb start; fi; fi
  - if [ $WINDOWS ]; then if [ "$URHO3D_64BIT" == "0" ]; then export ARCH=i686; else export ARCH=x86_64; fi && export MINGW_PREFIX=/usr/bin/${ARCH}-w64-mingw32; fi
  # MinGW package on Ubuntu 12.04 LTS does not come with d3dcompiler.h file which is required by our CI build with URHO3D_OPENGL=0.
  # Temporarily workaround the problem by downloading the missing header from Ubuntu 14.04 LTS source package.
  - if [ $URHO3D_OPENGL ]; then mkdir -p ../Build/{,generated/{UsingBuildTree,UsingSDK}/}include/Urho3D/ThirdParty && wget -P ../Build/include/Urho3D/ThirdParty http://bazaar.launchpad.net/~ubuntu-branches/ubuntu/trusty/mingw-w64/trusty/download/package-import%40ubuntu.com-20130624192537-vzn12bb7qd5w3iy8/d3dcompiler.h-20120402093420-bk10a737hzitlkgj-65/d3dcompiler.h && for d in UsingBuildTree UsingSDK; do bash -c "cd ../Build/generated/$d/include/Urho3D/ThirdParty && ln -s ../../../../../include/Urho3D/ThirdParty/d3dcompiler.h ."; done; fi
  - export PATH=$(whereis -b ccache |grep -o '\S*lib\S*'):$PATH
  # For some reason clang compiler toolchain installation in Travis CI VM does not have symlink in the ccache symlinks directory, so workaround it
  - if [ "$CC"  == "clang" ]; then ln -s $(which ccache) $HOME/clang && ln -s $(which ccache) $HOME/clang++ && export PATH=$HOME:$PATH; fi
  - rake ci_setup_cache
script: rake ci
after_script:
  - rake ci_teardown_cache
  - if [ ${TRAVIS_JOB_NUMBER##*.} == 1 ] && [ "$TRAVIS_PULL_REQUEST" == "false" ]; then rake ci_create_mirrors; fi
notifications: {email: {on_success: never, on_failure: change}}

---

branch: {name: Coverity-Scan, active: no, description: For Travis CI - switch CI build to enable Coverity Scan addon.}
language: cpp
compiler: gcc
cache: ccache
sudo: false
addons:
  apt:
    packages: libasound2-dev
  coverity_scan:
    project:
      name: weitjong/Urho3D
      description: Urho3D is a free lightweight, cross-platform 2D and 3D game engine implemented in C++ and released under the MIT license. Greatly inspired by OGRE and Horde3D.
    notification_email: urho3d.travis.ci@gmail.com
    build_command_prepend: rake cmake URHO3D_LUAJIT=1 URHO3D_LUAJIT_AMALG=1 URHO3D_SAMPLES=1 URHO3D_TOOLS=1 URHO3D_EXTRAS=1 URHO3D_LIB_TYPE=SHARED
    build_command: rake make numjobs=4
    branch_pattern: .*Coverity-Scan$
env:
  global:
    - secure: EwMMVLbHCvh2AMvRrcEI7atNCeUFxk5iLOBH9+dFHyIc0c1XRH3vR0vXMTmr3WEpoZ5AaRhCrT0TTW9knZPYrqSd6deZML4pjksBAOOcs043cAo2WttCQGgvT8PF3DVWivdWmGommZXf7wHz0s9sb1Iynwt2uY/P+307ZWko3Fg=
    - secure: N4zqaSj/QZ2Z2j5hJc1Y2wBls4tvS0u8bFgutG3dEDxX5HF9tj6nw1wykDY3fvkpFP4gLEUJ6wV9HFXTR6PxwtCly9dsy0Bkb9+4CnRLTTeyUdqJA+Ca2bnjFPsYP/p6+kmOOo9rbYXsT5BGXVsm3euqJiKhCDP2CIG/YDvYtdw=
    - LINUX=1
    - USE_CCACHE=1
    - CCACHE_SLOPPINESS=pch_defines,time_macros
    - CCACHE_COMPRESS=1
    - CCACHE_MAXSIZE=100M
before_script:
  - export TRAVIS_COMMIT=$TRAVIS_COMMIT~
  - export COMMIT_MESSAGE=$(git log --format=%B -n 1 $TRAVIS_COMMIT)
  - export PATH=$(whereis -b ccache |grep -o '\S*lib\S*'):$PATH
  - rake ci_setup_cache
script: true
after_script: rake ci_teardown_cache

---

branch: {name: Android-CI, active: yes, description: For Travis CI - switch CI build to use Android build environment.}
language: android
cache: {directories: $HOME/.ccache}
sudo: false
addons: {apt: {packages: &native_deps [libasound2-dev, g++-multilib]}}
env:
  global:
    - secure: EwMMVLbHCvh2AMvRrcEI7atNCeUFxk5iLOBH9+dFHyIc0c1XRH3vR0vXMTmr3WEpoZ5AaRhCrT0TTW9knZPYrqSd6deZML4pjksBAOOcs043cAo2WttCQGgvT8PF3DVWivdWmGommZXf7wHz0s9sb1Iynwt2uY/P+307ZWko3Fg=
    - NUMJOBS=4
    - ANDROID=1
    - ANDROID_TMP=~/tmp
    - CCACHE_SLOPPINESS=pch_defines,time_macros
    - CCACHE_COMPRESS=1
    - CCACHE_MAXSIZE=100M
    - URHO3D_MODERN_CPP=0
    - URHO3D_AMALG=0
matrix:
  fast_finish: true
  include:
    # x86 and x86_64 emulation currently requires hardware acceleration which Travis-CI cannot provide, so skip AVD for now
    # env: API=21 ABI=x86_64      URHO3D_LIB_TYPE=SHARED INSTALL=sys-img-x86_64-android-21,tools AVD=test_21_x86_64
    # env: API=21 ABI=x86         URHO3D_LIB_TYPE=SHARED INSTALL=sys-img-x86-android-21,tools AVD=test_21_x86

    # Travis CI does not create one cache per job at the moment, so workaround it to have still high cache hit/miss ratio
    # We use jdk key as the cache storage differentiator! Our library is compiled using NDK so it should not be affected by JDK version
    # We have to ensure those jobs with AVD test are run using the correct JDK version, i.e. Oracle JDK 7 which is the default
    # We can only cache 5 jobs due to limited supply of valid JDK versions when using Travis CI native ccache support
    # The other 5 jobs are cached using our own cache store (originally designed for Travis CI legacy build infra)
    - &cache1
      jdk: oraclejdk8
      env: API=21 ABI=x86_64      URHO3D_LIB_TYPE=STATIC INSTALL=sys-img-x86_64-android-21     USE_CCACHE=1
    - &alternative-cache
      cache: false
      env: API=21 ABI=x86_64      URHO3D_LIB_TYPE=SHARED INSTALL=sys-img-x86_64-android-21     USE_CCACHE=2
    - &cache2
      jdk: openjdk7
      env: API=21 ABI=x86         URHO3D_LIB_TYPE=STATIC INSTALL=sys-img-x86-android-21        USE_CCACHE=1
    - <<: *alternative-cache
      env: API=21 ABI=x86         URHO3D_LIB_TYPE=SHARED INSTALL=sys-img-x86-android-21        USE_CCACHE=2
    - &cache3
      jdk: openjdk6
      env: API=21 ABI=arm64-v8a   URHO3D_LIB_TYPE=STATIC NO_SDK_SYSIMG=1                       USE_CCACHE=1
    - <<: *alternative-cache
      env: API=21 ABI=arm64-v8a   URHO3D_LIB_TYPE=SHARED NO_SDK_SYSIMG=1                       USE_CCACHE=2
    - <<: *alternative-cache
      env: API=21 ABI=armeabi-v7a URHO3D_LIB_TYPE=STATIC                                       USE_CCACHE=2
    - &cache4
      jdk: oraclejdk7
      env: API=21 ABI=armeabi-v7a URHO3D_LIB_TYPE=SHARED INSTALL=tools AVD=test_21_armeabi-v7a USE_CCACHE=1
    - <<: *alternative-cache
      env: API=19 ABI=armeabi-v7a URHO3D_LIB_TYPE=STATIC                                       USE_CCACHE=2
    - &cache5
      env: API=19 ABI=armeabi-v7a URHO3D_LIB_TYPE=SHARED AVD=test_19_armeabi-v7a               USE_CCACHE=1
before_script:
  - git clone --depth 1 --branch strip https://github.com/urho3d/android-ndk.git && export ANDROID_NDK=$(pwd)/android-ndk && if ([ $AVD ] || [ $PACKAGE_UPLOAD ]) && [ $INSTALL ]; then (while :; do echo 'y'; sleep 1; done) |android update sdk --no-ui --all --filter $INSTALL; fi
  - export TRAVIS_COMMIT=$TRAVIS_COMMIT~
  - export COMMIT_MESSAGE=$(git log --format=%B -n 1 $TRAVIS_COMMIT)
  - if [ "$ABI" == "x86_64" ]; then export C_PATH=$(pwd)/android-ndk/toolchains/x86_64-4.9/prebuilt/linux-x86_64/bin C_PREFIX=x86_64-linux-android; fi
  - if [ "$ABI" == "x86" ]; then export C_PATH=$(pwd)/android-ndk/toolchains/x86-4.9/prebuilt/linux-x86_64/bin C_PREFIX=i686-linux-android; fi
  - if [ "$ABI" == "arm64-v8a" ]; then export C_PATH=$(pwd)/android-ndk/toolchains/aarch64-linux-android-4.9/prebuilt/linux-x86_64/bin C_PREFIX=aarch64-linux-android; fi
  - if [ "$ABI" == "armeabi-v7a" ]; then export C_PATH=$(pwd)/android-ndk/toolchains/arm-linux-androideabi-4.9/prebuilt/linux-x86_64/bin C_PREFIX=arm-linux-androideabi; fi
  - export PATH=$(whereis -b ccache |grep -o '\S*lib\S*'):$C_PATH:$PATH; for f in $C_PATH/$C_PREFIX-{gcc,g++}; do touch -d "2015-01-01 00:00:00 +0800" $f; done
  - rake ci_setup_cache
script: rake ci
after_script: rake ci_teardown_cache

---

branch: {name: RPI-CI, active: yes, description: For Travis CI - switch CI build to use Raspberry-Pi build environment.}
language: cpp
cache: ccache
sudo: false
addons: {apt: {packages: &native_deps [libasound2-dev, g++-multilib]}}
env:
  global:
    - secure: EwMMVLbHCvh2AMvRrcEI7atNCeUFxk5iLOBH9+dFHyIc0c1XRH3vR0vXMTmr3WEpoZ5AaRhCrT0TTW9knZPYrqSd6deZML4pjksBAOOcs043cAo2WttCQGgvT8PF3DVWivdWmGommZXf7wHz0s9sb1Iynwt2uY/P+307ZWko3Fg=
    - NUMJOBS=4
    - RPI=1
    - USE_CCACHE=1
    - CCACHE_SLOPPINESS=pch_defines,time_macros
    - CCACHE_COMPRESS=1
    - CCACHE_MAXSIZE=100M
    - URHO3D_MODERN_CPP=0
    - URHO3D_AMALG=0
matrix:
  fast_finish: true
  include:
    - compiler: gcc-armeabi-v6-static
      env: URHO3D_LIB_TYPE=STATIC
    - compiler: gcc-armeabi-v6-shared
      env: URHO3D_LIB_TYPE=SHARED
    - compiler: gcc-armeabi-v7a-static
      env: URHO3D_LIB_TYPE=STATIC RPI_ABI=armeabi-v7a
    - compiler: gcc-armeabi-v7a-shared
      env: URHO3D_LIB_TYPE=SHARED RPI_ABI=armeabi-v7a
before_script:
  - git clone --depth 1 https://github.com/raspberrypi/tools.git rpi-tools && export RPI_PREFIX=$(pwd)/rpi-tools/arm-bcm2708/gcc-linaro-arm-linux-gnueabihf-raspbian-x64/bin/arm-linux-gnueabihf && git clone --depth 1 --branch strip https://github.com/urho3d/rpi-sysroot.git && export RPI_SYSROOT=$(pwd)/rpi-sysroot && for f in $RPI_PREFIX-{gcc,g++}; do touch -d "2015-01-01 00:00:00 +0800" $f; done
  - export TRAVIS_COMMIT=$TRAVIS_COMMIT~
  - export COMMIT_MESSAGE=$(git log --format=%B -n 1 $TRAVIS_COMMIT)
  - export PATH=$(whereis -b ccache |grep -o '\S*lib\S*'):${RPI_PREFIX%/*}:$PATH
  - rake ci_setup_cache
script: rake ci
after_script: rake ci_teardown_cache

---

branch: {name: OSX-CI, active: yes, description: For Travis CI - switch CI build to use OS X build environment.}
language: objective-c
env:
  global:
    - secure: EwMMVLbHCvh2AMvRrcEI7atNCeUFxk5iLOBH9+dFHyIc0c1XRH3vR0vXMTmr3WEpoZ5AaRhCrT0TTW9knZPYrqSd6deZML4pjksBAOOcs043cAo2WttCQGgvT8PF3DVWivdWmGommZXf7wHz0s9sb1Iynwt2uY/P+307ZWko3Fg=
    - NUMJOBS=3
    - OSX=1
    - USE_CCACHE=2
    - CCACHE_SLOPPINESS=pch_defines,time_macros
    - CCACHE_COMPRESS=1
    - CCACHE_MAXSIZE=300M
    - URHO3D_MODERN_CPP=0
    - URHO3D_AMALG=0
  matrix:
    - MAKEFILE=1    URHO3D_LIB_TYPE=STATIC
    - MAKEFILE=1    URHO3D_LIB_TYPE=SHARED
    - MAKEFILE=1    URHO3D_LIB_TYPE=STATIC URHO3D_64BIT=0
    - MAKEFILE=1    URHO3D_LIB_TYPE=SHARED URHO3D_64BIT=0
    - XCODE=1       URHO3D_LIB_TYPE=STATIC DEPLOYMENT_TARGET=10.8 SF_DEFAULT=mac:OSX-64bit-STATIC.tar.gz
    - XCODE=1       URHO3D_LIB_TYPE=SHARED DEPLOYMENT_TARGET=10.8
    - XCODE=1       URHO3D_LIB_TYPE=STATIC DEPLOYMENT_TARGET=10.8 URHO3D_64BIT=0
    - XCODE=1       URHO3D_LIB_TYPE=SHARED DEPLOYMENT_TARGET=10.8 URHO3D_64BIT=0
    - XCODE=1 IOS=1 URHO3D_LIB_TYPE=STATIC DEPLOYMENT_TARGET=7.0  URHO3D_64BIT=0
    - XCODE=1 IOS=1 URHO3D_LIB_TYPE=STATIC DEPLOYMENT_TARGET=7.0
matrix:
  fast_finish: true
before_script:
  - if [ $IOS ]; then export CI_START_TIME=$(date +%s); fi
  - export TRAVIS_COMMIT=$TRAVIS_COMMIT~
  - export COMMIT_MESSAGE=$(git log --format=%B -n 1 $TRAVIS_COMMIT)
  - if [ $XCODE ]; then rvm gemset use global && travis_retry gem install xcpretty; fi
  - travis_retry brew update >/dev/null && travis_retry brew install ccache
  - export PATH=$(brew info ccache |grep -o '\S*lib\S*'):$PATH
  - if [ $XCODE ]; then cp -p $(which ccache) $(dirname $(xcodebuild -find-executable clang)) && for compiler in clang clang++; do path=$(xcodebuild -find-executable $compiler); mv $path{,.orig} && sudo ln -sf $(dirname $path)/clang.orig /usr/bin/$compiler && ln -s ccache $path; done; fi
  - rake ci_setup_cache
script: rake ci
after_script: rake ci_teardown_cache

---

branch: {name: Emscripten-CI, active: yes, description: For Travis CI - switch CI build to use Emscripten build environment.}
language: cpp
compiler: gcc
cache: ccache
sudo: false
<<<<<<< HEAD
addons: {apt: {sources: [kubuntu-backports, ubuntu-toolchain-r-test], packages: [cmake, g++-4.9, libasound2-dev]}}
=======
addons: {apt: {sources: [george-edison55-precise-backports, kubuntu-backports, ubuntu-toolchain-r-test], packages: [cmake, doxygen, graphviz, g++-4.9, libasound2-dev]}}
>>>>>>> 5fd01b73
env:
  global:
    - secure: EwMMVLbHCvh2AMvRrcEI7atNCeUFxk5iLOBH9+dFHyIc0c1XRH3vR0vXMTmr3WEpoZ5AaRhCrT0TTW9knZPYrqSd6deZML4pjksBAOOcs043cAo2WttCQGgvT8PF3DVWivdWmGommZXf7wHz0s9sb1Iynwt2uY/P+307ZWko3Fg=
    - NUMJOBS=3
    - EMSCRIPTEN=1
    - EMSCRIPTEN_SHARE_DATA=1
    - USE_CCACHE=1
    - CCACHE_SLOPPINESS=pch_defines,time_macros
    - CCACHE_COMPRESS=1
    - CCACHE_MAXSIZE=100M
    - URHO3D_MODERN_CPP=0
    - URHO3D_AMALG=0
  matrix:
    - URHO3D_LIB_TYPE=STATIC
matrix:
  fast_finish: true
before_script:
  - export TRAVIS_COMMIT=$TRAVIS_COMMIT~
  - export COMMIT_MESSAGE=$(git log --format=%B -n 1 $TRAVIS_COMMIT)
<<<<<<< HEAD
=======
  - if [ $RELEASE_TAG ] || (! [[ $TRAVIS_BRANCH =~ [^-]+-[^-]+-CI ]] && echo $COMMIT_MESSAGE |grep -cq '\[ci package\]'); then export PACKAGE_UPLOAD=1; fi
>>>>>>> 5fd01b73
  - export DISPLAY=:99.0; bash -e /etc/init.d/xvfb start
  - git clone --depth 1 https://github.com/urho3d/emscripten-sdk.git && emscripten-sdk/emsdk activate --build=Release sdk-incoming-64bit && source emscripten-sdk/emsdk_env.sh && export EMSCRIPTEN_ROOT_PATH=$EMSCRIPTEN && export EMSCRIPTEN=1
  - export PATH=$(whereis -b ccache |grep -o '\S*lib\S*'):$PATH; for f in $EMSCRIPTEN_ROOT_PATH/{emcc,em++}; do touch -d "2015-01-01 00:00:00 +0800" $f; done
  - rake ci_setup_cache
<<<<<<< HEAD
script: rake ci
=======
script:
  - rake ci
  - if [ $PACKAGE_UPLOAD ]; then rake ci_package_upload && rake ci_emscripten_samples_update || ! [ $RELEASE_TAG ]; fi
>>>>>>> 5fd01b73
after_script: rake ci_teardown_cache

# Below samples are excluded from Emscripten CI build due to build time constraint
data:
  excluded_sample:
    - 01_HelloWorld
    - 02_HelloGUI
    - 26_ConsoleInput
    - 29_SoundSynthesis

...

# vi: set ts=2 sw=2 expandtab:<|MERGE_RESOLUTION|>--- conflicted
+++ resolved
@@ -305,11 +305,7 @@
 compiler: gcc
 cache: ccache
 sudo: false
-<<<<<<< HEAD
 addons: {apt: {sources: [kubuntu-backports, ubuntu-toolchain-r-test], packages: [cmake, g++-4.9, libasound2-dev]}}
-=======
-addons: {apt: {sources: [george-edison55-precise-backports, kubuntu-backports, ubuntu-toolchain-r-test], packages: [cmake, doxygen, graphviz, g++-4.9, libasound2-dev]}}
->>>>>>> 5fd01b73
 env:
   global:
     - secure: EwMMVLbHCvh2AMvRrcEI7atNCeUFxk5iLOBH9+dFHyIc0c1XRH3vR0vXMTmr3WEpoZ5AaRhCrT0TTW9knZPYrqSd6deZML4pjksBAOOcs043cAo2WttCQGgvT8PF3DVWivdWmGommZXf7wHz0s9sb1Iynwt2uY/P+307ZWko3Fg=
@@ -329,21 +325,11 @@
 before_script:
   - export TRAVIS_COMMIT=$TRAVIS_COMMIT~
   - export COMMIT_MESSAGE=$(git log --format=%B -n 1 $TRAVIS_COMMIT)
-<<<<<<< HEAD
-=======
-  - if [ $RELEASE_TAG ] || (! [[ $TRAVIS_BRANCH =~ [^-]+-[^-]+-CI ]] && echo $COMMIT_MESSAGE |grep -cq '\[ci package\]'); then export PACKAGE_UPLOAD=1; fi
->>>>>>> 5fd01b73
   - export DISPLAY=:99.0; bash -e /etc/init.d/xvfb start
   - git clone --depth 1 https://github.com/urho3d/emscripten-sdk.git && emscripten-sdk/emsdk activate --build=Release sdk-incoming-64bit && source emscripten-sdk/emsdk_env.sh && export EMSCRIPTEN_ROOT_PATH=$EMSCRIPTEN && export EMSCRIPTEN=1
   - export PATH=$(whereis -b ccache |grep -o '\S*lib\S*'):$PATH; for f in $EMSCRIPTEN_ROOT_PATH/{emcc,em++}; do touch -d "2015-01-01 00:00:00 +0800" $f; done
   - rake ci_setup_cache
-<<<<<<< HEAD
-script: rake ci
-=======
-script:
-  - rake ci
-  - if [ $PACKAGE_UPLOAD ]; then rake ci_package_upload && rake ci_emscripten_samples_update || ! [ $RELEASE_TAG ]; fi
->>>>>>> 5fd01b73
+script: rake ci
 after_script: rake ci_teardown_cache
 
 # Below samples are excluded from Emscripten CI build due to build time constraint
